package org.ergoplatform.utils

import io.iohk.iodb.ByteArrayWrapper
import org.ergoplatform.ErgoBox.{NonMandatoryRegisterId, R4, TokenId}
import org.ergoplatform.{ErgoBox, ErgoBoxCandidate, Input}
import org.ergoplatform.modifiers.ErgoFullBlock
import org.ergoplatform.modifiers.history.BlockTransactions
import org.ergoplatform.modifiers.mempool.ErgoTransaction
import org.ergoplatform.modifiers.state.{Insertion, StateChanges, UTXOSnapshotChunk}
import org.ergoplatform.nodeView.state.BoxHolder
import org.ergoplatform.settings.Constants
import org.scalacheck.Arbitrary.arbByte
import org.scalacheck.{Arbitrary, Gen}
import scorex.crypto.hash.{Blake2b256, Digest32}
import scorex.util._
import sigmastate._
import sigmastate.Values.{ByteArrayConstant, CollectionConstant, EvaluatedValue, FalseLeaf, IntConstant, TrueLeaf, Value}
import sigmastate.interpreter.{ContextExtension, ProverResult}

import scala.collection.JavaConverters._
import scala.collection.mutable
import scala.util.Random


trait ErgoTransactionGenerators extends ErgoGenerators {

  lazy val ergoBoxGen: Gen[ErgoBox] = for {
    prop <- ergoPropositionGen
    value <- positiveIntGen
    reg <- positiveIntGen
    transactionId: Array[Byte] <- genBytes(Constants.ModifierIdSize)
    boxId: Short <- Arbitrary.arbitrary[Short]
  } yield ErgoBox(value, prop, Seq(), Map(R4 -> IntConstant(reg)), transactionId.toModifierId, boxId)

  val byteArrayConstGen: Gen[CollectionConstant[SByte.type]] = for {
    length <- Gen.chooseNum(1, 100)
    bytes <- Gen.listOfN(length, arbByte.arbitrary)
  } yield ByteArrayConstant(bytes.toArray)

  def additionalRegistersGen: Gen[Map[NonMandatoryRegisterId, EvaluatedValue[SType]]] = {
    for {
      cnt <- Gen.choose(0: Byte, ErgoBox.nonMandatoryRegistersCount)
      registers <- additionalRegistersGen(cnt)
    } yield registers
  }

  def additionalRegistersGen(cnt: Byte): Gen[Map[NonMandatoryRegisterId, EvaluatedValue[SType]]] = {
    Gen.listOfN(cnt, evaluatedValueGen) map { values =>
      ErgoBox.nonMandatoryRegisters.take(cnt).zip(values).toMap
    }
  }

  def evaluatedValueGen: Gen[EvaluatedValue[SType]] = {
    for {
      arr <- byteArrayConstGen
      v <- Gen.oneOf(TrueLeaf, FalseLeaf, arr)
    } yield v.asInstanceOf[EvaluatedValue[SType]]
  }

  def additionalTokensGen: Gen[Seq[(TokenId, Long)]] = {
   for {
     cnt <- Gen.chooseNum[Byte](0, ErgoBox.MaxTokens)
     assets <- additionalTokensGen(cnt)
   } yield assets
  }

  def additionalTokensGen(cnt: Byte): Gen[Seq[(TokenId, Long)]] = Gen.listOfN(cnt, assetGen)

  def assetGen: Gen[(TokenId, Long)] = {
    for {
      id <- boxIdGen
      amt <- Gen.oneOf(1, 500, 20000, 10000000, Long.MaxValue)
    } yield Digest32 @@ id -> amt
  }

  lazy val ergoBoxGenNoProp: Gen[ErgoBox] = for {
    prop <- trueLeafGen
    value <- positiveIntGen
    transactionId: Array[Byte] <- genBytes(Constants.ModifierIdSize)
    boxId: Short <- Arbitrary.arbitrary[Short]
<<<<<<< HEAD
    ar <- additionalRegistersGen
    tokens <- additionalTokensGen
  } yield ErgoBox(value, prop, tokens, ar, transactionId, boxId)
=======
    regNum <- Gen.chooseNum[Byte](0, ErgoBox.nonMandatoryRegistersCount)
    ar <- Gen.sequence(additionalRegistersGen(regNum))
    tokensCount <- Gen.chooseNum[Byte](0, ErgoBox.MaxTokens)
    tokens <- Gen.sequence(additionalTokensGen(tokensCount))
  } yield ErgoBox(value, prop, tokens.asScala, ar.asScala.toMap, transactionId.toModifierId, boxId)
>>>>>>> d6c66ba4

  def ergoBoxGenForTokens(tokens: Seq[(TokenId, Long)],
                          propositionGen: Gen[Value[SBoolean.type]]): Gen[ErgoBox] = for {
    prop <- propositionGen
    value <- positiveIntGen
    transactionId: Array[Byte] <- genBytes(Constants.ModifierIdSize)
    boxId: Short <- Arbitrary.arbitrary[Short]
<<<<<<< HEAD
    ar <- additionalRegistersGen
  } yield ErgoBox(value, prop, tokens, ar, transactionId, boxId)
=======
    regNum <- Gen.chooseNum[Byte](0, ErgoBox.nonMandatoryRegistersCount)
    ar <- Gen.sequence(additionalRegistersGen(regNum))
  } yield ErgoBox(value, prop, tokens, ar.asScala.toMap, transactionId.toModifierId, boxId)
>>>>>>> d6c66ba4

  lazy val ergoBoxCandidateGen: Gen[ErgoBoxCandidate] = for {
    prop <- trueLeafGen
    value <- positiveIntGen
    ar <- additionalRegistersGen
    tokens <- additionalTokensGen
  } yield new ErgoBoxCandidate(value, prop, tokens, ar)

  lazy val inputGen: Gen[Input] = for {
    boxId <- boxIdGen
    spendingProof <- noProofGen
  } yield Input(boxId, spendingProof)

  lazy val invalidErgoTransactionGen: Gen[ErgoTransaction] = for {
    from: IndexedSeq[Input] <- smallInt.flatMap(i => Gen.listOfN(i + 1, inputGen).map(_.toIndexedSeq))
    to: IndexedSeq[ErgoBoxCandidate] <- smallInt.flatMap(i => Gen.listOfN(i, ergoBoxCandidateGen).map(_.toIndexedSeq))
  } yield ErgoTransaction(from, to)


  def validTransactionGen(boxesToSpend: Seq[ErgoBox]): Gen[ErgoTransaction] = {
    val inputSum = boxesToSpend.map(_.value).sum
    val assetsMap: mutable.Map[ByteArrayWrapper, Long] =
      mutable.Map(boxesToSpend.flatMap(_.additionalTokens).map { case (bs, amt) =>
        ByteArrayWrapper(bs) -> amt
      }: _*)

    //randomly creating a new asset
    if (Random.nextBoolean()) assetsMap.put(ByteArrayWrapper(boxesToSpend.head.id), Random.nextInt(Int.MaxValue))

    val inputsCount = boxesToSpend.size
    val outputsCount = Math.min(Short.MaxValue, Math.max(inputsCount + 1, Random.nextInt(inputsCount * 2)))

    val outputAmounts = (1 to outputsCount).foldLeft(Seq[Long]() -> inputSum) { case ((amounts, remainder), idx) =>
      val amount = if (idx == outputsCount) {
        remainder
      } else {
        Random.nextInt((remainder / inputsCount).toInt) + 1
      }
      (amounts :+ amount) -> (remainder - amount)
    }._1.toIndexedSeq

    val tokenAmounts: mutable.IndexedSeq[mutable.Map[ByteArrayWrapper, Long]] =
      mutable.IndexedSeq.fill(outputsCount)(mutable.Map[ByteArrayWrapper, Long]())

    var availableTokenSlots = outputsCount * ErgoBox.MaxTokens

    if (assetsMap.nonEmpty) {
      do {
        val in = assetsMap.head
        val outIdx = Stream.from(1, 1).map(_ => Random.nextInt(tokenAmounts.size))
          .find(idx => tokenAmounts(idx).size < ErgoBox.MaxTokens).get
        val out = tokenAmounts(outIdx)
        val contains = out.contains(in._1)

        val amt = if (in._2 == 1 || (availableTokenSlots < assetsMap.size * 2 && !contains) || Random.nextBoolean()) {
          in._2
        } else {
          Math.max(1, Math.min((Random.nextDouble() * in._2).toLong, in._2))
        }

        if (amt == in._2) assetsMap.remove(in._1) else assetsMap.update(in._1, in._2 - amt)
        val updOut = if (contains) {
          val outAmt = out(in._1)
          out.update(in._1, outAmt + amt)
        } else {
          availableTokenSlots = availableTokenSlots - 1
          out.update(in._1, amt)
        }
        tokenAmounts(outIdx) = out
      } while (assetsMap.nonEmpty)
    }

    val newBoxes = outputAmounts.zip(tokenAmounts.toIndexedSeq).map { case (amt, tokens) =>
      val normalizedTokens = tokens.toSeq.map(t => (Digest32 @@ t._1.data) -> t._2)
      ErgoBox(amt, TrueLeaf, normalizedTokens)
    }

    val noProof = ProverResult(SigSerializer.toBytes(NoProof), ContextExtension.empty)
    val inputs = boxesToSpend.map(box => Input(box.id, noProof)).toIndexedSeq
    ErgoTransaction(inputs, newBoxes)
  }

  def disperseTokens(inputsCount: Int, tokensCount: Byte): Gen[IndexedSeq[Seq[(TokenId, Long)]]]  = {
    val tokenDistrib = mutable.IndexedSeq.fill(inputsCount)(Seq[(TokenId, Long)]())
    (1 to tokensCount).foreach { i =>
      val (id, amt) = Blake2b256(s"$i" + Random.nextString(5)) -> (Random.nextInt(Int.MaxValue).toLong + 100)
      val idx = i % tokenDistrib.size
      val s = tokenDistrib(idx)
      tokenDistrib(idx) = s :+ (id, amt)
    }
    tokenDistrib.ensuring(_.forall(_.forall(_._2 > 0)))
  }

  def validErgoTransactionGenTemplate(minAssets: Int,
                                      maxAssets: Int = -1,
                                      minInputs: Int = 1,
                                      maxInputs: Int = 100,
                                      propositionGen: Gen[Value[SBoolean.type]] = trueLeafGen
                                     ): Gen[(IndexedSeq[ErgoBox], ErgoTransaction)] = for {
    inputsCount <- Gen.choose(minInputs, maxInputs)
    tokensCount <- Gen.choose(
      minAssets,
      Math.max(maxAssets, Math.min(inputsCount * ErgoBox.MaxTokens, ErgoTransaction.MaxTokens - 1)))
    tokensDistribution <- disperseTokens(inputsCount, tokensCount.toByte)
    from <- Gen.sequence(tokensDistribution.map(tokens => ergoBoxGenForTokens(tokens, propositionGen)))
    tx <- validTransactionGen(from.asScala.toIndexedSeq)
  } yield from.asScala.toIndexedSeq -> tx

  lazy val validErgoTransactionGen = validErgoTransactionGenTemplate(0)
  lazy val validErgoTransactionWithAssetsGen = validErgoTransactionGenTemplate(1)

  lazy val boxesHolderGen: Gen[BoxHolder] = Gen.listOfN(2000, ergoBoxGenNoProp).map(l => BoxHolder(l))

  lazy val stateChangesGen: Gen[StateChanges] = ergoBoxGenNoProp
    .map(b => StateChanges(Seq(), Seq(Insertion(b))))

  lazy val invalidBlockTransactionsGen: Gen[BlockTransactions] = for {
    headerId <- modifierIdGen
    txs <- Gen.nonEmptyListOf(invalidErgoTransactionGen)
  } yield BlockTransactions(headerId, txs)

  lazy val randomUTXOSnapshotChunkGen: Gen[UTXOSnapshotChunk] = for {
    index: Short <- Arbitrary.arbitrary[Short]
    stateElements: Seq[ErgoBox] <- Gen.listOf(ergoBoxGenNoProp)
  } yield UTXOSnapshotChunk(stateElements, index)

  lazy val invalidErgoFullBlockGen: Gen[ErgoFullBlock] = for {
    header <- invalidHeaderGen
    txs <- invalidBlockTransactionsGen
    extension <- extensionGen
    proof <- randomADProofsGen
  } yield ErgoFullBlock(header, txs, extension, Some(proof))
}

object ErgoTransactionGenerators extends ErgoTransactionGenerators<|MERGE_RESOLUTION|>--- conflicted
+++ resolved
@@ -24,12 +24,16 @@
 
 trait ErgoTransactionGenerators extends ErgoGenerators {
 
+  val boxIndexGen: Gen[Short] = for {
+    v <- Gen.chooseNum(0, Short.MaxValue)
+  } yield v.toShort
+
   lazy val ergoBoxGen: Gen[ErgoBox] = for {
     prop <- ergoPropositionGen
     value <- positiveIntGen
     reg <- positiveIntGen
     transactionId: Array[Byte] <- genBytes(Constants.ModifierIdSize)
-    boxId: Short <- Arbitrary.arbitrary[Short]
+    boxId: Short <-  boxIndexGen
   } yield ErgoBox(value, prop, Seq(), Map(R4 -> IntConstant(reg)), transactionId.toModifierId, boxId)
 
   val byteArrayConstGen: Gen[CollectionConstant[SByte.type]] = for {
@@ -77,33 +81,22 @@
     prop <- trueLeafGen
     value <- positiveIntGen
     transactionId: Array[Byte] <- genBytes(Constants.ModifierIdSize)
-    boxId: Short <- Arbitrary.arbitrary[Short]
-<<<<<<< HEAD
-    ar <- additionalRegistersGen
-    tokens <- additionalTokensGen
-  } yield ErgoBox(value, prop, tokens, ar, transactionId, boxId)
-=======
+    boxId: Short <- boxIndexGen
     regNum <- Gen.chooseNum[Byte](0, ErgoBox.nonMandatoryRegistersCount)
-    ar <- Gen.sequence(additionalRegistersGen(regNum))
+    ar <- additionalRegistersGen(regNum)
     tokensCount <- Gen.chooseNum[Byte](0, ErgoBox.MaxTokens)
-    tokens <- Gen.sequence(additionalTokensGen(tokensCount))
-  } yield ErgoBox(value, prop, tokens.asScala, ar.asScala.toMap, transactionId.toModifierId, boxId)
->>>>>>> d6c66ba4
+    tokens <- additionalTokensGen(tokensCount)
+  } yield ErgoBox(value, prop, tokens, ar, transactionId.toModifierId, boxId)
 
   def ergoBoxGenForTokens(tokens: Seq[(TokenId, Long)],
                           propositionGen: Gen[Value[SBoolean.type]]): Gen[ErgoBox] = for {
     prop <- propositionGen
     value <- positiveIntGen
     transactionId: Array[Byte] <- genBytes(Constants.ModifierIdSize)
-    boxId: Short <- Arbitrary.arbitrary[Short]
-<<<<<<< HEAD
-    ar <- additionalRegistersGen
-  } yield ErgoBox(value, prop, tokens, ar, transactionId, boxId)
-=======
+    boxId: Short <- boxIndexGen
     regNum <- Gen.chooseNum[Byte](0, ErgoBox.nonMandatoryRegistersCount)
-    ar <- Gen.sequence(additionalRegistersGen(regNum))
-  } yield ErgoBox(value, prop, tokens, ar.asScala.toMap, transactionId.toModifierId, boxId)
->>>>>>> d6c66ba4
+    ar <- additionalRegistersGen(regNum)
+  } yield ErgoBox(value, prop, tokens, ar, transactionId.toModifierId, boxId)
 
   lazy val ergoBoxCandidateGen: Gen[ErgoBoxCandidate] = for {
     prop <- trueLeafGen
