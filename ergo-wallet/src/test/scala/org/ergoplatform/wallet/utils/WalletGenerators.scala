--- conflicted
+++ resolved
@@ -11,22 +11,14 @@
 import org.scalacheck.{Arbitrary, Gen}
 import scorex.crypto.authds.ADKey
 import scorex.util._
-<<<<<<< HEAD
 import sigma.Extensions.ArrayOps
 import sigma.ast.{ByteArrayConstant, ErgoTree, EvaluatedValue, FalseLeaf, SByte, SType, TrueLeaf}
 import sigma.ast.syntax.CollectionConstant
-=======
-import sigma.ast._
-import sigma.ast.syntax._
->>>>>>> a74d8f46
 import sigma.crypto.CryptoFacade.SecretKeyLength
 import sigma.data.ProveDlog
 import sigmastate.eval.Extensions._
 import sigmastate.helpers.TestingHelpers._
-<<<<<<< HEAD
-=======
 import sigma.eval.Extensions._
->>>>>>> a74d8f46
 
 object WalletGenerators {
 
@@ -181,14 +173,7 @@
 
 
   def unsignedTxGen(secret: SecretKey): Gen[(IndexedSeq[ErgoBox], UnsignedErgoLikeTransaction)] = {
-<<<<<<< HEAD
     val dlog: Gen[ErgoTree] = Gen.const(ErgoTree.fromProposition(secret.privateInput.publicImage.asInstanceOf[ProveDlog]))
-=======
-    val dlog: Gen[ErgoTree] = Gen.const(
-      ErgoTree.fromProposition(
-
-        secret.privateInput.publicImage.asInstanceOf[ProveDlog].toSigmaPropValue))
->>>>>>> a74d8f46
 
     for {
       ins <- Gen.listOfN(2, ergoBoxGen(dlog))
