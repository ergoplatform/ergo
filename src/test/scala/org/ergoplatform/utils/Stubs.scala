package org.ergoplatform.utils

import akka.actor.{Actor, ActorRef, ActorSystem, Props}
import org.bouncycastle.util.BigIntegers
import org.ergoplatform.local.ErgoMiner
import org.ergoplatform.mining.{AutolykosSolution, ExternalCandidateBlock}
import org.ergoplatform.modifiers.ErgoFullBlock
import org.ergoplatform.modifiers.history.Header
import org.ergoplatform.modifiers.mempool.ErgoTransaction
import org.ergoplatform.nodeView.ErgoReadersHolder.{GetDataFromHistory, GetReaders, Readers}
import org.ergoplatform.nodeView.history.ErgoHistory
import org.ergoplatform.nodeView.mempool.ErgoMemPool
import org.ergoplatform.nodeView.state.wrapped.WrappedUtxoState
import org.ergoplatform.nodeView.state.{DigestState, StateType}
import org.ergoplatform.nodeView.wallet.ErgoWalletActor._
import org.ergoplatform.nodeView.wallet._
import org.ergoplatform.nodeView.wallet.persistence.RegistryIndex
import org.ergoplatform.sanity.ErgoSanity.HT
import org.ergoplatform.settings.Constants.HashLength
import org.ergoplatform.settings._
import org.ergoplatform.utils.generators.{ChainGenerator, ErgoGenerators, ErgoTransactionGenerators}
import org.ergoplatform.wallet.boxes.{BoxCertainty, ChainStatus, TrackedBox}
import org.ergoplatform.wallet.interpreter.ErgoProvingInterpreter
import org.ergoplatform.wallet.secrets.DerivationPath
import org.ergoplatform.P2PKAddress
import scorex.core.app.Version
import scorex.core.network.NetworkController.ReceivableMessages.GetConnectedPeers
import scorex.core.network.peer.PeerManager.ReceivableMessages.{GetAllPeers, GetBlacklistedPeers}
import scorex.core.network.{Handshake, PeerSpec}
import scorex.core.settings.ScorexSettings
import scorex.crypto.authds.ADDigest
import scorex.crypto.hash.Digest32
import scorex.testkit.utils.FileUtils
import scorex.util.Random
import sigmastate.basics.DLogProtocol.{DLogProverInput, ProveDlog}

import scala.concurrent.Future
import scala.concurrent.duration._
import scala.util.Success

trait Stubs extends ErgoGenerators with ErgoTestHelpers with ChainGenerator with FileUtils {

  implicit val system: ActorSystem

  lazy val chain: Seq[ErgoFullBlock] = genChain(6)

  lazy val history: HT = applyChain(generateHistory(), chain)

  lazy val state: DigestState = {
    boxesHolderGen.map(WrappedUtxoState(_, createTempDir, None, settings)).map { wus =>
      DigestState.create(Some(wus.version), Some(wus.rootHash), createTempDir, stateConstants)
    }
    }.sample.value

  lazy val wallet = new WalletStub

  val txs: Seq[ErgoTransaction] = validTransactionsFromBoxHolder(boxesHolderGen.sample.get)._1

  lazy val memPool: ErgoMemPool = ErgoMemPool.empty(settings).put(txs).get
  lazy val readers = Readers(history, state, memPool, wallet)

  val protocolVersion = Version("1.1.1")

  val peerSpec: PeerSpec = defaultPeerSpec.copy(protocolVersion = protocolVersion)

  val connectedPeers: Seq[Handshake] = Seq(
    Handshake(peerSpec.copy(nodeName = "first"), ts1),
    Handshake(peerSpec.copy(nodeName = "second"), ts2)
  )

  val blacklistedPeers: Seq[String] = Seq("4.4.4.4:1111", "8.8.8.8:2222")

  val pk: ProveDlog = DLogProverInput(BigIntegers.fromUnsignedByteArray(Random.randomBytes(32))).publicImage
  val externalCandidateBlock = ExternalCandidateBlock(Array.fill(32)(2: Byte), BigInt(9999), pk)

  class PeersManagerStub extends Actor {
    def receive: Receive = {
      case GetAllPeers => sender() ! peers
      case GetBlacklistedPeers => sender() ! blacklistedPeers
    }
  }

  object PeersManagerStub {
    def props(): Props = Props(new PeersManagerStub)
  }

  class MinerStub extends Actor {
    def receive: Receive = {
      case ErgoMiner.PrepareCandidate => sender() ! Future.successful(externalCandidateBlock)
      case _: AutolykosSolution => sender() ! Future.successful(())
      case ErgoMiner.ReadMinerPk => sender() ! Some(pk)
    }
  }

  object MinerStub {
    def props(): Props = Props(new MinerStub)
  }

  class NodeViewStub extends Actor {
    def receive: Receive = {
      case _ =>
    }
  }

  object NodeViewStub {
    def props(): Props = Props(new NodeViewStub)
  }

  class NetworkControllerStub extends Actor {
    def receive: Receive = {
      case GetConnectedPeers => sender() ! connectedPeers
      case _ =>
    }
  }

  object NetworkControllerStub {
    def props(): Props = Props(new NetworkControllerStub)
  }

  class PeerManagerStub extends Actor {
    def receive: Receive = {
      case _ =>
    }
  }

  object PeerManagerStub {
    def props(): Props = Props(new PeerManagerStub)
  }

  class WalletActorStub extends Actor {

    import WalletActorStub.{walletBox10_10, walletBox20_30, walletBoxSpent21_31, walletTxs}

    private val prover: ErgoProvingInterpreter = defaultProver
    private val trackedAddresses: Seq[P2PKAddress] = prover.pubKeys.map(P2PKAddress.apply)

    def receive: Receive = {

      case _: InitWallet => sender() ! Success(WalletActorStub.mnemonic)

      case _: RestoreWallet => sender() ! Success(())

      case _: UnlockWallet => sender() ! Success(())

      case LockWallet => ()

      case GetLockStatus => sender() ! (true, true)

      case GetBoxes(unspentOnly) =>
        val boxes = if (unspentOnly) {
          Seq(walletBox10_10, walletBox20_30)
        } else {
          Seq(walletBox10_10, walletBox20_30, walletBoxSpent21_31)
        }
        sender() ! boxes.sortBy(_.trackedBox.inclusionHeightOpt)

      case GetTransactions =>
        sender() ! walletTxs

      case DeriveKey(_) => sender() ! Success(WalletActorStub.address)

      case DeriveNextKey => sender() ! Success(WalletActorStub.path -> WalletActorStub.address)

      case ReadPublicKeys(from, until) =>
        sender() ! trackedAddresses.slice(from, until)

      case ReadBalances(chainStatus) =>
        sender ! RegistryIndex(0, WalletActorStub.balance(chainStatus), Map.empty, Seq.empty)

      case ReadTrackedAddresses =>
        sender ! trackedAddresses

      case GenerateTransaction(_, _) =>
        val input = ErgoTransactionGenerators.inputGen.sample.value
        val tx = ErgoTransaction(IndexedSeq(input), IndexedSeq(ergoBoxCandidateGen.sample.value))
        sender ! Success(tx)
    }
  }

  object WalletActorStub {

    val seed: String = "walletstub"
    val mnemonic: String = "abandon abandon abandon abandon abandon abandon abandon abandon abandon abandon abandon"
    val path = DerivationPath(List(0, 1, 2), publicBranch = false)
    val address = P2PKAddress(proveDlogGen.sample.get)

    val walletBox10_10: WalletBox = WalletBox(
      TrackedBox(
        creationTxId = modifierIdGen.sample.get,
        creationOutIndex = 0,
        inclusionHeightOpt = Some(10),
        spendingTxIdOpt = Some(modifierIdGen.sample.get),
        spendingHeightOpt = None,
        box = ergoBoxGen.sample.get,
        certainty = BoxCertainty.Certain,
        applicationId = Constants.DefaultAppId
      ),
      confirmationsNumOpt = Some(10)
    )
    val walletBox20_30: WalletBox = walletBox10_10.copy(
      confirmationsNumOpt = Some(20),
      trackedBox = walletBox10_10.trackedBox.copy(inclusionHeightOpt = Some(30))
    )
    val walletBoxSpent21_31: WalletBox = walletBox10_10.copy(
      confirmationsNumOpt = Some(21),
      trackedBox = walletBox10_10.trackedBox.copy(
        inclusionHeightOpt = Some(31),
        spendingHeightOpt = Some(32),
        spendingTxIdOpt = Some(modifierIdGen.sample.get)
      )
    )
    val walletTxs: Seq[AugWalletTransaction] = Seq(augWalletTransactionGen.sample.get, augWalletTransactionGen.sample.get)

    def props(): Props = Props(new WalletActorStub)

    def balance(chainStatus: ChainStatus): Long = if (chainStatus.onChain) confirmedBalance else unconfirmedBalance

    def confirmedBalance: Long = 1L

    def unconfirmedBalance: Long = 2L
  }

  class WalletStub extends ErgoWalletReader {
    val walletActor: ActorRef = system.actorOf(WalletActorStub.props())
  }


  class ReadersStub extends Actor {
    def receive: PartialFunction[Any, Unit] = {
      case GetReaders => sender() ! readers
      case GetDataFromHistory(f) => sender() ! f(history)
    }
  }

  object ReadersStub {
    def props(): Props = Props(new ReadersStub)
  }

  lazy val readersRef: ActorRef = system.actorOf(ReadersStub.props())
  lazy val minerRef: ActorRef = system.actorOf(MinerStub.props())
  lazy val peerManagerRef: ActorRef = system.actorOf(PeerManagerStub.props())
  lazy val pmRef: ActorRef = system.actorOf(PeersManagerStub.props())
  lazy val nodeViewRef: ActorRef = system.actorOf(NodeViewStub.props())
  lazy val networkControllerRef: ActorRef = system.actorOf(NetworkControllerStub.props())

  def generateHistory(verifyTransactions: Boolean = true,
                      stateType: StateType = StateType.Digest,
                      blocksToKeep: Int = 100,
                      epochLength: Int = 100000000,
                      useLastEpochs: Int = 10): ErgoHistory = {

    val miningDelay = 1.second
    val minimalSuffix = 2
    val poPowSettings = PoPowSettings(prove = false)
    val nodeSettings: NodeConfigurationSettings = NodeConfigurationSettings(stateType, verifyTransactions, blocksToKeep,
<<<<<<< HEAD
      minimalSuffix, mining = false, Constants.DefaultComplexityLimit, miningDelay, useExternalMiner = false, miningPubKeyHex = None,
      offlineGeneration = false, 200, 100000, 100000, 1.minute, 1000000, poPowSettings)
=======
      PoPoWBootstrap, minimalSuffix, mining = false, Constants.DefaultComplexityLimit, miningDelay, useExternalMiner = false, miningPubKeyHex = None,
      offlineGeneration = false, 200, 100000, 100000, 1.minute, rebroadcastCount = 200, 1000000)
>>>>>>> 96f76380
    val scorexSettings: ScorexSettings = null
    val testingSettings: TestingSettings = null
    val walletSettings: WalletSettings = null
    val chainSettings = settings.chainSettings.copy(epochLength = epochLength, useLastEpochs = useLastEpochs)

    val dir = createTempDir
    val fullHistorySettings: ErgoSettings = ErgoSettings(dir.getAbsolutePath, NetworkType.TestNet, chainSettings, testingSettings,
      nodeSettings, scorexSettings, walletSettings, CacheSettings.default)

    ErgoHistory.readOrGenerate(fullHistorySettings, timeProvider)
  }

  def syntacticallyValidModifier(history: HT): Header = {
    val bestTimestamp = history.bestHeaderOpt.map(_.timestamp + 1).getOrElse(timeProvider.time())

    powScheme.prove(
      history.bestHeaderOpt,
      Header.CurrentVersion,
      settings.chainSettings.initialNBits,
      ADDigest @@ Array.fill(HashLength + 1)(0.toByte),
      Digest32 @@ Array.fill(HashLength)(0.toByte),
      Digest32 @@ Array.fill(HashLength)(0.toByte),
      Math.max(timeProvider.time(), bestTimestamp),
      Digest32 @@ Array.fill(HashLength)(0.toByte),
      Array.fill(3)(0: Byte),
      defaultMinerSecretNumber
    ).value
  }
}<|MERGE_RESOLUTION|>--- conflicted
+++ resolved
@@ -50,7 +50,7 @@
     boxesHolderGen.map(WrappedUtxoState(_, createTempDir, None, settings)).map { wus =>
       DigestState.create(Some(wus.version), Some(wus.rootHash), createTempDir, stateConstants)
     }
-    }.sample.value
+  }.sample.value
 
   lazy val wallet = new WalletStub
 
@@ -253,13 +253,8 @@
     val minimalSuffix = 2
     val poPowSettings = PoPowSettings(prove = false)
     val nodeSettings: NodeConfigurationSettings = NodeConfigurationSettings(stateType, verifyTransactions, blocksToKeep,
-<<<<<<< HEAD
       minimalSuffix, mining = false, Constants.DefaultComplexityLimit, miningDelay, useExternalMiner = false, miningPubKeyHex = None,
-      offlineGeneration = false, 200, 100000, 100000, 1.minute, 1000000, poPowSettings)
-=======
-      PoPoWBootstrap, minimalSuffix, mining = false, Constants.DefaultComplexityLimit, miningDelay, useExternalMiner = false, miningPubKeyHex = None,
-      offlineGeneration = false, 200, 100000, 100000, 1.minute, rebroadcastCount = 200, 1000000)
->>>>>>> 96f76380
+      offlineGeneration = false, 200, 100000, 100000, 1.minute, rebroadcastCount = 200, 1000000, poPowSettings)
     val scorexSettings: ScorexSettings = null
     val testingSettings: TestingSettings = null
     val walletSettings: WalletSettings = null
