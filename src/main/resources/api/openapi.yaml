openapi: "3.0.2"

info:
<<<<<<< HEAD
  version: "6.0.0"
=======
  version: "5.0.27"
>>>>>>> 8e2d50e1
  title: Ergo Node API
  description: API docs for Ergo Node. Models are shared between all Ergo products
  contact:
    name: Ergo Platform Team
    email: ergoplatform@protonmail.com
    url: https://ergoplatform.org
  license:
    name: CC0 1.0 Universal
    url: https://raw.githubusercontent.com/ergoplatform/ergo/master/LICENSE

servers:
  - url: /
    description: Local full node
  - url: http://213.239.193.208:9053
    description: Known public node

components:
  securitySchemes:
    ApiKeyAuth:
      type: apiKey
      in: header
      name: api_key

  schemas:
    # Objects
    ErgoTransactionInput:
      type: object
      required:
        - boxId
        - spendingProof
      properties:
        boxId:
          $ref: '#/components/schemas/TransactionBoxId'
        spendingProof:
          $ref: '#/components/schemas/SpendingProof'

    ErgoTransactionDataInput:
      type: object
      required:
        - boxId
      properties:
        boxId:
          $ref: '#/components/schemas/TransactionBoxId'

    ErgoTransactionUnsignedInput:
      type: object
      required:
        - boxId
      properties:
        boxId:
          $ref: '#/components/schemas/TransactionBoxId'
        extension:
          type: object
          additionalProperties:
            $ref: '#/components/schemas/SValue'
          example:
            '1': 'a2aed72ff1b139f35d1ad2938cb44c9848a34d4dcfd6d8ab717ebde40a7304f2541cf628ffc8b5c496e6161eba3f169c6dd440704b1719e0'

    SpendingProof:
      description: Spending proof for transaction input
      type: object
      required:
        - proofBytes
        - extension
      properties:
        proofBytes:
          $ref: '#/components/schemas/SpendingProofBytes'
        extension:
          type: object
          description: Variables to be put into context
          additionalProperties:
            $ref: '#/components/schemas/SValue'
          example:
            '1': 'a2aed72ff1b139f35d1ad2938cb44c9848a34d4dcfd6d8ab717ebde40a7304f2541cf628ffc8b5c496e6161eba3f169c6dd440704b1719e0'

    SerializedBox:
      type: object
      required:
        - boxId
        - bytes
      properties:
        boxId:
          $ref: '#/components/schemas/TransactionBoxId'
        bytes:
          $ref: '#/components/schemas/HexString'

    ScriptBytes:
      type: object
      required:
        - bytes
      properties:
        bytes:
          $ref: '#/components/schemas/HexString'

    SnapshotsInfo:
      type: object
      required:
        - availableManifests
      properties:
        availableManifests:
          description: Map of available manifests height -> manifestId
          type: array
          items:
            type: object

    ErgoTransactionOutput:
      type: object
      required:
        - value
        - ergoTree
        - additionalRegisters
        - creationHeight
      properties:
        boxId:
          $ref: '#/components/schemas/TransactionBoxId'
        value:
          description: Amount of Ergo token
          type: integer
          format: int64
          minimum: 0
          example: 147
        ergoTree:
          $ref: '#/components/schemas/ErgoTree'
        creationHeight:
          description: Height the output was created at
          type: integer
          format: int32
          example: 9149
        assets:
          description: Assets list in the transaction
          type: array
          items:
            $ref: '#/components/schemas/Asset'
        additionalRegisters:
          $ref: '#/components/schemas/Registers'
        transactionId:
          $ref: '#/components/schemas/TransactionId'
        index:
          description: Index in the transaction outputs
          type: integer
          format: int32

    WalletBox:
      type: object
      required:
        - box
        - confirmationsNum
        - address
        - creationTransaction
        - onchain
        - creationOutIndex
        - spendingTransaction
        - spendingHeight
        - inclusionHeight
        - spent
        - scans
      properties:
        box:
          $ref: '#/components/schemas/ErgoTransactionOutput'
        confirmationsNum:
          description: Number of confirmations, if the box is included into the blockchain
          type: integer
          format: int32
          minimum: 0
          example: 147
          nullable: true
        address:
          $ref: '#/components/schemas/ErgoAddress'
        creationTransaction:
          description: Transaction which created the box
          $ref: '#/components/schemas/ModifierId'
        spendingTransaction:
          description: Transaction which created the box
          nullable: true
          $ref: '#/components/schemas/ModifierId'
        spendingHeight:
          description: The height the box was spent at
          type: integer
          format: int32
          minimum: 0
          example: 147
          nullable: true
        inclusionHeight:
          description: The height the transaction containing the box was included in a block at
          type: integer
          format: int32
          minimum: 0
          example: 147
        onchain:
          description: A flag signalling whether the box is created on main chain
          type: boolean
          example: true
        spent:
          description: A flag signalling whether the box was spent
          type: boolean
          example: false
        creationOutIndex:
          description: An index of a box in the creating transaction
          type: integer
          format: int32
          example: 2
        scans:
          description: Scan identifiers the box relates to
          type: array
          items:
            type: integer
            example: 1
            default: 1

    BalanceInfo:
      type: object
      description: Balance information
      required:
        - nanoErgs
        - tokens
      properties:
        nanoErgs:
          type: integer
          format: int64
          description: Balance of nanoERGs
        tokens:
          type: array
          description: Balance of tokens
          items:
            type: object
            properties:
              tokenId:
                $ref: '#/components/schemas/ModifierId'
                description: Identifier of the token
              amount:
                type: integer
                format: int64
                description: Amount of the token
              decimals:
                type: integer
                description: Number of decimals of the token
              name:
                type: string
                description: Name of the token, if any

    IndexedErgoBox:
      allOf:
        - $ref: '#/components/schemas/ErgoTransactionOutput'
        - type: object
          description: Box indexed with extra information
          required:
            - address
            - spentTransactionId
            - spendingHeight
            - inclusionHeight
            - globalIndex
          properties:
            address:
              $ref: '#/components/schemas/ErgoAddress'
            spentTransactionId:
              description: Transaction which spent the box
              nullable: true
              $ref: '#/components/schemas/ModifierId'
            spendingHeight:
              description: The height the box was spent at
              type: integer
              format: int32
              minimum: 0
              example: 147
              nullable: true
            inclusionHeight:
              description: The height the transaction containing the box was included in a block at
              type: integer
              format: int32
              minimum: 0
              example: 147
            spendingProof:
              nullable: true
              $ref: '#/components/schemas/SpendingProof'
            globalIndex:
              description: Global index of the output in the blockchain
              type: integer
              format: int64
              minimum: 0
              example: 83927

    IndexedToken:
      type: object
      description: Token indexed with extra information
      required:
        - id
        - boxId
        - emissionAmount
        - name
        - description
        - decimals
      properties:
        id:
          description: Id of the token
          $ref: '#/components/schemas/ModifierId'
        boxId:
          description: Id of the box that created the token
          $ref: '#/components/schemas/ModifierId'
        emissionAmount:
          description: The total supply of the token
          type: integer
          format: int64
          minimum: 1
          example: 3500000
        name:
          description: The name of the token
          type: string
        description:
          description: The description of the token
          type: string
        decimals:
          description: The number of decimals the token supports
          type: integer
          format: int32
          minimum: 0
          example: 8

    UnsignedErgoTransaction:
      type: object
      description: Unsigned Ergo transaction
      required:
        - inputs
        - dataInputs
        - outputs
      properties:
        id:
          $ref: '#/components/schemas/TransactionId'
        inputs:
          description: Unsigned inputs of the transaction
          type: array
          items:
            $ref: '#/components/schemas/ErgoTransactionUnsignedInput'
        dataInputs:
          description: Data inputs of the transaction
          type: array
          items:
            $ref: '#/components/schemas/ErgoTransactionDataInput'
        outputs:
          description: Outputs of the transaction
          type: array
          items:
            $ref: '#/components/schemas/ErgoTransactionOutput'

    ErgoTransaction:
      type: object
      description: ErgoTransaction is an atomic operation which changes UTXO state.
      required:
        - inputs
        - dataInputs
        - outputs
      properties:
        id:
          description: Id of the transaction
          $ref: '#/components/schemas/TransactionId'
        inputs:
          description: Inputs, that will be spent by this transaction
          type: array
          items:
            $ref: '#/components/schemas/ErgoTransactionInput'
        dataInputs:
          description: Read-only inputs, that are not going to be spent by transaction.
          type: array
          items:
            $ref: '#/components/schemas/ErgoTransactionDataInput'
        outputs:
          description: Outputs of the transaction, i.e. box candidates to be created by this transaction.
          type: array
          items:
            $ref: '#/components/schemas/ErgoTransactionOutput'
        size:
          description: Size of ErgoTransaction in bytes
          type: integer
          format: int32

    WalletTransaction:
      type: object
      description: Transaction augmented with some useful information
      required:
        - inputs
        - dataInputs
        - outputs
        - inclusionHeight
        - numConfirmations
        - scans
      properties:
        id:
          $ref: '#/components/schemas/TransactionId'
        inputs:
          description: Transaction inputs
          type: array
          items:
            $ref: '#/components/schemas/ErgoTransactionInput'
        dataInputs:
          description: Transaction data inputs
          type: array
          items:
            $ref: '#/components/schemas/ErgoTransactionDataInput'
        outputs:
          description: Transaction outputs
          type: array
          items:
            $ref: '#/components/schemas/ErgoTransactionOutput'
        inclusionHeight:
          description: Height of a block the transaction was included in
          type: integer
          format: int32
          example: 20998
        numConfirmations:
          description: Number of transaction confirmations
          type: integer
          format: int32
          example: 20998
        scans:
          description: Scan identifiers the transaction relates to
          type: array
          items:
            type: integer
            example: 1
            default: 1
        size:
          description: Size in bytes
          type: integer
          format: int32

    IndexedErgoTransaction:
      type: object
      description: Transaction indexed with extra information
      required:
        - id
        - inputs
        - dataInputs
        - outputs
        - inclusionHeight
        - numConfirmations
        - blockId
        - timestamp
        - index
        - globalIndex
        - size
      properties:
        id:
          $ref: '#/components/schemas/TransactionId'
        inputs:
          description: Transaction inputs
          type: array
          items:
            $ref: '#/components/schemas/IndexedErgoBox'
        dataInputs:
          description: Transaction data inputs
          type: array
          items:
            $ref: '#/components/schemas/ErgoTransactionDataInput'
        outputs:
          description: Transaction outputs
          type: array
          items:
            $ref: '#/components/schemas/IndexedErgoBox'
        inclusionHeight:
          description: Height of a block the transaction was included in
          type: integer
          format: int32
          example: 20998
        numConfirmations:
          description: Number of transaction confirmations
          type: integer
          format: int32
          example: 20998
        blockId:
          description: Id of the block the transaction was included in
          allOf:
            - $ref: '#/components/schemas/ModifierId'
        timestamp:
          $ref: '#/components/schemas/Timestamp'
        index:
          description: index of the transaction in the block it was included in
          type: integer
          format: int32
          example: 3
        globalIndex:
          description: Global index of the transaction in the blockchain
          type: integer
          format: int64
          example: 3565445
        size:
          description: Size in bytes
          type: integer
          format: int32

    ErgoAddress:
      description: Encoded Ergo Address
      type: string
      example: '3WwbzW6u8hKWBcL1W7kNVMr25s2UHfSBnYtwSHvrRQt7DdPuoXrt'

    RewardAddress:
      type: object
      required:
        - rewardAddress
      properties:
        rewardAddress:
          $ref: '#/components/schemas/ErgoAddress'

    RewardPubKey:
      type: object
      required:
        - rewardPubkey
      properties:
        rewardPubkey:
          type: string
          example: '02a7955281885bf0f0ca4a48678848cad8dc5b328ce8bc1d4481d041c98e891ff3'

    DlogSecret:
      description: Hex-encoded big-endian 256-bits secret exponent
      type: string
      example: '433080ff80d0d52d7f8bfffff47f00807f44f680000949b800007f7f7ff1017f'

    DhtSecret:
      description: Hex-encoded big-endian 256-bits secret exponent "w" along with generators "g", "h", and group
        elements "u", "v", such as g^w = u, h^w = v
      type: object
      required:
        - secret
        - g
        - h
        - u
        - v
      properties:
        secret:
          description: Hex-encoded big-endian 256-bits secret exponent
          type: string
          example: '433080ff80d0d52d7f8bfffff47f00807f44f680000949b800007f7f7ff1017f'
        g:
          description: Hex-encoded "g" generator for the Diffie-Hellman tuple (secp256k1 curve point)
          type: string
          example: '02a7955281885bf0f0ca4a48678848cad8dc5b328ce8bc1d4481d041c98e891ff3'
        h:
          description: Hex-encoded "h" generator for the Diffie-Hellman tuple (secp256k1 curve point)
          type: string
          example: '02a7955281885bf0f0ca4a48678848cad8dc5b328ce8bc1d4481d041c98e891ff3'
        u:
          description: Hex-encoded "u" group element of the Diffie-Hellman tuple (secp256k1 curve point)
          type: string
          example: '02a7955281885bf0f0ca4a48678848cad8dc5b328ce8bc1d4481d041c98e891ff3'
        v:
          description: Hex-encoded "v" group element of the Diffie-Hellman tuple (secp256k1 curve point)
          type: string
          example: '02a7955281885bf0f0ca4a48678848cad8dc5b328ce8bc1d4481d041c98e891ff3'

    TransactionSigningRequest:
      description: A request to sign a transaction with secrets provided
      type: object
      required:
        - tx
        - secrets
      properties:
        tx:
          description: Unsigned transaction to sign
          type: object
          $ref: '#/components/schemas/UnsignedErgoTransaction'
        inputsRaw:
          description: Optional list of inputs to be used in serialized form
          type: array
          items:
            type: string
            description: hex-encoded serialized box bytes
        dataInputsRaw:
          description: Optional list of inputs to be used in serialized form
          type: array
          items:
            type: string
            description: hex-encoded serialized box bytes
        hints:
          description: Optional list of hints used for signing
          $ref: '#/components/schemas/TransactionHintsBag'
        secrets:
          description: Secrets used for signing
          type: object
          properties:
            dlog:
              description: Sequence of secret exponents (DLOG secrets)
              type: array
              items:
                $ref: '#/components/schemas/DlogSecret'
            dht:
              description: Sequence of secret Diffie-Hellman tuple exponents (DHT secrets)
              type: array
              items:
                $ref: '#/components/schemas/DhtSecret'

    AddressHolder:
      description: Holds encoded ErgoAddress
      type: object
      required:
        - address
      properties:
        address:
          $ref: '#/components/schemas/ErgoAddress'

    BoxesRequestHolder:
      description: Holds request for wallet boxes
      type: object
      required:
        - targetAssets
        - targetBalance
      properties:
        targetAssets:
          description: Target assets
          type: array
          items:
            description: Pair of TokenId and Long
            type: array
            minItems: 2
            maxItems: 2
            items:
              description: TokenId or Long
              anyOf:
                - description: TokenId
                  type: string
                - description: Long
                  type: integer
        targetBalance:
          description: Target balance
          type: integer
          format: int64

    RequestsHolder:
      description: Holds many transaction requests and transaction fee
      type: object
      required:
        - requests
      properties:
        requests:
          description: Sequence of transaction requests
          type: array
          items:
            anyOf:
              - $ref: '#/components/schemas/PaymentRequest'
              - $ref: '#/components/schemas/BurnTokensRequest'
              - $ref: '#/components/schemas/AssetIssueRequest'
        fee:
          description: Transaction fee
          type: integer
          format: int64
          example: 1000000
        inputsRaw:
          description: List of inputs to be used in serialized form
          type: array
          items:
            type: string
            description: hex-encoded serialized box bytes
        dataInputsRaw:
          description: List of data inputs to be used in serialized form
          type: array
          items:
            type: string
            description: hex-encoded serialized box bytes

    SourceHolder:
      type: object
      required:
        - source
      properties:
        source:
          description: Sigma source to be compiled
          type: string

    ErgoLikeTransaction:
      type: object
      required:
        - id
        - inputs
        - dataInputs
        - outputs
      properties:
        id:
          type: object
          $ref: '#/components/schemas/ModifierId'
        inputs:
          type: array
          items:
            $ref: '#/components/schemas/ErgoTransactionInput'
        dataInputs:
          type: array
          items:
            $ref: '#/components/schemas/ErgoTransactionDataInput'
        outputs:
          type: array
          items:
            $ref: '#/components/schemas/ErgoTransactionOutput'

    SigmaHeader:
      type: object
      description: Block header format used for sigma ErgoLikeContext
      required:
        - timestamp
        - version
        - adProofsRoot
        - stateRoot
        - transactionsRoot
        - nBits
        - extensionHash
        - height
        - parentId
        - votes
      properties:
        id:
          $ref: '#/components/schemas/ModifierId'
        timestamp:
          $ref: '#/components/schemas/Timestamp'
        version:
          $ref: '#/components/schemas/Version'
        adProofsRoot:
          $ref: '#/components/schemas/Digest32'
        adProofsId:
          $ref: '#/components/schemas/ModifierId'
        stateRoot:
          $ref: '#/components/schemas/AvlTreeData'
        transactionsRoot:
          $ref: '#/components/schemas/Digest32'
        transactionsId:
          $ref: '#/components/schemas/ModifierId'
        nBits:
          type: integer
          format: int64
          minimum: 0
          example: 19857408
        extensionHash:
          $ref: '#/components/schemas/Digest32'
        extensionRoot:
          $ref: '#/components/schemas/Digest32'
        extensionId:
          $ref: '#/components/schemas/ModifierId'
        height:
          type: integer
          format: int32
          minimum: 0
          example: 667
        size:
          type: integer
          format: int32
          minimum: 0
          example: 667
        parentId:
          $ref: '#/components/schemas/ModifierId'
        powSolutions:
          $ref: '#/components/schemas/PowSolutions'
        votes:
          $ref: '#/components/schemas/Votes'
        minerPk:
          type: string
          example: "0279be667ef9dcbbac55a06295ce870b07029bfcdb2dce28d959f2815b16f81798"
        powOnetimePk:
          type: string
          example: "0279be667ef9dcbbac55a06295ce870b07029bfcdb2dce28d959f2815b16f81798"
        powNonce:
          $ref: '#/components/schemas/Digest32'
        powDistance:
          type: number
          description: sigma.BigInt
          example: 123456789

    PreHeader:
      type: object
      required:
        - timestamp
        - version
        - nBits
        - height
        - parentId
        - votes
      properties:
        timestamp:
          $ref: '#/components/schemas/Timestamp'
        version:
          $ref: '#/components/schemas/Version'
        nBits:
          type: integer
          format: int64
          minimum: 0
          example: 19857408
        height:
          type: integer
          format: int32
          minimum: 0
          example: 667
        parentId:
          $ref: '#/components/schemas/ModifierId'
        votes:
          $ref: '#/components/schemas/Votes'
        minerPk:
          type: string
          example: "0279be667ef9dcbbac55a06295ce870b07029bfcdb2dce28d959f2815b16f81798"

    AvlTreeData:
      required:
        - digest
      properties:
        digest:
          $ref: '#/components/schemas/Digest32'
        treeFlags:
          type: integer
          format: int32
        keyLength:
          type: integer
          format: int32
        valueLength:
          type: integer
          format: int32
          nullable: true


    ErgoLikeContext:
      required:
        - lastBlockUtxoRoot
        - headers
        - preHeader
        - dataBoxes
        - boxesToSpend
        - spendingTransaction
        - selfIndex
        - extension
        - validationSettings
        - costLimit
        - initCost
      properties:
        lastBlockUtxoRoot:
          type: object
          description: state root before current block application
          $ref: '#/components/schemas/AvlTreeData'
        headers:
          type: array
          description: fixed number of last block headers in descending order (first header is the newest one)
          items:
            $ref: '#/components/schemas/SigmaHeader'
        preHeader:
          type: object
          description: fields of block header with the current `spendingTransaction`, that can be predicted by a miner before its formation
          $ref: '#/components/schemas/PreHeader'
        dataBoxes:
          type: array
          description: boxes, that corresponds to id's of `spendingTransaction.dataInputs`
          items:
            type: ErgoBox
            $ref: '#/components/schemas/ErgoTransactionOutput'
        boxesToSpend:
          type: array
          description: boxes, that corresponds to id's of `spendingTransaction.inputs`
          items:
            type: ErgoBox
            $ref: '#/components/schemas/ErgoTransactionOutput'
        spendingTransaction:
          type: object
          description: transaction that contains `self` box
          $ref: '#/components/schemas/ErgoLikeTransaction'
        selfIndex:
          type: integer
          format: int64
          description: index of the box in `boxesToSpend` that contains the script we're evaluating
        extension:
          type: object
          description: prover-defined key-value pairs, that may be used inside a script
        validationSettings:
          type: string
          description: validation parameters passed to Interpreter.verify to detect soft-fork conditions
          example: "10e8070001e9070001ea070001eb070001ec070001ed070001ee070001ef070001f0070001f1070001f2070001f3070001f4070001f5070001f6070001f7070001"
        costLimit:
          type: integer
          format: int64
          description: hard limit on accumulated execution cost, if exceeded lead to CostLimitException to be thrown
        initCost:
          type: integer
          format: int64
          description: initial value of execution cost already accumulated before Interpreter.verify is called


    ExecuteScript:
      type: object
      required:
        - script
        - namedConstants
        - treeVersion
        - context
      properties:
        script:
          description: Sigma script to be executed
          type: string
        namedConstants:
          description: Environment for compiler
          type: object
          nullable: true
        treeVersion:
          description: ErgoScript version to be used in compiler
          nullable: true  
        context:
          description: Interpreter context
          type: object
          nullable: true
          $ref: '#/components/schemas/ErgoLikeContext'

    CompileRequest:
      type: object
      required:
        - source
        - treeVersion
      properties:
        source:
          description: Source code of the ErgoScript to be compiled
          type: string
        treeVersion:
          description: Version of ErgoTree to compile to
          type: integer
          format: int8

    SigmaBoolean:
      description: Algebraic data type of sigma proposition expressions
      required:
        - op
      properties:
        op:
          type: integer
          description: Sigma opCode
          format: int8
        h:
          $ref: '#/components/schemas/HexString'
        g:
          $ref: '#/components/schemas/HexString'
        u:
          $ref: '#/components/schemas/HexString'
        v:
          $ref: '#/components/schemas/HexString'
        condition:
          type: boolean

    SigmaBooleanAndPredicate:
      allOf:
        - $ref: '#/components/schemas/SigmaBoolean'
        - type: object
        - required:
            - args
        - properties:
            args:
              type: array
              items:
                $ref: '#/components/schemas/SigmaBoolean'

    SigmaBooleanOrPredicate:
      allOf:
        - $ref: '#/components/schemas/SigmaBoolean'
        - type: object
        - required:
            - args
        - properties:
            args:
              type: array
              items:
                $ref: '#/components/schemas/SigmaBoolean'

    SigmaBooleanThresholdPredicate:
      allOf:
        - $ref: '#/components/schemas/SigmaBoolean'
        - type: object
        - required:
            - args
        - properties:
            args:
              type: array
              items:
                $ref: '#/components/schemas/SigmaBoolean'

    CryptoResult:
      description: Result of executeWithContext request (reduceToCrypto)
      type: object
      required:
        - value
        - cost
      properties:
        value:
          description: value of SigmaProp type which represents a statement verifiable via sigma protocol
          $ref: '#/components/schemas/SigmaBoolean'
        cost:
          description: Estimated cost of contract execution
          type: integer
          format: int64
      example:
        value:
          op: -45
          condition: true
        cost: 10

    ScanningPredicate:
      type: object
      required:
        - predicate
      properties:
        predicate:
          type: string

    ContainsPredicate:
      allOf:
        - $ref: '#/components/schemas/ScanningPredicate'
        - type: object
        - required:
            - bytes
        - properties:
            register:
              type: string
            bytes:
              type: string

    EqualsPredicate:
      allOf:
        - $ref: '#/components/schemas/ScanningPredicate'
        - type: object
        - required:
            - bytes
        - properties:
            register:
              type: string
            bytes:
              type: string

    ContainsAssetPredicate:
      allOf:
        - $ref: '#/components/schemas/ScanningPredicate'
        - type: object
        - required:
            - assetId
        - properties:
            assetId:
              type: string

    AndPredicate:
      allOf:
        - $ref: '#/components/schemas/ScanningPredicate'
        - type: object
        - required:
            - args
        - properties:
            args:
              type: array
              items:
                $ref: '#/components/schemas/ScanningPredicate'

    OrPredicate:
      allOf:
        - $ref: '#/components/schemas/ScanningPredicate'
        - type: object
        - required:
            - args
        - properties:
            args:
              type: array
              items:
                $ref: '#/components/schemas/ScanningPredicate'

    ScanRequest:
      type: object
      properties:
        scanName:
          type: string
        removeOffchain:
          type: boolean
        walletInteraction:
          type: string
          enum: [off, shared, forced]
        trackingRule:
          $ref: '#/components/schemas/ScanningPredicate'
      example:
        scanName: Assets Tracker
        walletInteraction: off
        removeOffchain: true
        trackingRule:
          predicate: containsAsset
          assetId: 02dada811a888cd0dc7a0a41739a3ad9b0f427741fe6ca19700cf1a51200c96bf7

    Scan:
      type: object
      properties:
        scanName:
          type: string
        scanId:
          type: integer
        walletInteraction:
          type: string
          enum: [off, shared, forced]
        removeOffchain:
          type: boolean
        trackingRule:
          $ref: '#/components/schemas/ScanningPredicate'
      example:
        scanId: 2
        scanName: Assets Tracker
        walletInteraction: off
        removeOffchain: true
        trackingRule:
          predicate: containsAsset
          assetId: 02dada811a888cd0dc7a0a41739a3ad9b0f427741fe6ca19700cf1a51200c96bf7

    ScanId:
      type: object
      properties:
        scanId:
          type: integer

    ScanIdBoxId:
      type: object
      required:
        - scanId
        - boxId
      properties:
        scanId:
          type: integer
        boxId:
          $ref: '#/components/schemas/TransactionBoxId'

    ScanIdsBox:
      description: Ergo box with associated scans (their respective identifiers)
      type: object
      required:
        - scanIds
        - box
      properties:
        scanIds:
          type: array
          items:
            type: integer
        box:
          $ref: '#/components/schemas/ErgoTransactionOutput'

    DlogCommitment:
      description: Randomness and commitment for the first step of the Schnorr protocol
      type: object
      required:
        - r
        - a
      properties:
        r:
          description:  Hex-encoded big-endian 256-bits secret exponent
          type: string
          example: '433080ff80d0d52d7f8bfffff47f00807f44f680000949b800007f7f7ff1017f'
        a:
          description: Hex-encoded "g" generator for the Diffie-Hellman tuple (secp256k1 curve point)
          type: string
          example: '02a7955281885bf0f0ca4a48678848cad8dc5b328ce8bc1d4481d041c98e891ff3'

    HintExtractionRequest:
      description: request to extract prover hints from a transaction
      type: object
      required:
        - tx
        - real
        - simulated
      properties:
        tx:
          description:  Transaction to extract prover hints from
          $ref: '#/components/schemas/ErgoTransaction'
        real:
          description: Real signers of the transaction
          type: array
          items:
            $ref: '#/components/schemas/SigmaBoolean'
        simulated:
          description: Simulated signers of the transaction
          type: array
          items:
            $ref: '#/components/schemas/SigmaBoolean'
        inputsRaw:
          description: Optional list of inputs to be used in serialized form
          type: array
          items:
            type: string
            description: hex-encoded serialized box bytes
        dataInputsRaw:
          description: Optional list of inputs to be used in serialized form
          type: array
          items:
            type: string
            description: hex-encoded serialized box bytes

    Commitment:
      description: basic trait for prover commitments
      type: object
      required:
        - hint
        - pubkey
        - position
        - cmtType
        - a
      properties:
        hint:
          type: string
          enum: [cmtWithSecret, cmtReal, cmtSimulated]
        pubkey:
          $ref: '#/components/schemas/SigmaBoolean'
        position:
          type: string
        type:
          type: string
          enum: [dlog, dht]
        a:
          description: a group element of the commitment
          type: string
        b:
          description: b group element of the commitment (needed for DHT protocol only)
          type: string

    CommitmentWithSecret:
      description: commitment to secret along with secret (!) randomness
      allOf:     # Combines the Commitment and the inline model
        - $ref: '#/components/schemas/Commitment'
          type: object
          required:
            - secret
          properties:
          secret:
            type: string

    SecretProven:
      type: object
      required:
        - hint
        - challenge
        - pubkey
        - proof
        - position
      properties:
        hint:
          type: string
          enum: [proofReal, proofSimulated]
        challenge:
          type: string
        pubkey:
          $ref: '#/components/schemas/SigmaBoolean'
        proof:
          type: string
        position:
          type: string

    InputHints:
      description: hints for inputs, key is input index, values is a set of hints for the input
      type: object
      additionalProperties:
        type: array
        items:
          oneOf:
            - $ref: '#/components/schemas/CommitmentWithSecret'
            - $ref: '#/components/schemas/Commitment'
            - $ref: '#/components/schemas/SecretProven'
          discriminator:
            propertyName: objectType
            mapping:
              cmtWithSecret: '#/components/schemas/CommitmentWithSecret'
              cmtReal: '#/components/schemas/Commitment'
              cmtSimulated: '#/components/schemas/Commitment'
              proofReal: '#/components/schemas/SecretProven'
              proofSimulated: '#/components/schemas/SecretProven'
      example:
        "01": [
          {
            "hint": "cmtWithSecret",
            "pubkey": {
              "op": -51,
              "h": "0327e65711a59378c59359c3e1d0f7abe906479eccb76094e50fe79d743ccc15e6"
            },
            "position": "0-1",
            "type": "dlog",
            "a": "02924d6274d1b9132fe028a0e3ac2fdbc503a1e52d1398932fa5f1bcf71909eb4b",
            "secret": "42a2a0ae6b98ee791ac9734252e8a7a08e691b92de085138e302f64a722a4300"
          }]

    TransactionHintsBag:
      description: prover hints extracted from a transaction
      type: object
      properties:
        secretHints:
          description: Hints which contain secrets, do not share them!
          type: array
          items:
            $ref: '#/components/schemas/InputHints'
        publicHints:
          description: Hints which contain public data only, share them freely!
          type: array
          items:
            $ref: '#/components/schemas/InputHints'

    GenerateCommitmentsRequest:
      description: request to generate commitments to sign a transaction
      type: object
      required:
        - tx
      properties:
        tx:
          description: Unsigned transaction to sign
          type: object
          $ref: '#/components/schemas/UnsignedErgoTransaction'
        secrets:
          description: Optionally, external secrets used for signing
          type: object
          properties:
            dlog:
              description: Sequence of secret exponents (DLOG secrets)
              type: array
              items:
                $ref: '#/components/schemas/DlogSecret'
            dht:
              description: Sequence of secret Diffie-Hellman tuple exponents (DHT secrets)
              type: array
              items:
                $ref: '#/components/schemas/DhtSecret'
        inputsRaw:
          description: Optional list of inputs to be used in serialized form
          type: array
          items:
            type: string
            description: hex-encoded serialized box bytes
        dataInputsRaw:
          description: Optional list of inputs to be used in serialized form
          type: array
          items:
            type: string
            description: hex-encoded serialized box bytes

    PrivateKeyRequest:
          description: Request for getting a secret corresponding to wallet address
          type: object
          required:
            - address
          properties:
            address:
              $ref: '#/components/schemas/ErgoAddress'

    PaymentRequest:
      description: Request for generation of payment transaction to a given address
      type: object
      required:
        - address
        - value
      properties:
        address:
          $ref: '#/components/schemas/ErgoAddress'
        value:
          description: Payment amount
          type: integer
          format: int64
          example: 1
        assets:
          description: Assets list in the transaction
          type: array
          items:
            $ref: '#/components/schemas/Asset'
        registers:
          $ref: '#/components/schemas/Registers'

    BurnTokensRequest:
      description: Request for burning tokens in wallet
      type: object
      required:
        - assetsToBurn
      properties:
        assetsToBurn:
          description: Assets list to burn in the transaction
          type: array
          items:
            $ref: '#/components/schemas/Asset'

    AssetIssueRequest:
      description: Request for generation of asset issue transaction
      type: object
      required:
        - amount
        - name
        - description
        - decimals
      properties:
        address:
          description: Optional, first address in the wallet will be used if not defined
          $ref: '#/components/schemas/ErgoAddress'
        ergValue:
          description: Optional, amount of ergs to be put into box with issued assets
          format: int64
          type: integer
        amount:
          description: Supply amount
          type: integer
          format: int64
          example: 1000000
        name:
          description: Assets name
          type: string
          example: 'TST'
        description:
          description: Assets description
          type: string
          example: 'Test token'
        decimals:
          description: Number of decimal places
          type: integer
          format: int32
          example: 8
        registers:
          description: Optional, possible values for registers R7...R9
          $ref: '#/components/schemas/Registers'

    FullBlock:
      description: Block with header and transactions
      type: object
      required:
        - header
        - blockTransactions
        - adProofs
        - extension
        - size
      properties:
        header:
          $ref: '#/components/schemas/BlockHeader'
        blockTransactions:
          $ref: '#/components/schemas/BlockTransactions'
        adProofs:
          $ref: '#/components/schemas/BlockADProofs'
        extension:
          $ref: '#/components/schemas/Extension'
        size:
          description: Size in bytes
          type: integer
          format: int32

    PowSolutions:
      description: An object containing all components of pow solution
      type: object
      required:
        - pk
        - w
        - n
        - d
      properties:
        pk:
          type: string
          description: Base16-encoded public key
          example: '0350e25cee8562697d55275c96bb01b34228f9bd68fd9933f2a25ff195526864f5'
        w:
          type: string
          example: '0366ea253123dfdb8d6d9ca2cb9ea98629e8f34015b1e4ba942b1d88badfcc6a12'
        n:
          type: string
          example: '0000000000000000'
        d:
          type: number
          example: 987654321

    BlockHeaderWithoutPow:
      type: object
      required:
        - id
        - timestamp
        - version
        - adProofsRoot
        - stateRoot
        - transactionsRoot
        - nBits
        - extensionHash
        - height
        - difficulty
        - parentId
        - votes
      properties:
        id:
          $ref: '#/components/schemas/ModifierId'
        timestamp:
          $ref: '#/components/schemas/Timestamp'
        version:
          $ref: '#/components/schemas/Version'
        adProofsRoot:
          $ref: '#/components/schemas/Digest32'
        stateRoot:
          $ref: '#/components/schemas/ADDigest'
        transactionsRoot:
          $ref: '#/components/schemas/Digest32'
        nBits:
          type: integer
          format: int64
          minimum: 0
          example: 19857408
        extensionHash:
          $ref: '#/components/schemas/Digest32'
        height:
          type: integer
          format: int32
          minimum: 0
          example: 667
        difficulty:
          type: integer
          format: int32
          minimum: 0
          example: 62
        parentId:
          $ref: '#/components/schemas/ModifierId'
        votes:
          $ref: '#/components/schemas/Votes'
        size:
          description: Size in bytes
          type: integer
          format: int32
        extensionId:
          $ref: '#/components/schemas/ModifierId'
        transactionsId:
          $ref: '#/components/schemas/ModifierId'
        adProofsId:
          $ref: '#/components/schemas/ModifierId'

    PopowHeader:
      type: object
      required:
        - header
        - interlinks
      properties:
        header:
          $ref: '#/components/schemas/BlockHeader'
        interlinks:
          description: Array of header interlinks
          type: array
          items:
            $ref: '#/components/schemas/ModifierId'

    NipopowProof:
      type: object
      required:
        - m
        - k
        - prefix
        - suffixHead
        - suffixTail
      properties:
        m:
          description: security parameter (min μ-level superchain length)
          type: number
        k:
          description: security parameter (min suffix length, >= 1)
          type: number
        prefix:
          description: proof prefix headers
          type: array
          items:
            $ref: '#/components/schemas/PopowHeader'
        suffixHead:
          $ref: '#/components/schemas/PopowHeader'
        suffixTail:
          description: tail of the proof suffix headers
          type: array
          items:
            $ref: '#/components/schemas/BlockHeader'

    BlockHeader:
      description: Header of a block.
        It authenticates link to a previous block, other block sections
        (transactions, UTXO set transformation proofs, extension), UTXO set, votes for blockchain parameters
        to be changed and proof-of-work related data.
      type: object
      required:
        - id
        - timestamp
        - version
        - adProofsRoot
        - stateRoot
        - transactionsRoot
        - nBits
        - extensionHash
        - powSolutions
        - height
        - difficulty
        - parentId
        - votes
      properties:
        id:
          description: Block id
          $ref: '#/components/schemas/ModifierId'
        timestamp:
          description: Block generation time reported by a miner
          $ref: '#/components/schemas/Timestamp'
        version:
          description: Protocol version used to generate the block
          $ref: '#/components/schemas/Version'
        adProofsRoot:
          description: Digest of UTXO set transformation proofs
          $ref: '#/components/schemas/Digest32'
        stateRoot:
          description: AVL+ tree digest of UTXO set (after the block is applied)
          $ref: '#/components/schemas/ADDigest'
        transactionsRoot:
          description: Merkle tree digest of transactions in the block (BlockTransactions section)
          $ref: '#/components/schemas/Digest32'
        nBits:
          description: Proof-of-work target (difficulty encoded)
          type: integer
          format: int64
          minimum: 0
          example: 19857408
        extensionHash:
          description: Merkle tree digest of the extension section of the block
          $ref: '#/components/schemas/Digest32'
        powSolutions:
          description: Solution for the proof-of-work puzzle
          $ref: '#/components/schemas/PowSolutions'
        height:
          description: Height of the block (genesis block height == 1)
          type: integer
          format: int32
          minimum: 0
          example: 667
        difficulty:
          type: string
          example: '9575989248'
        parentId:
          $ref: '#/components/schemas/ModifierId'
        votes:
          description: Votes for changing system parameters
          $ref: '#/components/schemas/Votes'
        size:
          description: Size of the header in bytes
          type: integer
          format: int32
        extensionId:
          description: Hash of the extension section of the block == hash(modifier type id, header id, extensionHash)
          $ref: '#/components/schemas/ModifierId'
        transactionsId:
          description: Hash of the transactions section of the block == hash(modifier type id, header id, transactionsRoot)
          $ref: '#/components/schemas/ModifierId'
        adProofsId:
          description: Hash of the UTXO set transformation proofs section of the block == hash(modifier type id, header id, adProofsRoot)
          $ref: '#/components/schemas/ModifierId'

    BlockTransactions:
      description: Section of a block which contains transactions.
      type: object
      required:
        - headerId
        - transactions
        - size
      properties:
        headerId:
          description: Identifier of a header of a corresponding block
          $ref: '#/components/schemas/ModifierId'
        transactions:
          description: Transactions of the block
          $ref: '#/components/schemas/Transactions'
        size:
          description: Size in bytes of all block transactions
          type: integer
          format: int32

    BlockADProofs:
      type: object
      required:
        - headerId
        - proofBytes
        - digest
        - size
      properties:
        headerId:
          description: Identifier of a header of the block which contains the proofs
          $ref: '#/components/schemas/ModifierId'
        proofBytes:
          description: Serialized bytes of the authenticated dictionary proof
          $ref: '#/components/schemas/SerializedAdProof'
        digest:
          description: Hash of the proofBytes
          $ref: '#/components/schemas/Digest32'
        size:
          description: Size in bytes
          type: integer
          format: int32

    Extension:
      description: Section of a block which contains extension data.
      type: object
      required:
        - headerId
        - digest
        - fields
      properties:
        headerId:
          description: Identifier of a header of a corresponding block
          $ref: '#/components/schemas/ModifierId'
        digest:
          description: Root hash (aka digest) merkelized list of key-value records
          $ref: '#/components/schemas/Digest32'
        fields:
          description: List of key-value records
          type: array
          nullable: true
          items:
            $ref: '#/components/schemas/KeyValueItem'

    KeyValueItem:
      description: Key-value record represented as a pair of hex strings in an array.
      type: array
      items:
        $ref: '#/components/schemas/HexString'

    CandidateBlock:
      type: object
      nullable: true
      description: Can be null if node is not mining or candidate block is not ready
      required:
        - extensionHash
        - parentId
      properties:
        version:
          type: integer
          format: int8
          example: 2
        extensionHash:
          $ref: '#/components/schemas/Digest32'
        timestamp:
          $ref: '#/components/schemas/Timestamp'
        stateRoot:
          $ref: '#/components/schemas/ADDigest'
        nBits:
          type: integer
          format: int64
          minimum: 0
          example: 19857408
        adProofBytes:
          $ref: '#/components/schemas/SerializedAdProof'
        parentId:
          $ref: '#/components/schemas/ModifierId'
        transactionsNumber:
          type: integer
          format: int32
          example: 2
        transactions:
          $ref: '#/components/schemas/Transactions'
        votes:
          $ref: '#/components/schemas/Votes'

    PassphraseMatch:
      type: object
      required:
        - matched
      properties:
        matched:
          type: boolean
          description: true if passphrase matches wallet, false otherwise

    WalletStatus:
      description: Status of the node wallet
      type: object
      required:
        - isInitialized
        - isUnlocked
        - changeAddress
        - walletHeight
        - error
      properties:
        isInitialized:
          type: boolean
          description: true if wallet is initialized, false otherwise
        isUnlocked:
          type: boolean
          description: true if wallet is unlocked, false otherwise
        changeAddress:
          type: string
          description: address to send change to. Empty when wallet is not initialized or locked.
            By default change address correponds to root key address, could be set via
            /wallet/updateChangeAddress method.
          example: '3WzCFq7mkykKqi4Ykdk8BK814tkh6EsPmA42pQZxU2NRwSDgd6yB'
        walletHeight:
          type: integer
          description: last scanned height for the wallet (and external scans)
        error:
          type: string
          description: last wallet error caught

    InitWallet:
      type: object
      required:
        - pass
      properties:
        pass:
          type: string
          description: Password to encrypt wallet file with
        mnemonicPass:
          type: string
          description: Optional pass to password-protect mnemonic seed

    InitWalletResult:
      type: object
      required:
        - mnemonic
      properties:
        mnemonic:
          type: string
          description: Mnemonic seed phrase

    RestoreWallet:
      type: object
      required:
        - pass
        - mnemonic
        - usePre1627KeyDerivation
      properties:
        pass:
          type: string
          description: Password to encrypt wallet file with
        mnemonic:
          type: string
          description: Mnemonic seed
        mnemonicPass:
          type: string
          description: Optional pass to password-protect mnemonic seed
        usePre1627KeyDerivation:
          type: boolean
          description: use incorrect(previous) BIP32 key derivation (see https://github.com/ergoplatform/ergo/issues/1627 for details). It's recommended to set to 'true' if the original wallet was created by ergo node before v4.0.105.

    CheckWallet:
      type: object
      required:
        - mnemonic
      properties:
        mnemonic:
          type: string
          description: Mnemonic seed (optional)
        mnemonicPass:
          type: string
          description: Optional pass to password-protect mnemonic seed

    UnlockWallet:
      type: object
      required:
        - pass
      properties:
        pass:
          type: string
          description: Password to decrypt wallet file with

    DeriveKey:
      type: object
      required:
        - derivationPath
      properties:
        derivationPath:
          type: string
          description: Derivation path for a new secret to derive
          example: 'm/1/2'

    DeriveKeyResult:
      type: object
      required:
        - address
      properties:
        address:
          $ref: '#/components/schemas/ErgoAddress'

    DeriveNextKeyResult:
      type: object
      required:
        - derivationPath
        - address
      properties:
        derivationPath:
          type: string
          description: Derivation path of the resulted secret
          example: 'm/1/2'
        address:
          $ref: '#/components/schemas/ErgoAddress'

    MerkleProof:
      type: object
      description: Merkle proof for a leaf, which is an array of bytes (e.g. a transaction identifier)
      required:
        - leaf
        - levels
      properties:
        leaf:
          type: string
          description: Base16-encoded Merkle tree leaf bytes
          example: 'cd665e49c834b0c25574fcb19a158d836f3f2aad8e91ac195f972534c25449b3'
        levels:
          type: array
          items:
            type: array
            description: pairs of hash and side of hash
            example: ['018b7ae20a4acd23e3f1bf38671ce97103ad96d8f1c780b5e5e865e4873ae16337', 0]
            items:
              anyOf:
                - description: hash
                  type: string
                - description: side of hash
                  type: integer
          example: [['018b7ae20a4acd23e3f1bf38671ce97103ad96d8f1c780b5e5e865e4873ae16337', 0]]

    ProofOfUpcomingTransactions:
      type: object
      description: Proof that a block corresponding to given header without PoW contains some transactions
      required:
        - msgPreimage
        - txProofs
      properties:
        msgPreimage:
          type: string
          description: Base16-encoded serialized header without Proof-of-Work
          example: '0112e03c6d39d32509855be7cee9b62ff921f7a0cf6883e232474bd5b54d816dd056f846980d34c3b23098bdcf41222f8cdee5219224aa67750055926c3a2310a483accc4f9153e7a760615ea972ac67911cff111f8c17f563d6147205f58f85133ae695d1d4157e4aecdbbb29952cfa42b75129db55bddfce3bc53b8fd5b5465f10d8be8ddda62ed3b86afb0497ff2d381ed884bdae5287d20667def224a28d2b6e3ebfc78709780702c70bd8df0e000000'
        txProofs:
          type: array
          description: Merkle proofs of transactions included into blocks (not necessarily all the block transactions)
          items:
            $ref: '#/components/schemas/MerkleProof'

    WorkMessage:
      description: Block candidate related data for external miner to perform work
      type: object
      required:
        - msg
        - b
        - pk
      properties:
        msg:
          type: string
          description: Base16-encoded block header bytes without PoW solution
          example: '0350e25cee8562697d55275c96bb01b34228f9bd68fd9933f2a25ff195526864f5'
        b:
          type: integer
          description: Work target value
          example: 987654321
        pk:
          type: string
          description: Base16-encoded miner public key
          example: '0350e25cee8562697d55275c96bb01b34228f9bd68fd9933f2a25ff195526864f5'
        proof:
          type: object
          $ref: '#/components/schemas/ProofOfUpcomingTransactions'

    Peer:
      type: object
      required:
        - address
      properties:
        address:
          type: string
          example: '127.0.0.1:5673'
        restApiUrl:
          type: string
          example: 'https://example.com'
          nullable: true
        name:
          type: string
          example: mynode
          nullable: true
        lastSeen:
          $ref: '#/components/schemas/Timestamp'
        connectionType:
          type: string
          nullable: true
          enum:
            - Incoming
            - Outgoing

    PeersStatus:
      type: object
      required:
        - lastIncomingMessage
        - currentNetworkTime
      properties:
        lastIncomingMessage:
          type: integer
          allOf:
            - $ref: '#/components/schemas/Timestamp'
        currentNetworkTime:
          type: integer
          allOf:
            - $ref: '#/components/schemas/Timestamp'

    PeerMode:
      type: object
      required:
        - state
        - verifyingTransactions
        - fullBlocksSuffix
      properties:
        state:
          type: string
          example: 'utxo'
        verifyingTransactions:
          type: boolean
          example: true
        fullBlocksSuffix:
          type: integer
          example: 2880

    SyncInfo:
      type: object
      required:
        - address
        - mode
        - version
        - status
        - height
      properties:
        address:
          type: string
          example: '127.0.0.1:5673'
        mode:
          type: object
          description: Peer operating mode parameters
          $ref: '#/components/schemas/PeerMode'
        version:
          type: string
          example: '4.0.16'
        status:
          type: string
          example: 'Older'
        height:
          type: integer
          example: 65780

    RequestedInfo:
      type: object
      required:
        - checks
      properties:
        address:
          type: string
          example: '127.0.0.1:5673'
        version:
          type: string
          example: '4.0.26'
        checks:
          type: integer
          description: How many times we checked for modifier delivery status
          example: 4

    RequestedInfoByModifierId:
      type: object
      additionalProperties:
        $ref: '#/components/schemas/RequestedInfo'

    ConnectedPeer:
      type: object
      required:
        - address
      properties:
        address:
          type: string
          example: '127.0.0.1:5673'
        version:
          type: string
          example: '4.0.26'
        lastMessage:
          $ref: '#/components/schemas/Timestamp'

    ConnectedPeerByModifierId:
      type: object
      additionalProperties:
        $ref: '#/components/schemas/ConnectedPeer'

    TrackInfo:
      type: object
      required:
        - invalidModifierApproxSize
        - requested
        - received
      properties:
        invalidModifierApproxSize:
          type: integer
          example: 65780
        requested:
          type: object
          description: Currently requested modifiers
          additionalProperties:
            $ref: '#/components/schemas/RequestedInfoByModifierId'
        received:
          type: object
          description: Received modifiers
          additionalProperties:
            $ref: '#/components/schemas/ConnectedPeerByModifierId'

    BlacklistedPeers:
      type: object
      required:
        - addresses
      properties:
        addresses:
          type: array
          items:
            type: string
            description: Blacklisted node address

    NodeInfo:
      description: Data container for /info API request output. 
        Contains information about node's state and configuration.
        Contains data about best block, best header, state, etc.
        Best block is the block with the maximum height.
      type: object
      required:
        - name
        - appVersion
        - fullHeight
        - headersHeight
        - maxPeerHeight
        - bestFullHeaderId
        - previousFullHeaderId
        - bestHeaderId
        - headersScore
        - fullBlocksScore
        - stateRoot
        - stateType
        - stateVersion
        - isMining
        - peersCount
        - unconfirmedCount
        - difficulty
        - currentTime
        - launchTime
        - genesisBlockId
        - parameters
      properties:
        name:
          description: Node's (peer) self-chosen name from config
          type: string
          example: my-node-1
        appVersion:
          description: Node's application version
          type: string
          example: 0.0.1
        fullHeight:
          type: integer
          format: int32
          description: Height of the best block known to the node. 
            Can be 'null' if state is empty (no full block is applied since node launch)
          minimum: 0
          example: 667
          nullable: true
        headersHeight:
          type: integer
          format: int32
          description: The height of the best header (i.e. the one with the maximum height).
            Can be 'null' if state is empty (no header applied since node launch)
          minimum: 0
          example: 667
          nullable: true
        maxPeerHeight:
          type: integer
          format: int32
          description: Maximum block height of connected peers.
            Can be 'null' if state is empty (no peer connected since node launch)
          minimum: 0
          example: 706162
          nullable: true
        bestFullHeaderId:
          type: string
          description: Best full-block id (header id of such block).
            Can be 'null' if no full block is applied since node launch.
          nullable: true
          allOf:
            - $ref: '#/components/schemas/ModifierId'
        previousFullHeaderId:
          type: string
          description: Header id of the parent block of the best full-block (i.e. previous block in the blockchain).
            Can be 'null' if no full block is applied since node launch
          nullable: true
          allOf:
            - $ref: '#/components/schemas/ModifierId'
        bestHeaderId:
          type: string
          description: Best header ID (hex representation). 
            Can be 'null' if no header applied since node launch.
          nullable: true
          allOf:
            - $ref: '#/components/schemas/ModifierId'
        stateRoot:
          type: string
          nullable: true
          description: Current UTXO set digest. 
            Can be 'null' if state is empty (no full block is applied since node launch)
          example: 'dab9da11fc216660e974842cc3b7705e62ebb9e0bf5ff78e53f9cd40abadd117'
        stateType:
          description: Whether the node is storing UTXO set or only its digest.
            Equals `digest` if only digest is stored, `utxo` if full UTXO set is stored.
          type: string
          enum:
            - digest
            - utxo
        stateVersion:
          description: Id of a block where UTXO set digest is taken from.
            Can be 'null' if no full block is applied since node launch.
          type: string
          example: 'fab9da11fc216660e974842cc3b7705e62ebb9e0bf5ff78e53f9cd40abadd117'
          nullable: true
        isMining:
          description: Whether the node is mining (i.e. generating blocks).
          type: boolean
          example: true
        peersCount:
          type: integer
          description: Number of peers this node is connected with.
          format: int32
          minimum: 0
          example: 327
        unconfirmedCount:
          description: Number of unconfirmed transactions in the mempool.
          type: integer
          format: int32
          minimum: 0
          maximum: 10000
          example: 327
        difficulty:
          type: integer
          minimum: 0
          nullable: true
          example: 667
          description: Difficulty on current bestFullHeaderId. 
            Can be 'null' if no full block is applied since node launch.
            Difficulty is a BigInt integer.
        currentTime:
          type: integer
          description: Current internal node time
          allOf:
            - $ref: '#/components/schemas/Timestamp'
        launchTime:
          type: integer
          description: When the node was launched (in Java time format, UNIX time * 1000).
          allOf:
            - $ref: '#/components/schemas/Timestamp'
        headersScore:
          type: integer
          description: Cumulative difficulty of best headers-chain.
            Can be 'null' if no headers is applied since node launch. headersScore is a BigInt integer.
          nullable: true
        fullBlocksScore:
          type: integer
          description: Cumulative difficulty of best full blocks chain.
            Can be 'null' if no full block is applied since node launch. fullBlocksScore is a BigInt integer.
          nullable: true
        genesisBlockId:
          type: string
          description: Header id of genesis block. Can be 'null' if genesis blocks is not produced yet.
          nullable: true
          allOf:
            - $ref: '#/components/schemas/ModifierId'
        parameters:
          type: object
          description: System parameters which could be readjusted via collective miners decision.
          $ref: '#/components/schemas/Parameters'
        eip27Supported:
          type: boolean
          example: true
          description: Whether EIP-27 locked in
        restApiUrl:
          type: string
          example: 'https://example.com'
          description: Publicly accessible url of node which exposes restApi in firewall

    Parameters:
      description: System parameters which could be readjusted via collective miners decision.
      type: object
      required:
        - height
        - blockVersion
        - storageFeeFactor
        - minValuePerByte
        - maxBlockSize
        - maxBlockCost
        - tokenAccessCost
        - inputCost
        - dataInputCost
        - outputCost
      properties:
        height:
          type: integer
          format: int32
          description: Height when current parameters were considered(not actual height). Can be '0' if state is empty
          minimum: 0
          example: 667
          nullable: false
        storageFeeFactor:
          type: integer
          format: int32
          description: Storage fee coefficient (per byte per storage period ~4 years)
          minimum: 0
          example: 100000
          nullable: false
        minValuePerByte:
          type: integer
          format: int32
          description: Minimum value per byte of an output
          minimum: 0
          example: 360
          nullable: false
        maxBlockSize:
          type: integer
          format: int32
          description: Maximum block size (in bytes)
          minimum: 0
          example: 1048576
          nullable: false
        maxBlockCost:
          type: integer
          format: int32
          description: Maximum cumulative computational cost of input scripts in block transactions
          minimum: 0
          example: 104876
          nullable: false
        blockVersion:
          $ref: '#/components/schemas/Version'
          nullable: false
        tokenAccessCost:
          type: integer
          format: int32
          description: Validation cost of a single token
          minimum: 0
          example: 100
          nullable: false
        inputCost:
          type: integer
          format: int32
          description: Validation cost per one transaction input
          minimum: 0
          example: 100
          nullable: false
        dataInputCost:
          type: integer
          format: int32
          description: Validation cost per one data input
          minimum: 0
          example: 100
          nullable: false
        outputCost:
          type: integer
          format: int32
          description: Validation cost per one transaction output
          minimum: 0
          example: 100
          nullable: false

    Version:
      description: Ergo blockchain protocol version
      type: integer
      format: int8
      example: 2

    TransactionBoxId:
      description: Base16-encoded transaction box id bytes. Should be 32 bytes long
      type: string
      format: base16
      example: '1ab9da11fc216660e974842cc3b7705e62ebb9e0bf5ff78e53f9cd40abadd117'

    TransactionId:
      description: Base16-encoded transaction id bytes
      type: string
      format: base16
      example: '2ab9da11fc216660e974842cc3b7705e62ebb9e0bf5ff78e53f9cd40abadd117'

    ErgoTree:
      description: Base16-encoded ergo tree bytes
      type: string
      format: base16
      example: '0008cd0336100ef59ced80ba5f89c4178ebd57b6c1dd0f3d135ee1db9f62fc634d637041'

    ErgoTreeObject:
      type: object
      properties:
        tree:
          type: string
          description: serialized Ergo tree
          example: '02a7955281885bf0f0ca4a48678848cad8dc5b328ce8bc1d4481d041c98e891ff3'

    Transactions:
      description: List of ErgoTransaction objects
      type: array
      items:
        $ref: '#/components/schemas/ErgoTransaction'

    FeeHistogramBin:
      description: Fee histogram bin
      type: object
      properties:
        nTxns:
          type: integer
          format: int32
        totalFee:
          type: integer
          format: int64

    FeeHistogram:
      description: Fee histogram for transactions in mempool
      type: array
      items:
        $ref: '#/components/schemas/FeeHistogramBin'

    Asset:
      description: Token detail in the transaction
      type: object
      required:
        - tokenId
        - amount
      properties:
        tokenId:
          $ref: '#/components/schemas/Digest32'
        amount:
          description: Amount of the token
          type: integer
          format: int64
          example: 1000

    Registers:
      description: Ergo box registers
      type: object
      additionalProperties:
        $ref: '#/components/schemas/SValue'
      example:
        R4: '100204a00b08cd0336100ef59ced80ba5f89c4178ebd57b6c1dd0f3d135ee1db9f62fc634d637041ea02d192a39a8cc7a70173007301'

    SValue:
      description: Base-16 encoded serialized Sigma-state value
      type: string
      format: base16
      example: '100204a00b08cd0336100ef59ced80ba5f89c4178ebd57b6c1dd0f3d135ee1db9f62fc634d637041ea02d192a39a8cc7a70173007301'

    Votes:
      description: Base16-encoded votes for a soft-fork and parameters
      type: string
      format: base16
      example: '000000'

    ModifierId:
      description: Base16-encoded 32 byte modifier id
      type: string
      format: base16
      example: '3ab9da11fc216660e974842cc3b7705e62ebb9e0bf5ff78e53f9cd40abadd117'

    Digest32:
      description: Base16-encoded 32 byte digest
      type: string
      format: base16
      example: '4ab9da11fc216660e974842cc3b7705e62ebb9e0bf5ff78e53f9cd40abadd117'

    HexString:
      description: Base16-encoded bytes
      type: string
      format: base16
      example: '4ab9da11fc216660e974842cc3b7705e62ebb9e0bf5ff78e53f9cd40abadd117'

    ADDigest:
      description: Base16-encoded 33 byte digest - digest with extra byte with tree height
      type: string
      format: base16
      example: '333ab9da11fc216660e974842cc3b7705e62ebb9e0bf5ff78e53f9cd40abadd117'

    SerializedAdProof:
      description: Base16-encoded ad proofs
      type: string
      format: base16
      example: '3ab9da11fc216660e974842cc3b7705e62ebb9e0bf5ff78e53f9cd40abadd1173ab9da11fc216660e974842cc3b7705e62ebb9e0bf5ff78e53f9cd40abadd1173ab9da11fc216660e974842cc3b7705e62ebb9e0bf5ff78e53f9cd40abadd117'

    SpendingProofBytes:
      description: Base16-encoded spending proofs
      type: string
      format: base16
      example: '4ab9da11fc216660e974842cc3b7705e62ebb9e0bf5ff78e53f9cd40abadd1173ab9da11fc216660e974842cc3b7705e62ebb9e0bf5ff78e53f9cd40abadd1173ab9da11fc216660e974842cc3b7705e62ebb9e0bf5ff78e53f9cd40abadd117'

    BlockSignature:
      description: Base16-encoded block signature
      type: string
      format: base16
      example: '5ab9da11fc216660e974842cc3b7705e62ebb9e0bf5ff78e53f9cd40abadd117'

    Timestamp:
      description: Basic timestamp definition
      type: integer
      format: int64
      example: 1524143059077

    EmissionInfo:
      description: Emission info for height
      type: object
      properties:
        minerReward:
          type: integer
          format: int64
        totalCoinsIssued:
          type: integer
          format: int64
        totalRemainCoins:
          type: integer
          format: int64
        reemitted:
          type: integer
          format: int64

    EmissionScripts:
      description: Emission related scripts
      type: object
      properties:
        emission:
          type: string
        reemission:
          type: string
        pay2Reemission:
          type: string

    BalancesSnapshot:
      description: Amount of Ergo tokens and assets
      type: object
      required:
        - height
        - balance
      properties:
        height:
          type: integer
          format: int32
        balance:
          type: integer
          format: int64
        assets:
          type: array
          items:
            $ref: '#/components/schemas/Asset'

    AddressValidity:
      description: Validity status of Ergo address
      type: object
      required:
        - address
        - isValid
      properties:
        address:
          $ref: '#/components/schemas/ErgoAddress'
        isValid:
          type: boolean
        error:
          type: string

    ApiError:
      description: Error response from API
      type: object
      required:
        - error
        - reason
        - detail
      properties:
        error:
          type: integer
          description: Error code
          example: 500
        reason:
          type: string
          description: Error message explaining the reason of the error
          example: 'Internal server error'
        detail:
          type: string
          nullable: true
          description: Detailed error description

paths:
  /blocks:
    get:
      summary: Get an array of header ids (hex encoded) for the given range of blockchain block heights.
        Returns a page of the whole list starting from `offset` and containing `limit` items.
      operationId: getHeaderIds
      tags:
        - blocks
      parameters:
        - in: query
          name: limit
          required: false
          description: The number of items in list to return
          schema:
            type: integer
            format: int32
            minimum: 10
            maximum: 100
            default: 50
        - in: query
          name: offset
          required: false
          description: The first block height to include in the list
          schema:
            type: integer
            format: int32
            default: 0
      responses:
        '200':
          description: Array of header ids
          content:
            application/json:
              schema:
                type: array
                description: Array of header ids
                items:
                  type: string
                  example: '8b7ae20a4acd23e3f1bf38671ce97103ad96d8f1c780b5e5e865e4873ae16337'
                example: ['8b7ae20a4acd23e3f1bf38671ce97103ad96d8f1c780b5e5e865e4873ae16337']
        default:
          description: Error
          content:
            application/json:
              schema:
                $ref: '#/components/schemas/ApiError'

    post:
      summary: Send a mined block
      operationId: sendMinedBlock
      tags:
        - blocks
      requestBody:
        required: true
        content:
          application/json:
            schema:
              $ref: '#/components/schemas/FullBlock'
      responses:
        '200':
          description: Block is valid
        default:
          description: Error
          content:
            application/json:
              schema:
                $ref: '#/components/schemas/ApiError'

  /blocks/at/{blockHeight}:
    get:
      summary: Get header ids at the given height
      operationId: getFullBlockAt
      tags:
        - blocks
      parameters:
        - in: path
          name: blockHeight
          required: true
          description: Height of a block to retrieve header ids
          schema:
            type: integer
            format: int32
      responses:
        '200':
          description: Array of header ids
          content:
            application/json:
              schema:
                type: array
                description: Array of header ids
                example: ['8b7ae20a4acd23e3f1bf38671ce97103ad96d8f1c780b5e5e865e4873ae16337']
                items:
                  type: string
                  example: '8b7ae20a4acd23e3f1bf38671ce97103ad96d8f1c780b5e5e865e4873ae16337'
        '404':
          description: Blocks at this height doesn't exist
          content:
            application/json:
              schema:
                $ref: '#/components/schemas/ApiError'
        default:
          description: Error
          content:
            application/json:
              schema:
                $ref: '#/components/schemas/ApiError'

  /blocks/chainSlice:
    get:
      summary: Get headers in a specified range of heights
      operationId: getChainSlice
      tags:
        - blocks
      parameters:
        - in: query
          name: fromHeight
          required: false
          description: Min header height (start of the range)
          schema:
            type: integer
            format: int32
            default: 0
        - in: query
          name: toHeight
          required: false
          description: Max header height of the range (last header height then omitted)
          schema:
            type: integer
            format: int32
            default: -1
      responses:
        '200':
          description: Array of headers
          content:
            application/json:
              schema:
                type: array
                description: Array of headers
                items:
                  $ref: '#/components/schemas/BlockHeader'
        default:
          description: Error
          content:
            application/json:
              schema:
                $ref: '#/components/schemas/ApiError'

  /blocks/{headerId}:
    get:
      summary: Get the full block info by a given header id
      operationId: getFullBlockById
      tags:
        - blocks
      parameters:
        # todo move out after full support aos3.0 was added to swagger-codegen
        - in: path
          name: headerId
          required: true
          description: ID of the header the wanted block
          schema:
            type: string
      responses:
        '200':
          description: Block object representing the full block data
          content:
            application/json:
              schema:
                $ref: '#/components/schemas/FullBlock'
        '404':
          description: Block with this id doesn't exist
          content:
            application/json:
              schema:
                $ref: '#/components/schemas/ApiError'
        default:
          description: Error
          content:
            application/json:
              schema:
                $ref: '#/components/schemas/ApiError'

  /blocks/headerIds:
    post:
      summary: Get full blocks by given header ids
      operationId: getFullBlockByIds
      tags:
        - blocks
      requestBody:
          required: true
          content:
            application/json:
              schema:
                type: array
                items:
                  type: string
      responses:
        '200':
          description: Full blocks corresponding to ids provided
          content:
            application/json:
              schema:
                type: array
                items:
                  $ref: '#/components/schemas/FullBlock'
        '404':
          description: No block exist for every id provided
          content:
            application/json:
              schema:
                $ref: '#/components/schemas/ApiError'
        default:
          description: Error
          content:
            application/json:
              schema:
                $ref: '#/components/schemas/ApiError'

  /blocks/{headerId}/header:
    get:
      summary: Get the block header info by a given header id
      operationId: getBlockHeaderById
      tags:
        - blocks
      parameters:
        # todo move out after full support aos3.0 was added to swagger-codegen
        - in: path
          name: headerId
          required: true
          description: ID of a wanted block header
          schema:
            type: string
      responses:
        '200':
          description: Block header object
          content:
            application/json:
              schema:
                $ref: '#/components/schemas/BlockHeader'
        '404':
          description: Block with this id doesn't exist
          content:
            application/json:
              schema:
                $ref: '#/components/schemas/ApiError'
        default:
          description: Error
          content:
            application/json:
              schema:
                $ref: '#/components/schemas/ApiError'

  /blocks/{headerId}/transactions:
    get:
      summary: Get the block transactions info by a given signature
      operationId: getBlockTransactionsById
      tags:
        - blocks
      parameters:
        # todo move out after full support aos3.0 was added to swagger-codegen
        - in: path
          name: headerId
          required: true
          description: ID of a wanted block transactions
          schema:
            type: string
      responses:
        '200':
          description: Block transaction object
          content:
            application/json:
              schema:
                $ref: '#/components/schemas/BlockTransactions'
        '404':
          description: Block with this id doesn't exist
          content:
            application/json:
              schema:
                $ref: '#/components/schemas/ApiError'
        default:
          description: Error
          content:
            application/json:
              schema:
                $ref: '#/components/schemas/ApiError'

  /blocks/{headerId}/proofFor/{txId}:
    get:
      summary: Get Merkle proof for transaction
      operationId: getProofForTx
      tags:
        - blocks
      parameters:
        - in: path
          name: headerId
          required: true
          description: ID of a wanted block transactions
          schema:
            type: string
        - in: path
          name: txId
          required: true
          description: ID of a wanted transaction
          schema:
            type: string
      responses:
        '200':
          description: Merkle proof object
          content:
            application/json:
              schema:
                $ref: '#/components/schemas/MerkleProof'
        default:
          description: Error
          content:
            application/json:
              schema:
                $ref: '#/components/schemas/ApiError'

  /blocks/lastHeaders/{count}:
    get:
      summary: Get the last headers objects
      operationId: getLastHeaders
      tags:
        - blocks
      parameters:
        # todo move out after full support aos3.0 was added to swagger-codegen
        - in: path
          name: count
          required: true
          description: a number of block headers to return
          schema:
            type: number
      responses:
        '200':
          description: Array of block headers
          content:
            application/json:
              schema:
                type: array
                items:
                  $ref: '#/components/schemas/BlockHeader'
        default:
          description: Error
          content:
            application/json:
              schema:
                $ref: '#/components/schemas/ApiError'

  /blocks/modifier/{modifierId}:
    get:
      summary: Get the persistent modifier by its id
      operationId: getModifierById
      tags:
        - blocks
      parameters:
        - in: path
          name: modifierId
          required: true
          description: ID of a wanted modifier
          schema:
            type: string
      responses:
        '200':
          description: Persistent modifier object
        '404':
          description: Modifier with this id doesn't exist
          content:
            application/json:
              schema:
                $ref: '#/components/schemas/ApiError'
        default:
          description: Error
          content:
            application/json:
              schema:
                $ref: '#/components/schemas/ApiError'

  /nipopow/popowHeaderById/{headerId}:
    get:
      summary: Construct PoPow header according to given header id
      operationId: getPopowHeaderById
      tags:
        - nipopow
      parameters:
        - in: path
          name: headerId
          required: true
          description: ID of wanted header
          schema:
            type: string
      responses:
        '200':
          description: PoPow header object
          content:
            application/json:
              schema:
                $ref: '#/components/schemas/PopowHeader'
        '404':
          description: Header of extension of a corresponding block are not available
          content:
            application/json:
              schema:
                $ref: '#/components/schemas/ApiError'
        default:
          description: Error
          content:
            application/json:
              schema:
                $ref: '#/components/schemas/ApiError'

  /nipopow/popowHeaderByHeight/{height}:
    get:
      summary: Construct PoPow header for best header at given height
      operationId: getPopowHeaderByHeight
      tags:
        - nipopow
      parameters:
        - in: path
          name: height
          required: true
          description: Height of a wanted header
          schema:
            type: integer
            format: int32
      responses:
        '200':
          description: PoPow header object
          content:
            application/json:
              schema:
                $ref: '#/components/schemas/PopowHeader'
        '404':
          description: Header of extension of a corresponding block are not available
          content:
            application/json:
              schema:
                $ref: '#/components/schemas/ApiError'
        default:
          description: Error
          content:
            application/json:
              schema:
                $ref: '#/components/schemas/ApiError'

  /nipopow/proof/{minChainLength}/{suffixLength}:
    get:
      summary: Construct PoPoW proof for given min superchain length and suffix length
      operationId: getPopowProof
      tags:
        - nipopow
      parameters:
        - in: path
          name: minChainLength
          required: true
          description: Minimal superchain length
          schema:
            type: number
        - in: path
          name: suffixLength
          required: true
          description: Suffix length
          schema:
            type: number
      responses:
        '200':
          description: Nipopow proof object
          content:
            application/json:
              schema:
                $ref: '#/components/schemas/NipopowProof'
        default:
          description: Error
          content:
            application/json:
              schema:
                $ref: '#/components/schemas/ApiError'

  /nipopow/proof/{minChainLength}/{suffixLength}/{headerId}:
    get:
      summary: Construct PoPoW proof for given min superchain length, suffix length and header ID
      operationId: getPopowProofByHeaderId
      tags:
        - nipopow
      parameters:
        - in: path
          name: minChainLength
          required: true
          description: Minimal superchain length
          schema:
            type: number
        - in: path
          name: suffixLength
          required: true
          description: Suffix length
          schema:
            type: number
        - in: path
          name: headerId
          required: true
          description: ID of wanted header
          schema:
            type: string
      responses:
        '200':
          description: Nipopow proof object
          content:
            application/json:
              schema:
                $ref: '#/components/schemas/NipopowProof'
        default:
          description: Error
          content:
            application/json:
              schema:
                $ref: '#/components/schemas/ApiError'

  /info:
    get:
      summary: Get the information about the Node
      operationId: getNodeInfo
      tags:
        - info
      responses:
        '200':
          description: Node info object
          content:
            application/json:
              schema:
                $ref: '#/components/schemas/NodeInfo'
        default:
          description: Error
          content:
            application/json:
              schema:
                $ref: '#/components/schemas/ApiError'

  /transactions:
    post:
      summary: Submit an Ergo transaction to unconfirmed pool to send it over the network
      operationId: sendTransaction
      tags:
        - transactions
      requestBody:
        required: true
        content:
          application/json:
            schema:
              $ref: '#/components/schemas/ErgoTransaction'
      responses:
        '200':
          description: JSON with ID of the new transaction
          content:
            application/json:
              schema:
                $ref: '#/components/schemas/TransactionId'
        default:
          description: Error
          content:
            application/json:
              schema:
                $ref: '#/components/schemas/ApiError'

  /transactions/bytes:
      post:
        summary: Submit an Ergo transaction given as hex-encoded transaction bytes to unconfirmed pool to send it over the network
        operationId: sendTransactionAsBytes
        tags:
          - transactions
        requestBody:
          required: true
          content:
            application/json:
              schema:
                type: string
                example: '02c9e71790399816b3e40b2207e9ade19a9b7fe0600186cfb8e2b115bfdb34b57f38cd3c9f2890d11720eb3bb993993f00ededf812a590d2993df094a7ca4f0213e4820e1ab831eed5dc5c72665396d3a01d2a12900f1c3ab77700b284ae24fa8e8f7754f86f2282c795db6b0b17df1c29cc0552e59d01f7d777c638a813333277271c2f8b4d99d01ff0e6ee8695697bdd5b568089395620d7198c6093ce8bc59b928611b1b12452c05addaa42f4beff6a0a6fe90000000380d0dbc3f40210090402040005c801040205c8010500040004000e2003faf2cb329f2e90d6d23b58d91bbb6c046aa143261cc21f52fbe2824bfcbf04d807d601e4c6a70408d602b2a5730000d603e4c6a70601d604e4c6a7080ed605e4c6a70505d606e4c6a70705d60795720399c1a7c1720299c17202c1a7eb027201d1ededededededededed93c27202c2a793e4c672020408720193e4c6720205059572039d9c72057eb272047301000573029d9c72057eb2720473030005730494e4c672020601720393e4c672020705720693e4c67202080e720493e4c67202090ec5a79572039072079c720672059272079c72067205917207730595ef720393b1db630872027306d801d608b2db63087202730700ed938c7208017308938c7208027206c8df35000508cd030c8f9c4dc08f3c006fa85a47c9156dedbede000a8b764c6e374fd097e873ba0405c8a8c105010105dc8b020e0266608cdea8baf0380008cd030c8f9c4dc08f3c006fa85a47c9156dedbede000a8b764c6e374fd097e873ba04c8df350000c0843d1005040004000e36100204a00b08cd0279be667ef9dcbbac55a06295ce870b07029bfcdb2dce28d959f2815b16f81798ea02d192a39a8cc7a701730073011001020402d19683030193a38cc7b2a57300000193c2b2a57301007473027303830108cdeeac93b1a57304c8df350000'
        responses:
          '200':
            description: JSON with ID of the new transaction
            content:
              application/json:
                schema:
                  $ref: '#/components/schemas/TransactionId'
          default:
            description: Error
            content:
              application/json:
                schema:
                  $ref: '#/components/schemas/ApiError'

  /transactions/check:
    post:
      summary: Checks an Ergo transaction without sending it over the network. Checks that transaction is valid and
        its inputs are in the UTXO set. Returns transaction identifier if the transaction is passing the checks.
      operationId: checkTransaction
      tags:
        - transactions
      requestBody:
        required: true
        content:
          application/json:
            schema:
              $ref: '#/components/schemas/ErgoTransaction'
      responses:
        '200':
          description: JSON with ID of the new transaction
          content:
            application/json:
              schema:
                $ref: '#/components/schemas/TransactionId'
        default:
          description: Error
          content:
            application/json:
              schema:
                $ref: '#/components/schemas/ApiError'

  /transactions/checkBytes:
      post:
        summary: Checks an Ergo transaction without sending it over the network given in form of hex-encoded transaction
          bytes. Checks that transaction is valid and its inputs are in the UTXO set. Returns transaction identifier
          if the transaction is passing the checks.
        operationId: checkTransactionAsBytes
        tags:
          - transactions
        requestBody:
          required: true
          content:
            application/json:
              schema:
                type: string
                example: '02c9e71790399816b3e40b2207e9ade19a9b7fe0600186cfb8e2b115bfdb34b57f38cd3c9f2890d11720eb3bb993993f00ededf812a590d2993df094a7ca4f0213e4820e1ab831eed5dc5c72665396d3a01d2a12900f1c3ab77700b284ae24fa8e8f7754f86f2282c795db6b0b17df1c29cc0552e59d01f7d777c638a813333277271c2f8b4d99d01ff0e6ee8695697bdd5b568089395620d7198c6093ce8bc59b928611b1b12452c05addaa42f4beff6a0a6fe90000000380d0dbc3f40210090402040005c801040205c8010500040004000e2003faf2cb329f2e90d6d23b58d91bbb6c046aa143261cc21f52fbe2824bfcbf04d807d601e4c6a70408d602b2a5730000d603e4c6a70601d604e4c6a7080ed605e4c6a70505d606e4c6a70705d60795720399c1a7c1720299c17202c1a7eb027201d1ededededededededed93c27202c2a793e4c672020408720193e4c6720205059572039d9c72057eb272047301000573029d9c72057eb2720473030005730494e4c672020601720393e4c672020705720693e4c67202080e720493e4c67202090ec5a79572039072079c720672059272079c72067205917207730595ef720393b1db630872027306d801d608b2db63087202730700ed938c7208017308938c7208027206c8df35000508cd030c8f9c4dc08f3c006fa85a47c9156dedbede000a8b764c6e374fd097e873ba0405c8a8c105010105dc8b020e0266608cdea8baf0380008cd030c8f9c4dc08f3c006fa85a47c9156dedbede000a8b764c6e374fd097e873ba04c8df350000c0843d1005040004000e36100204a00b08cd0279be667ef9dcbbac55a06295ce870b07029bfcdb2dce28d959f2815b16f81798ea02d192a39a8cc7a701730073011001020402d19683030193a38cc7b2a57300000193c2b2a57301007473027303830108cdeeac93b1a57304c8df350000'
        responses:
          '200':
            description: JSON with ID of the new transaction
            content:
              application/json:
                schema:
                  $ref: '#/components/schemas/TransactionId'
          default:
            description: Error
            content:
              application/json:
                schema:
                  $ref: '#/components/schemas/ApiError'

  /transactions/unconfirmed:
    parameters:
      - in: query
        name: limit
        required: false
        description: The number of items in list to return
        schema:
          type: integer
          format: int32
          minimum: 10
          maximum: 100
          default: 50
      - in: query
        name: offset
        required: false
        description: The number of items in list to skip
        schema:
          type: integer
          format: int32
          default: 0
    get:
      summary: Get current pool of the unconfirmed transactions pool
      operationId: getUnconfirmedTransactions
      tags:
        - transactions
      responses:
        '200':
          description: Array with Ergo transactions
          content:
            application/json:
              schema:
                $ref: '#/components/schemas/Transactions'
        default:
          description: Error
          content:
            application/json:
              schema:
                $ref: '#/components/schemas/ApiError'

  /transactions/unconfirmed/{txId}:
    parameters:
      - in: path
        name: txId
        required: true
        description: ID of a transaction in question
        schema:
          type: string
    head:
      summary: Check if given transaction is unconfirmed in pool
      operationId: checkUnconfirmedTransaction
      tags:
        - transactions
      responses:
        '200':
          description: Transaction is in pool
        '404':
          description: Transaction is not in pool

  /transactions/unconfirmed/byTransactionId/{txId}:
    parameters:
      - in: path
        name: txId
        required: true
        description: ID of a transaction in question
        schema:
          type: string
    get:
      summary: Get unconfirmed transaction from pool
      operationId: getUnconfirmedTransactionById
      tags:
        - transactions
      responses:
        '200':
          description: Ergo transaction
          content:
            application/json:
              schema:
                $ref: '#/components/schemas/ErgoTransaction'
        default:
          description: Error
          content:
            application/json:
              schema:
                $ref: '#/components/schemas/ApiError'

  /transactions/unconfirmed/transactionIds:
    get:
      summary: Get list of unconfirmed transactions ids
      operationId: getUnconfirmedTxIds
      tags:
        - transactions
      responses:
        '200':
          description: List of unconfirmed transaction ids
          content:
            application/json:
              schema:
                type: array
                items:
                  type: string
        default:
          description: Error
          content:
            application/json:
              schema:
                $ref: '#/components/schema/ApiError'

  /transactions/unconfirmed/byTransactionIds:
    post:
      summary: Get list of unconfirmed transactions by their ids
      operationId: getUnconfirmedTxsByIds
      tags:
        - transactions
      requestBody:
        required: true
        content:
          application/json:
            schema:
              type: array
              items:
                type: string
      responses:
        '200':
          description: List of unconfirmed transaction ids
          content:
            application/json:
              schema:
                type: array
                items:
                  type: string
        default:
          description: Error
          content:
            application/json:
              schema:
                $ref: '#/components/schemas/ApiError'

  /transactions/unconfirmed/byErgoTree:
    parameters:
      - in: query
        name: limit
        required: false
        description: The number of items in list to return
        schema:
          type: integer
          format: int32
          minimum: 10
          maximum: 100
          default: 50
      - in: query
        name: offset
        required: false
        description: The number of items in list to skip
        schema:
          type: integer
          format: int32
          default: 0
    post:
      summary: Finds unconfirmed transactions by ErgoTree hex of one of its output or input boxes (if present in UtxoState)
      operationId: getUnconfirmedTransactionsByErgoTree
      tags:
        - transactions
      requestBody:
        required: true
        content:
          application/json:
            schema:
              type: string
              example: '100204a00b08cd021cf943317b0fdb50f60892a46b9132b9ced337c7de79248b104b293d9f1f078eea02d192a39a8cc7a70173007301'
      responses:
        '200':
          description: Ergo transaction
          content:
            application/json:
              schema:
                $ref: '#/components/schemas/Transactions'
        default:
          description: Error
          content:
            application/json:
              schema:
                $ref: '#/components/schemas/ApiError'

  /transactions/unconfirmed/inputs/byBoxId/{boxId}:
    parameters:
      - in: path
        name: boxId
        required: true
        description: ID of an input box in question
        schema:
          type: string
    get:
      summary: Get input box from unconfirmed transactions in pool
      operationId: getUnconfirmedTransactionInputBoxById
      tags:
        - inputs
      responses:
        '200':
          description: Unspent Ergo Box that is to be used as Input in unconfirmed tx
          content:
            application/json:
              schema:
                $ref: '#/components/schemas/ErgoTransactionOutput'
        default:
          description: Error
          content:
            application/json:
              schema:
                $ref: '#/components/schemas/ApiError'

  /transactions/unconfirmed/outputs/byBoxId/{boxId}:
    parameters:
      - in: path
        name: boxId
        required: true
        description: ID of an output box in question
        schema:
          type: string
    get:
      summary: Get output box from unconfirmed transactions in pool
      operationId: getUnconfirmedTransactionOutputBoxById
      tags:
        - outputs
      responses:
        '200':
          description: Unspent Ergo Box that is to be created by unconfirmed tx
          content:
            application/json:
              schema:
                $ref: '#/components/schemas/ErgoTransactionOutput'
        default:
          description: Error
          content:
            application/json:
              schema:
                $ref: '#/components/schemas/ApiError'

  /transactions/unconfirmed/outputs/byErgoTree:
    parameters:
      - in: query
        name: limit
        required: false
        description: The number of items in list to return
        schema:
          type: integer
          format: int32
          minimum: 10
          maximum: 100
          default: 50
      - in: query
        name: offset
        required: false
        description: The number of items in list to skip
        schema:
          type: integer
          format: int32
          default: 0
    post:
      summary: Finds all output boxes by ErgoTree hex among unconfirmed transactions
      operationId: getUnconfirmedTransactionOutputBoxesByErgoTree
      tags:
        - outputs
      requestBody:
        required: true
        content:
          application/json:
            schema:
              type: string
              example: '100204a00b08cd021cf943317b0fdb50f60892a46b9132b9ced337c7de79248b104b293d9f1f078eea02d192a39a8cc7a70173007301'
      responses:
        '200':
          description: Unconfirmed transaction output boxes that correspond to given ErgoTree hex
          content:
            application/json:
              schema:
                type: array
                items:
                  type: ErgoBox
                  $ref: '#/components/schemas/ErgoTransactionOutput'
        default:
          description: Error
          content:
            application/json:
              schema:
                $ref: '#/components/schemas/ApiError'

  /transactions/unconfirmed/outputs/byTokenId/{tokenId}:
    parameters:
      - in: path
        name: tokenId
        required: true
        description: ID of a token in question
        schema:
          type: string
    get:
      summary: Get output box from unconfirmed transactions in pool by tokenId
      operationId: getUnconfirmedTransactionOutputBoxesByTokenId
      tags:
        - outputs
      responses:
        '200':
          description: Unspent Ergo Boxes that are to be created by unconfirmed tx and contain given token
          content:
            application/json:
              schema:
                type: array
                items:
                  type: ErgoBox
                  $ref: '#/components/schemas/ErgoTransactionOutput'
        default:
          description: Error
          content:
            application/json:
              schema:
                $ref: '#/components/schemas/ApiError'

  /transactions/unconfirmed/outputs/byRegisters:
    parameters:
      - in: query
        name: limit
        required: false
        description: The number of items in list to return
        schema:
          type: integer
          format: int32
          minimum: 10
          maximum: 100
          default: 50
      - in: query
        name: offset
        required: false
        description: The number of items in list to skip
        schema:
          type: integer
          format: int32
          default: 0
    post:
      summary: Finds all output boxes among unconfirmed transactions that contain given registers
      operationId: getUnconfirmedTransactionOutputBoxesByRegisters
      tags:
        - outputs
      requestBody:
        required: true
        content:
          application/json:
            schema:
              $ref: '#/components/schemas/Registers'
      responses:
        '200':
          description: Unconfirmed transaction output boxes that contain given registers
          content:
            application/json:
              schema:
                type: array
                items:
                  type: ErgoBox
                  $ref: '#/components/schemas/ErgoTransactionOutput'
        default:
          description: Error
          content:
            application/json:
              schema:
                $ref: '#/components/schemas/ApiError'

  /transactions/poolHistogram:
    parameters:
      - in: query
        name: bins
        required: false
        description: The number of bins in histogram
        schema:
          type: integer
          format: int32
          minimum: 1
          default: 10
      - in: query
        name: maxtime
        required: false
        description: Maximal wait time in milliseconds
        schema:
          type: integer
          format: int64
          minimum: 0
          default: 60000
    get:
      summary: Get histogram (waittime, (n_trans, sum(fee)) for transactions in mempool.
        It contains "bins"+1 bins, where i-th elements corresponds to transaction with wait time [i*maxtime/bins, (i+1)*maxtime/bins),
        and last bin corresponds to the transactions with wait time >= maxtime.
      operationId: getFeeHistogram
      tags:
        - transactions
      responses:
        '200':
          description: Array with fee histogram
          content:
            application/json:
              schema:
                $ref: '#/components/schemas/FeeHistogram'
        default:
          description: Error
          content:
            application/json:
              schema:
                $ref: '#/components/schemas/ApiError'

  /transactions/getFee:
    parameters:
      - in: query
        name: waitTime
        required: true
        description: Maximum transaction wait time in minutes
        schema:
          type: integer
          format: int32
          minimum: 1
          default: 1
      - in: query
        name: txSize
        required: true
        description: Transaction size
        schema:
          type: integer
          format: int32
          minimum: 1
          default: 100
    get:
      summary: Get recommended fee (in nanoErgs) for a transaction with specified size (in bytes) to be proceeded in specified time (in minutes)
      operationId: getRecommendedFee
      tags:
        - transactions
      responses:
        '200':
          description: Recommended fee for the transaction (in nanoErgs)
          content:
            application/json:
              schema:
                type: integer
        default:
          description: Error
          content:
            application/json:
              schema:
                $ref: '#/components/schemas/ApiError'

  /transactions/waitTime:
    parameters:
      - in: query
        name: fee
        required: true
        description: Transaction fee (in nanoErgs)
        schema:
          type: integer
          format: int32
          minimum: 1
          default: 1
      - in: query
        name: txSize
        required: true
        description: Transaction size
        schema:
          type: integer
          format: int32
          minimum: 1
          default: 100
    get:
      summary: Get expected wait time for the transaction with specified fee and size
      operationId: getExpectedWaitTime
      tags:
        - transactions
      responses:
        '200':
          description: Expected wait time in milliseconds
          content:
            application/json:
              schema:
                type: integer
        default:
          description: Error
          content:
            application/json:
              schema:
                $ref: '#/components/schemas/ApiError'

  /peers/all:
    get:
      summary: Get all known peers
      operationId: getAllPeers
      tags:
        - peers
      responses:
        '200':
          description: Array of peer objects
          content:
            application/json:
              schema:
                type: array
                items:
                  $ref: '#/components/schemas/Peer'
        default:
          description: Error
          content:
            application/json:
              schema:
                $ref: '#/components/schemas/ApiError'

  /peers/connected:
    get:
      summary: Get current connected peers
      operationId: getConnectedPeers
      tags:
        - peers
      responses:
        '200':
          description: Array of peer objects
          content:
            application/json:
              schema:
                type: array
                items:
                  $ref: '#/components/schemas/Peer'
        default:
          description: Error
          content:
            application/json:
              schema:
                $ref: '#/components/schemas/ApiError'

  /peers/connect:
    post:
      summary: Add address to peers list
      security:
        - ApiKeyAuth: [api_key]
      operationId: connectToPeer
      tags:
        - peers
      requestBody:
        required: true
        content:
          application/json:
            schema:
              type: string
              example: '127.0.0.1:5673'
      responses:
        '200':
          description: Attempt to connect to the peer
        default:
          description: Error
          content:
            application/json:
              schema:
                $ref: '#/components/schemas/ApiError'

  /peers/blacklisted:
    get:
      summary: Get blacklisted peers
      operationId: getBlacklistedPeers
      tags:
        - peers
      responses:
        '200':
          description: Array of the addresses
          content:
            application/json:
              schema:
                $ref: '#/components/schemas/BlacklistedPeers'

        default:
          description: Error
          content:
            application/json:
              schema:
                $ref: '#/components/schemas/ApiError'

  /peers/status:
    get:
      summary: Get last incoming message timestamp and current network time
      operationId: getPeersStatus
      tags:
        - peers
      responses:
        '200':
          description: Network status
          content:
            application/json:
              schema:
                type: array
                items:
                  $ref: '#/components/schemas/PeersStatus'
        default:
          description: Error
          content:
            application/json:
              schema:
                $ref: '#/components/schemas/ApiError'

  /peers/syncInfo:
    get:
      summary: Get sync info reported by peers, including versions, current status and height (if available)
      operationId: getPeersSyncInfo
      tags:
        - peers
      responses:
        '200':
          description: Network status
          content:
            application/json:
              schema:
                type: array
                items:
                  $ref: '#/components/schemas/SyncInfo'
        default:
          description: Error
          content:
            application/json:
              schema:
                $ref: '#/components/schemas/ApiError'

  /peers/trackInfo:
    get:
      summary: Get track info reported by peers, including count of invalid modifiers and details of requested and received modifiers
      operationId: getPeersTrackInfo
      tags:
        - peers
      responses:
        '200':
          description: Network status
          content:
            application/json:
              schema:
                type: array
                items:
                  $ref: '#/components/schemas/TrackInfo'
        default:
          description: Error
          content:
            application/json:
              schema:
                $ref: '#/components/schemas/ApiError'

  /utils/seed:
    get:
      summary: Get random seed of 32 bytes
      operationId: getRandomSeed
      tags:
        - utils
      responses:
        '200':
          description: Base16-encoded 32 byte seed
          content:
            application/json:
              schema:
                type: string
                example: '7e1e79dd4936bdc7d09f4ba9212849136b589fba4bcf4263a0961a95b65d08cb16'
        default:
          description: Error
          content:
            application/json:
              schema:
                $ref: '#/components/schemas/ApiError'

  /utils/address/{address}:
    get:
      summary: Check address validity (prefer POST request as addresses can be too big)
      operationId: CheckAddressValidityWithGet
      tags:
        - utils
      parameters:
        - in: path
          name: address
          required: true
          description: address to check
          schema:
            $ref: '#/components/schemas/ErgoAddress'
      responses:
        '200':
          description: Address validity with validation error
          content:
            application/json:
              schema:
                $ref: '#/components/schemas/AddressValidity'
        default:
          description: Error
          content:
            application/json:
              schema:
                $ref: '#/components/schemas/ApiError'

  /utils/address:
    post:
      summary: Checks address validity
      operationId: CheckAddressValidity
      tags:
        - utils
      requestBody:
        required: true
        description: address to check
        content:
          application/json:
            schema:
              description: Encoded Ergo Address
              type: string
              example: '3WwbzW6u8hKWBcL1W7kNVMr25s2UHfSBnYtwSHvrRQt7DdPuoXrt'
      responses:
        '200':
          description: Address validity with validation error
          content:
            application/json:
              schema:
                $ref: '#/components/schemas/AddressValidity'
        default:
          description: Error
          content:
            application/json:
              schema:
                $ref: '#/components/schemas/ApiError'

  /utils/addressToRaw/{address}:
    get:
      summary: Convert Pay-To-Public-Key Address to raw representation (hex-encoded serialized curve point)
      operationId: AddressToRaw
      tags:
        - utils
      parameters:
        - in: path
          name: address
          required: true
          description: address to extract public key from
          schema:
            $ref: '#/components/schemas/ErgoAddress'
      responses:
        '200':
          description: hex-encoded public key (serialized secp256k1 element)
          content:
            application/json:
              schema:
                type: string
                example: '02a7955281885bf0f0ca4a48678848cad8dc5b328ce8bc1d4481d041c98e891ff3'
        default:
          description: Error
          content:
            application/json:
              schema:
                $ref: '#/components/schemas/ApiError'

  /utils/rawToAddress/{pubkeyHex}:
    get:
      summary: Generate Pay-To-Public-Key address from hex-encoded raw pubkey (secp256k1 serialized point)
      operationId: RawToAddress
      tags:
        - utils
      parameters:
        - in: path
          name: pubkeyHex
          required: true
          description: public key to get address from
          schema:
            type: string
            example: '02a7955281885bf0f0ca4a48678848cad8dc5b328ce8bc1d4481d041c98e891ff3'
      responses:
        '200':
          description: Pay-to-public-key (P2PK) address
          content:
            application/json:
              schema:
                $ref: '#/components/schemas/ErgoAddress'
        default:
          description: Error
          content:
            application/json:
              schema:
                $ref: '#/components/schemas/ApiError'

  /utils/ergoTreeToAddress/{ergoTreeHex}:
    get:
      summary: Generate Ergo address from hex-encoded ErgoTree (prefer POST request as ErgoTree can be too big)
      operationId: ErgoTreeToAddressWithGet
      tags:
        - utils
      parameters:
        - in: path
          name: ergoTreeHex
          required: true
          description: ErgoTree to derive an address from
          schema:
            type: string
            example: '100204a00b08cd021cf943317b0fdb50f60892a46b9132b9ced337c7de79248b104b293d9f1f078eea02d192a39a8cc7a70173007301'
      responses:
        '200':
          description: Ergo address
          content:
            application/json:
              schema:
                $ref: '#/components/schemas/ErgoAddress'
        default:
          description: Error
          content:
            application/json:
              schema:
                $ref: '#/components/schemas/ApiError'

  /utils/ergoTreeToAddress:
    post:
      summary: Generate Ergo address from hex-encoded ErgoTree
      operationId: ErgoTreeToAddress
      tags:
        - utils
      requestBody:
        required: true
        description: ErgoTree hex to derive an address from
        content:
          application/json:
            schema:
              type: string
              example: '100204a00b08cd021cf943317b0fdb50f60892a46b9132b9ced337c7de79248b104b293d9f1f078eea02d192a39a8cc7a70173007301'
      responses:
        '200':
          description: Ergo address
          content:
            application/json:
              schema:
                $ref: '#/components/schemas/ErgoAddress'
        default:
          description: Error
          content:
            application/json:
              schema:
                $ref: '#/components/schemas/ApiError'

  /utils/seed/{length}:
    get:
      summary: Generate random seed of specified length in bytes
      operationId: getRandomSeedWithLength
      tags:
        - utils
      parameters:
        - in: path
          name: length
          required: true
          description: seed length in bytes
          schema:
            type: string
      responses:
        '200':
          description: Base16-encoded N byte seed
          content:
            application/json:
              schema:
                type: string
                example: '83375fd213cfd7dfd984ce1901d62c302a1db53160b416674c8da1a393a6bbc316'
        default:
          description: Error
          content:
            application/json:
              schema:
                $ref: '#/components/schemas/ApiError'

  /utils/hash/blake2b:
    post:
      summary: Return Blake2b hash of specified message
      operationId: hashBlake2b
      tags:
        - utils
      requestBody:
        required: true
        content:
          application/json:
            schema:
              type: string
              example: '7yaASMijGEGTbttYHg1MrXnWB8EbzjJnFLSWvmNoHrXV'
      responses:
        '200':
          description: Base16-encoded 32 byte hash
          content:
            application/json:
              schema:
                type: string
                example: '6ed54addddaf10fe8fcda330bd443a57914fbce38a9fa27248b07e361cc76a41'
        default:
          description: Error
          content:
            application/json:
              schema:
                $ref: '#/components/schemas/ApiError'

  /wallet/init:
    post:
      security:
        - ApiKeyAuth: [api_key]
      summary: Initialize new wallet with randomly generated seed
      operationId: walletInit
      tags:
        - wallet
      requestBody:
        required: true
        content:
          application/json:
            schema:
              $ref: '#/components/schemas/InitWallet'
      responses:
        '200':
          description: New wallet with randomly generated seed created successfully
          content:
            application/json:
              schema:
                $ref: '#/components/schemas/InitWalletResult'
        default:
          description: Error
          content:
            application/json:
              schema:
                $ref: '#/components/schemas/ApiError'

  /wallet/restore:
    post:
      security:
        - ApiKeyAuth: [api_key]
      summary: Create new wallet from existing mnemonic seed
      operationId: walletRestore
      tags:
        - wallet
      requestBody:
        required: true
        content:
          application/json:
            schema:
              $ref: '#/components/schemas/RestoreWallet'
      responses:
        '200':
          description: Wallet restored successfully
        default:
          description: Error
          content:
            application/json:
              schema:
                $ref: '#/components/schemas/ApiError'

  /wallet/check:
    post:
      security:
        - ApiKeyAuth: [api_key]
      summary: Check whether mnemonic phrase is corresponding to the wallet seed
      operationId: checkSeed
      tags:
        - wallet
      requestBody:
        required: true
        content:
          application/json:
            schema:
              $ref: '#/components/schemas/CheckWallet'
      responses:
        '200':
          description: Whether passphrase match wallet
          content:
            application/json:
              schema:
                $ref: '#/components/schemas/PassphraseMatch'
        default:
          description: Error
          content:
            application/json:
              schema:
                $ref: '#/components/schemas/ApiError'

  /wallet/unlock:
    post:
      security:
        - ApiKeyAuth: [api_key]
      summary: Unlock wallet
      operationId: walletUnlock
      tags:
        - wallet
      requestBody:
        required: true
        content:
          application/json:
            schema:
              $ref: '#/components/schemas/UnlockWallet'
      responses:
        '200':
          description: Wallet unlocked successfully
        default:
          description: Error
          content:
            application/json:
              schema:
                $ref: '#/components/schemas/ApiError'

  /wallet/lock:
    get:
      security:
        - ApiKeyAuth: [api_key]
      summary: Lock wallet
      operationId: walletLock
      tags:
        - wallet
      responses:
        '200':
          description: Wallet locked successfully
        default:
          description: Error
          content:
            application/json:
              schema:
                $ref: '#/components/schemas/ApiError'

  /wallet/rescan:
    post:
      security:
        - ApiKeyAuth: [api_key]
      summary: Rescan wallet (all the available full blocks). When fromHeight is set wallet would not see any boxes below it.
      operationId: walletRescan
      tags:
        - wallet
      requestBody:
        required: false
        content:
          application/json:
            schema:
              type: object
              required:
                - fromHeight
              properties:
                fromHeight:
                  type: integer
                  format: int32
                  minimum: 0
      responses:
        '200':
          description: Wallet rescanned
        default:
          description: Error
          content:
            application/json:
              schema:
                $ref: '#/components/schemas/ApiError'


  /wallet/status:
    get:
      security:
        - ApiKeyAuth: [api_key]
      summary: Get wallet status
      operationId: getWalletStatus
      tags:
        - wallet
      responses:
        '200':
          description: Wallet status
          content:
            application/json:
              schema:
                $ref: '#/components/schemas/WalletStatus'
        default:
          description: Error
          content:
            application/json:
              schema:
                $ref: '#/components/schemas/ApiError'

  /wallet/updateChangeAddress:
    post:
      security:
        - ApiKeyAuth: [api_key]
      summary: Update address to be used to send change to
      operationId: walletUpdateChangeAddress
      tags:
        - wallet
      requestBody:
        required: true
        content:
          application/json:
            schema:
              type: object
              required:
                - address
              properties:
                address:
                  $ref: "#/components/schemas/ErgoAddress"
      responses:
        '200':
          description: Change address updated successfully
        default:
          description: Error
          content:
            application/json:
              schema:
                $ref: '#/components/schemas/ApiError'

  /wallet/deriveKey:
    post:
      security:
        - ApiKeyAuth: [api_key]
      summary: Derive new key according to a provided path
      operationId: walletDeriveKey
      tags:
        - wallet
      requestBody:
        required: true
        content:
          application/json:
            schema:
              $ref: '#/components/schemas/DeriveKey'
      responses:
        '200':
          description: Resulted address
          content:
            application/json:
              schema:
                $ref: '#/components/schemas/DeriveKeyResult'
        default:
          description: Error
          content:
            application/json:
              schema:
                $ref: '#/components/schemas/ApiError'

  /wallet/deriveNextKey:
    get:
      security:
        - ApiKeyAuth: [api_key]
      summary: Derive next key
      operationId: walletDeriveNextKey
      tags:
        - wallet
      responses:
        '200':
          description: Resulted secret path and address
          content:
            application/json:
              schema:
                $ref: '#/components/schemas/DeriveNextKeyResult'
        default:
          description: Error
          content:
            application/json:
              schema:
                $ref: '#/components/schemas/ApiError'

  /wallet/balances:
    get:
      security:
        - ApiKeyAuth: [api_key]
      summary: Get total amount of confirmed Ergo tokens and assets
      operationId: walletBalances
      tags:
        - wallet
      responses:
        '200':
          description: Get total amount of confirmed Ergo tokens and assets
          content:
            application/json:
              schema:
                $ref: '#/components/schemas/BalancesSnapshot'
        default:
          description: Error
          content:
            application/json:
              schema:
                $ref: '#/components/schemas/ApiError'

  /wallet/transactions:
    parameters:
      - in: query
        name: minInclusionHeight
        required: false
        description: Minimal tx inclusion height
        schema:
          type: integer
          format: int32
          minimum: 0
      - in: query
        name: maxInclusionHeight
        required: false
        description: Maximal tx inclusion height
        schema:
          type: integer
          format: int32
          minimum: 0
      - in: query
        name: minConfirmations
        required: false
        description: Minimal confirmations number
        schema:
          type: integer
          format: int32
          minimum: 0
      - in: query
        name: maxConfirmations
        required: false
        description: Maximal confirmations number
        schema:
          type: integer
          format: int32
          minimum: 0
    get:
      security:
        - ApiKeyAuth: [api_key]
      summary: Get a list of all wallet-related transactions
      operationId: walletTransactions
      tags:
        - wallet
      responses:
        '200':
          description: A list of all wallet-related transactions
          content:
            application/json:
              schema:
                type: array
                items:
                  $ref: '#/components/schemas/WalletTransaction'
        default:
          description: Error
          content:
            application/json:
              schema:
                $ref: '#/components/schemas/ApiError'

  /wallet/transactionById:
    parameters:
      - in: query
        name: id
        required: true
        description: Transaction id
        schema:
          type: string
    get:
      security:
        - ApiKeyAuth: [api_key]
      summary: Get wallet-related transaction by id
      operationId: walletGetTransaction
      tags:
        - wallet
      responses:
        '200':
          description: Wallet-related transaction
          content:
            application/json:
              schema:
                type: array
                items:
                  $ref: '#/components/schemas/WalletTransaction'
        '404':
          description: Transaction with specified id not found in wallet
          content:
            application/json:
              schema:
                $ref: '#/components/schemas/ApiError'
        default:
          description: Error
          content:
            application/json:
              schema:
                $ref: '#/components/schemas/ApiError'

  /wallet/transactionsByScanId/{scanId}:
    parameters:
      - in: query
        name: minInclusionHeight
        required: false
        description: Minimal tx inclusion height
        schema:
          type: integer
          format: int32
          minimum: 0
      - in: query
        name: maxInclusionHeight
        required: false
        description: Maximal tx inclusion height
        schema:
          type: integer
          format: int32
          minimum: 0
      - in: query
        name: minConfirmations
        required: false
        description: Minimal confirmations number
        schema:
          type: integer
          format: int32
          minimum: 0
      - in: query
        name: maxConfirmations
        required: false
        description: Maximal confirmations number
        schema:
          type: integer
          format: int32
          minimum: 0
      - in: query
        name: includeUnconfirmed
        required: false
        description: Include transactions from mempool
        schema:
          type: boolean
          default: false
    get:
      security:
        - ApiKeyAuth: [ api_key ]
      summary: Get scan-related transactions by scan id
      operationId: walletTransactionsByScanId
      tags:
        - wallet
      parameters:
        - in: path
          name: scanId
          required: true
          description: identifier of a scan
          schema:
            type: integer
            format: int32
      responses:
        '200':
          description: Scan-related transactions
          content:
            application/json:
              schema:
                type: array
                items:
                  $ref: '#/components/schemas/WalletTransaction'
        '404':
          description: Transactions with related scan id not found in wallet
          content:
            application/json:
              schema:
                $ref: '#/components/schemas/ApiError'
        default:
          description: Error
          content:
            application/json:
              schema:
                $ref: '#/components/schemas/ApiError'

  /wallet/boxes:
    parameters:
      - in: query
        name: minConfirmations
        required: false
        description: Minimal number of confirmations, -1 means we consider unconfirmed
        schema:
          type: integer
          format: int32
          minimum: -1
          default: 0
      - in: query
        name: maxConfirmations
        required: false
        description: Maximum number of confirmations, -1 means unlimited
        schema:
          type: integer
          format: int32
          default: -1
      - in: query
        name: minInclusionHeight
        required: false
        description: Minimal box inclusion height
        schema:
          type: integer
          format: int32
          minimum: 0
          default: 0
      - in: query
        name: maxInclusionHeight
        required: false
        description: Maximum box inclusion height, -1 means unlimited
        schema:
          type: integer
          format: int32
          default: -1
      - in: query
        name: limit
        required: false
        description: amount of elements to retrieve
        schema:
          type: integer
          format: int32
          minimum: 1
          default: 500
          maximum: 2500
      - in: query
        name: offset
        required: false
        description: The number of items in list to skip
        schema:
          type: integer
          format: int32
          minimum: 0
          default: 0
    get:
      security:
        - ApiKeyAuth: [api_key]
      summary: Get a list of all wallet-related boxes, both spent and unspent. Set minConfirmations to -1 to get
        mempool boxes included.
      operationId: walletBoxes
      tags:
        - wallet
      responses:
        '200':
          description: A list of all wallet-related boxes
          content:
            application/json:
              schema:
                type: array
                items:
                  $ref: '#/components/schemas/WalletBox'
        default:
          description: Error
          content:
            application/json:
              schema:
                $ref: '#/components/schemas/ApiError'

  /wallet/boxes/collect:
    post:
      security:
        - ApiKeyAuth: [ api_key ]
      summary: Get a list of collected boxes.
      operationId: walletBoxesCollect
      tags:
        - wallet
      requestBody:
        description: This API method recieves balance and assets, according to which, it's collecting result
        required: true
        content:
          application/json:
            schema:
              $ref: '#/components/schemas/BoxesRequestHolder'
      responses:
        '200':
          description: A list of all collected boxes
          content:
            application/json:
              schema:
                type: array
                items:
                  $ref: '#/components/schemas/WalletBox'
        default:
          description: Error
          content:
            application/json:
              schema:
                $ref: '#/components/schemas/ApiError'

  /wallet/boxes/unspent:
    parameters:
      - in: query
        name: minConfirmations
        required: false
        description: Minimal number of confirmations, -1 means we consider unconfirmed
        schema:
          type: integer
          format: int32
          minimum: -1
          default: 0
      - in: query
        name: maxConfirmations
        required: false
        description: Maximum number of confirmations, -1 means unlimited
        schema:
          type: integer
          format: int32
          default: -1
      - in: query
        name: minInclusionHeight
        required: false
        description: Minimal box inclusion height
        schema:
          type: integer
          format: int32
          minimum: 0
          default: 0
      - in: query
        name: maxInclusionHeight
        required: false
        description: Maximum box inclusion height, -1 means unlimited
        schema:
          type: integer
          format: int32
          default: -1
      - in: query
        name: limit
        required: false
        description: amount of elements to retrieve
        schema:
          type: integer
          format: int32
          minimum: 1
          default: 500
          maximum: 2500
      - in: query
        name: offset
        required: false
        description: The number of items in list to skip
        schema:
          type: integer
          format: int32
          minimum: 0
          default: 0
    get:
      security:
        - ApiKeyAuth: [api_key]
      summary: Get a list of unspent boxes. Set minConfirmations to -1 to have mempool boxes considered.
      operationId: walletUnspentBoxes
      tags:
        - wallet
      responses:
        '200':
          description: A list of unspent boxes
          content:
            application/json:
              schema:
                type: array
                items:
                  $ref: '#/components/schemas/WalletBox'
        default:
          description: Error
          content:
            application/json:
              schema:
                $ref: '#/components/schemas/ApiError'

  /wallet/balances/withUnconfirmed:
    get:
      security:
        - ApiKeyAuth: [api_key]
      summary: Get summary amount of confirmed plus unconfirmed Ergo tokens and assets
      operationId: walletBalancesUnconfirmed
      tags:
        - wallet
      responses:
        '200':
          description: Get summary amount of confirmed plus unconfirmed Ergo tokens and assets
          content:
            application/json:
              schema:
                $ref: '#/components/schemas/BalancesSnapshot'
        default:
          description: Error
          content:
            application/json:
              schema:
                $ref: '#/components/schemas/ApiError'

  /wallet/addresses:
    get:
      security:
        - ApiKeyAuth: [api_key]
      summary: Get wallet addresses
      operationId: walletAddresses
      tags:
        - wallet
      responses:
        '200':
          description: String with encoded wallet addresses
          content:
            application/json:
              schema:
                type: array
                items:
                  $ref: '#/components/schemas/ErgoAddress'
        default:
          description: Error
          content:
            application/json:
              schema:
                $ref: '#/components/schemas/ApiError'

  /wallet/transaction/generate:
    post:
      security:
        - ApiKeyAuth: [api_key]
      summary: Generate arbitrary transaction from array of requests.
      operationId: walletTransactionGenerate
      tags:
        - wallet
      requestBody:
        description: This API method receives a sequence of requests as an input. Each request will produce an output
          of the resulting transaction (with fee output created automatically). Currently supported types of requests are
          payment and asset issuance requests. An example for a transaction with requests of both kinds is provided below.
          Please note that for the payment request "assets" and "registers" fields are not needed.
          For asset issuance request, "registers" field is not needed.

          You may specify boxes to spend by providing them in "inputsRaw". Please note you need to have strict equality between
          input and output total amounts of Ergs in this case. If you want wallet to pick up the boxes,
          leave "inputsRaw" empty.
        required: true
        content:
          application/json:
            schema:
              $ref: '#/components/schemas/RequestsHolder'
      responses:
        '200':
          description: Generated Ergo transaction
          content:
            application/json:
              schema:
                $ref: '#/components/schemas/ErgoTransaction'
        '400':
          description: Bad transaction request
          content:
            application/json:
              schema:
                $ref: '#/components/schemas/ApiError'
        default:
          description: Error
          content:
            application/json:
              schema:
                $ref: '#/components/schemas/ApiError'

  /wallet/transaction/generateUnsigned:
    post:
      security:
        - ApiKeyAuth: [api_key]
      summary: Generate unsigned transaction from array of requests.
      operationId: walletUnsignedTransactionGenerate
      tags:
        - wallet
      requestBody:
        description: The same as /wallet/transaction/generate but generates unsigned transaction.
        required: true
        content:
          application/json:
            schema:
              $ref: '#/components/schemas/RequestsHolder'
      responses:
        '200':
          description: Generated unsigned Ergo transaction
          content:
            application/json:
              schema:
                $ref: '#/components/schemas/UnsignedErgoTransaction'
        '400':
          description: Bad transaction request
          content:
            application/json:
              schema:
                $ref: '#/components/schemas/ApiError'
        default:
          description: Error
          content:
            application/json:
              schema:
                $ref: '#/components/schemas/ApiError'


  /wallet/transaction/sign:
    post:
      security:
        - ApiKeyAuth: [api_key]
      summary: Sign arbitrary unsigned transaction with wallet secrets and also secrets provided.
      operationId: walletTransactionSign
      tags:
        - wallet
      requestBody:
        description:
          With this API method an arbitrary unsigned transaction can be signed with secrets provided or stored in the
          wallet. Both DLOG and Diffie-Hellman tuple secrets are supported.

          Please note that the unsigned transaction contains only identifiers of inputs and data inputs. If the node
          holds UTXO set, it is able to extract boxes needed. Otherwise, input (and data-input) boxes can be provided
          in "inputsRaw" and "dataInputsRaw" fields.
        required: true
        content:
          application/json:
            schema:
              $ref: '#/components/schemas/TransactionSigningRequest'
      responses:
        '200':
          description: Generated Ergo transaction
          content:
            application/json:
              schema:
                $ref: '#/components/schemas/ErgoTransaction'
        '400':
          description: Bad transaction request
          content:
            application/json:
              schema:
                $ref: '#/components/schemas/ApiError'
        default:
          description: Error
          content:
            application/json:
              schema:
                $ref: '#/components/schemas/ApiError'

  /wallet/transaction/send:
    post:
      security:
        - ApiKeyAuth: [api_key]
      summary: Generate and send arbitrary transaction
      operationId: walletTransactionGenerateAndSend
      tags:
        - wallet
      requestBody:
        description: See description of /wallet/transaction/generate
        required: true
        content:
          application/json:
            schema:
              $ref: '#/components/schemas/RequestsHolder'
      responses:
        '200':
          description: Identifier of an Ergo transaction generated
          content:
            application/json:
              schema:
                $ref: '#/components/schemas/TransactionId'
        '400':
          description: Bad transaction request
          content:
            application/json:
              schema:
                $ref: '#/components/schemas/ApiError'
        default:
          description: Error
          content:
            application/json:
              schema:
                $ref: '#/components/schemas/ApiError'

  /wallet/payment/send:
    post:
      security:
        - ApiKeyAuth: [api_key]
      summary: Generate and send payment transaction (default fee of 0.001 Erg is used)
      operationId: walletPaymentTransactionGenerateAndSend
      tags:
        - wallet
      requestBody:
        required: true
        content:
          application/json:
            schema:
              type: array
              items:
                $ref: '#/components/schemas/PaymentRequest'
      responses:
        '200':
          description: Identifier of an Ergo transaction generated
          content:
            application/json:
              schema:
                $ref: '#/components/schemas/TransactionId'
        '400':
          description: Bad payment request
          content:
            application/json:
              schema:
                $ref: '#/components/schemas/ApiError'
        default:
          description: Error
          content:
            application/json:
              schema:
                $ref: '#/components/schemas/ApiError'

  /wallet/getPrivateKey:
    post:
      security:
        - ApiKeyAuth: [api_key]
      summary: Get the private key corresponding to a known address
      operationId: walletGetPrivateKey
      tags:
        - wallet
      requestBody:
        required: true
        content:
          application/json:
            schema:
              $ref: "#/components/schemas/PrivateKeyRequest"
      responses:
        '200':
          description: Successfully retrieved secret key
          content:
            application/json:
              schema:
                $ref: '#/components/schemas/DlogSecret'
        '404':
          description: Address not found in wallet database
          content:
            application/json:
              schema:
                $ref: '#/components/schemas/ApiError'
        default:
          description: Error
          content:
            application/json:
              schema:
                $ref: '#/components/schemas/ApiError'

  /mining/candidate:
    get:
      security:
        - ApiKeyAuth: [api_key]
      summary: Request block candidate
      operationId: miningRequestBlockCandidate
      tags:
        - mining
      responses:
        '200':
          description: External candidate
          content:
            application/json:
              schema:
                $ref: '#/components/schemas/WorkMessage'
        default:
          description: Error
          content:
            application/json:
              schema:
                $ref: '#/components/schemas/ApiError'

  /mining/candidateWithTxs:
    post:
      security:
        - ApiKeyAuth: [api_key]
      summary: Request block candidate
      operationId: miningRequestBlockCandidateWithMandatoryTransactions
      tags:
        - mining
      requestBody:
        required: true
        content:
          application/json:
            schema:
              $ref: '#/components/schemas/Transactions'
      responses:
        '200':
          description: External candidate
          content:
            application/json:
              schema:
                $ref: '#/components/schemas/WorkMessage'
        default:
          description: Error
          content:
            application/json:
              schema:
                $ref: '#/components/schemas/ApiError'

  /mining/rewardAddress:
    get:
      security:
        - ApiKeyAuth: [api_key]
      summary: Read miner reward address
      operationId: miningReadMinerRewardAddress
      tags:
        - mining
      responses:
        '200':
          description: Miner Reward Script (in P2S format)
          content:
            application/json:
              schema:
                $ref: '#/components/schemas/RewardAddress'
        default:
          description: Error
          content:
            application/json:
              schema:
                $ref: '#/components/schemas/ApiError'

  /mining/rewardPublicKey:
    get:
      security:
        - ApiKeyAuth: [api_key]
      summary: Read public key associated with miner rewards
      operationId: miningReadMinerRewardPubkey
      tags:
        - mining
      responses:
        '200':
          description: Public key for miner rewards (as hex-encoded secp256k1 point)
          content:
            application/json:
              schema:
                $ref: '#/components/schemas/RewardPubKey'
        default:
          description: Error
          content:
            application/json:
              schema:
                $ref: '#/components/schemas/ApiError'

  /mining/solution:
    post:
      security:
        - ApiKeyAuth: [api_key]
      summary: Submit solution for current candidate
      operationId: miningSubmitSolution
      tags:
        - mining
      requestBody:
        required: true
        content:
          application/json:
            schema:
              $ref: '#/components/schemas/PowSolutions'
      responses:
        '200':
          description: Solution is valid
        '400':
          description: Solution is invalid
          content:
            application/json:
              schema:
                $ref: '#/components/schemas/ApiError'
        default:
          description: Error
          content:
            application/json:
              schema:
                $ref: '#/components/schemas/ApiError'

  /utxo/getBoxesBinaryProof:
    post:
      security:
        -  ApiKeyAuth: [api_key]
      summary: Get serialized batch proof for given set of boxes
      operationId: getBoxesBinaryProof
      tags:
        - utxo
      requestBody:
        required: true
        content:
          application/json:
            schema:
              type: array
              items:
                $ref: '#/components/schemas/TransactionBoxId'
      responses:
        '200':
          description: Serialized batch proof
          content:
            application/json:
              schema:
                $ref: '#/components/schemas/SerializedAdProof'
        '400':
          description: Prove error
          content:
            application/json:
              schema:
                $ref: '#/components/schemas/ApiError'
        default:
          description: Error
          content:
            application/json:
              schema:
                $ref: '#/components/schemas/ApiError'

  /utxo/byId/{boxId}:
    get:
      summary: Get box contents for a box by a unique identifier.
      operationId: getBoxById
      tags:
        - utxo
      parameters:
        - in: path
          name: boxId
          required: true
          description: ID of a wanted box
          schema:
            type: string
      responses:
        '200':
          description: Box object
          content:
            application/json:
              schema:
                $ref: '#/components/schemas/ErgoTransactionOutput'
        '404':
          description: Box with this id doesn't exist
          content:
            application/json:
              schema:
                $ref: '#/components/schemas/ApiError'
        default:
          description: Error
          content:
            application/json:
              schema:
                $ref: '#/components/schemas/ApiError'

  /utxo/byIdBinary/{boxId}:
    get:
      summary: Get serialized box from UTXO pool in Base16 encoding by an identifier.
      operationId: getBoxByIdBinary
      tags:
        - utxo
      parameters:
        - in: path
          name: boxId
          required: true
          description: ID of a wanted box
          schema:
            type: string
      responses:
        '200':
          description: Json containing box identifier and hex-encoded box bytes
          content:
            application/json:
              schema:
                $ref: '#/components/schemas/SerializedBox'
        '404':
          description: Box with this id doesn't exist
          content:
            application/json:
              schema:
                $ref: '#/components/schemas/ApiError'
        default:
          description: Error
          content:
            application/json:
              schema:
                $ref: '#/components/schemas/ApiError'


  /utxo/withPool/byId/{boxId}:
    get:
      summary: Get box contents for a box by a unique identifier, from UTXO set and also the mempool.
      operationId: getBoxWithPoolById
      tags:
        - utxo
      parameters:
        - in: path
          name: boxId
          required: true
          description: ID of a box to obtain
          schema:
            type: string
      responses:
        '200':
          description: Box object
          content:
            application/json:
              schema:
                $ref: '#/components/schemas/ErgoTransactionOutput'
        '404':
          description: Box with this id doesn't exist
          content:
            application/json:
              schema:
                $ref: '#/components/schemas/ApiError'
        default:
          description: Error
          content:
            application/json:
              schema:
                $ref: '#/components/schemas/ApiError'

  /utxo/withPool/byIds:
    post:
      summary: Get boxes for ids provided, from UTXO or the mempool.
      operationId: getBoxWithPoolByIds
      tags:
        - utxo
      requestBody:
        required: true
        content:
          application/json:
            schema:
              type: array
              items:
                type: string
      responses:
        '200':
          description: Box object
          content:
            application/json:
              schema:
                type: array
                items:
                  $ref: '#/components/schemas/ErgoTransactionOutput'
        '404':
          description: No any box exists for every id provided
          content:
            application/json:
              schema:
                $ref: '#/components/schemas/ApiError'
        default:
          description: Error
          content:
            application/json:
              schema:
                $ref: '#/components/schemas/ApiError'

  /utxo/withPool/byIdBinary/{boxId}:
    get:
      summary: Get serialized box in Base16 encoding by an identifier, considering also the mempool.
      operationId: getBoxWithPoolByIdBinary
      tags:
        - utxo
      parameters:
        - in: path
          name: boxId
          required: true
          description: ID of a wanted box
          schema:
            type: string
      responses:
        '200':
          description: Json containing box identifier and hex-encoded box bytes
          content:
            application/json:
              schema:
                $ref: '#/components/schemas/SerializedBox'
        '404':
          description: Box with this id doesn't exist
          content:
            application/json:
              schema:
                $ref: '#/components/schemas/ApiError'
        default:
          description: Error
          content:
            application/json:
              schema:
                $ref: '#/components/schemas/ApiError'

  /utxo/getSnapshotsInfo:
    get:
      summary: Get information about locally stored UTXO snapshots
      operationId: getSnapshotsInfo
      tags:
        - utxo
      responses:
        '200':
          description: A list of saved snapshots
      content:
        application/json:
          schema:
            $ref: '#/components/schemas/SnapshotsInfo'
    default:
      description: Error
      content:
        application/json:
          schema:
            $ref: '#/components/schemas/ApiError'



  /utxo/genesis:
    get:
      summary: Get genesis boxes (boxes existed before the very first block)
      operationId: genesisBoxes
      tags:
        - utxo
      responses:
        '200':
          description: A list of all the genesis boxes
          content:
            application/json:
              schema:
                type: array
                items:
                  $ref: '#/components/schemas/ErgoTransactionOutput'
        '404':
          description: Box with this id doesn't exist
          content:
            application/json:
              schema:
                $ref: '#/components/schemas/ApiError'
        default:
          description: Error
          content:
            application/json:
              schema:
                $ref: '#/components/schemas/ApiError'


  /script/p2sAddress:
    post:
      security:
        - ApiKeyAuth: [api_key]
      summary: Create P2SAddress from Sigma source
      operationId: scriptP2SAddress
      tags:
        - script
      requestBody:
        required: true
        content:
          application/json:
            schema:
              $ref: '#/components/schemas/CompileRequest'
      responses:
        '200':
          description: Ergo address derived from source
          content:
            application/json:
              schema:
                $ref: '#/components/schemas/AddressHolder'
        '400':
          description: Bad source
          content:
            application/json:
              schema:
                $ref: '#/components/schemas/ApiError'
        default:
          description: Error
          content:
            application/json:
              schema:
                $ref: '#/components/schemas/ApiError'

  /script/p2shAddress:
    post:
      security:
        - ApiKeyAuth: [api_key]
      summary: Create P2SHAddress from Sigma source
      operationId: scriptP2SHAddress
      tags:
        - script
      requestBody:
        required: true
        content:
          application/json:
            schema:
              $ref: '#/components/schemas/CompileRequest'
      responses:
        '200':
          description: P2SH address derived from source
          content:
            application/json:
              schema:
                $ref: '#/components/schemas/AddressHolder'
        '400':
          description: Bad source
          content:
            application/json:
              schema:
                $ref: '#/components/schemas/ApiError'
        default:
          description: Error
          content:
            application/json:
              schema:
                $ref: '#/components/schemas/ApiError'


  /script/addressToTree/{address}:
    get:
      summary: Convert an address to hex-encoded serialized ErgoTree (script)
      operationId: addressToTree
      tags:
        - script
      parameters:
        - in: path
          name: address
          required: true
          description: address to get a script from
          schema:
            $ref: '#/components/schemas/ErgoAddress'
      responses:
        '200':
          description: Base16-encoded ErgoTree (script)
          content:
            application/json:
              schema:
                $ref: '#/components/schemas/ErgoTreeObject'
        default:
          description: Error
          content:
            application/json:
              schema:
                $ref: '#/components/schemas/ApiError'

  /script/addressToBytes/{address}:
    get:
      summary: Convert an address to hex-encoded Sigma byte array constant which contains script bytes
      operationId: addressToBytes
      tags:
        - script
      parameters:
        - in: path
          name: address
          required: true
          description: address to get a script from
          schema:
            $ref: '#/components/schemas/ErgoAddress'
      responses:
        '200':
          description: Base16-encoded Sigma byte array constant which contains script bytes
          content:
            application/json:
              schema:
                $ref: '#/components/schemas/ScriptBytes'
        default:
          description: Error
          content:
            application/json:
              schema:
                $ref: '#/components/schemas/ApiError'

  /script/executeWithContext:
    post:
      security:
        - ApiKeyAuth: [api_key]
      summary: Execute script with context
      operationId: executeWithContext
      tags:
        - script
      requestBody:
        required: true
        content:
          application/json:
            schema:
              $ref: '#/components/schemas/ExecuteScript'
      responses:
        '200':
          description: Result of reduceToCrypto
          content:
            application/json:
              schema:
                $ref: '#/components/schemas/CryptoResult'
        '400':
          description: Compiler error
          content:
            application/json:
              schema:
                $ref: '#/components/schemas/ApiError'
        default:
          description: Error
          content:
            application/json:
              schema:
                $ref: '#/components/schemas/ApiError'

  /scan/register:
    post:
      security:
        - ApiKeyAuth: [api_key]
      summary: Register a scan
      operationId: registerScan
      tags:
        - scan
      requestBody:
        required: true
        content:
          application/json:
            schema:
              $ref: '#/components/schemas/ScanRequest'
      responses:
        '200':
          description: Identifier of a scan generated
          content:
            application/json:
              schema:
                $ref: '#/components/schemas/ScanId'
        '400':
          description: Bad request
          content:
            application/json:
              schema:
                $ref: '#/components/schemas/ApiError'
        default:
          description: Error
          content:
            application/json:
              schema:
                $ref: '#/components/schemas/ApiError'

  /scan/deregister:
    post:
      security:
        - ApiKeyAuth: [api_key]
      summary: Stop tracking and deregister scan
      operationId: deregisterScan
      tags:
        - scan
      requestBody:
        required: true
        content:
          application/json:
            schema:
              $ref: '#/components/schemas/ScanId'
      responses:
        '200':
          description: Identifier of a scan removed
          content:
            application/json:
              schema:
                $ref: '#/components/schemas/ScanId'
        '400':
          description: No scan found
          content:
            application/json:
              schema:
                $ref: '#/components/schemas/ApiError'
        default:
          description: Error
          content:
            application/json:
              schema:
                $ref: '#/components/schemas/ApiError'

  /scan/listAll:
    get:
      security:
        - ApiKeyAuth: [api_key]
      summary: List all the registered scans
      operationId: listAllScans
      tags:
        - scan
      responses:
        '200':
          description: List of scans registered
          content:
            application/json:
              schema:
                type: array
                items:
                  $ref: '#/components/schemas/Scan'
        default:
          description: Error
          content:
            application/json:
              schema:
                $ref: '#/components/schemas/ApiError'

  /scan/unspentBoxes/{scanId}:
    parameters:
      - in: query
        name: minConfirmations
        required: false
        description: Minimal number of confirmations, -1 means we consider unconfirmed
        schema:
          type: integer
          format: int32
          minimum: -1
          default: 0
      - in: query
        name: maxConfirmations
        required: false
        description: Maximum number of confirmations, -1 means unlimited
        schema:
          type: integer
          format: int32
          default: -1
      - in: query
        name: minInclusionHeight
        required: false
        description: Minimal box inclusion height
        schema:
          type: integer
          format: int32
          minimum: 0
          default: 0
      - in: query
        name: maxInclusionHeight
        required: false
        description: Maximum box inclusion height, -1 means unlimited
        schema:
          type: integer
          format: int32
          default: -1
      - in: query
        name: limit
        required: false
        description: amount of elements to retrieve
        schema:
          type: integer
          format: int32
          minimum: 1
          default: 500
          maximum: 2500
      - in: query
        name: offset
        required: false
        description: The number of items in list to skip
        schema:
          type: integer
          format: int32
          minimum: 0
          default: 0
    get:
      security:
        - ApiKeyAuth: [api_key]
      summary: List boxes which are not spent.
      operationId: listUnspentScans
      tags:
        - scan
      parameters:
        - in: path
          name: scanId
          required: true
          description: identifier of a scan
          schema:
            type: integer
            format: int32
      responses:
        '200':
          description: List of unspent boxes
          content:
            application/json:
              schema:
                type: array
                items:
                  $ref: '#/components/schemas/WalletBox'
        default:
          description: Error
          content:
            application/json:
              schema:
                $ref: '#/components/schemas/ApiError'

  /scan/spentBoxes/{scanId}:
    parameters:
      - in: query
        name: minConfirmations
        required: false
        description: Minimal number of confirmations, -1 means we consider unconfirmed
        schema:
          type: integer
          format: int32
          minimum: -1
          default: 0
      - in: query
        name: maxConfirmations
        required: false
        description: Maximum number of confirmations, -1 means unlimited
        schema:
          type: integer
          format: int32
          default: -1
      - in: query
        name: minInclusionHeight
        required: false
        description: Minimal box inclusion height
        schema:
          type: integer
          format: int32
          minimum: 0
          default: 0
      - in: query
        name: maxInclusionHeight
        required: false
        description: Maximum box inclusion height, -1 means unlimited
        schema:
          type: integer
          format: int32
          default: -1
      - in: query
        name: limit
        required: false
        description: amount of elements to retrieve
        schema:
          type: integer
          format: int32
          minimum: 1
          default: 500
          maximum: 2500
      - in: query
        name: offset
        required: false
        description: The number of items in list to skip
        schema:
          type: integer
          format: int32
          minimum: 0
          default: 0
    get:
      security:
        - ApiKeyAuth: [api_key]
      summary: List boxes which are spent.
      operationId: listSpentScans
      tags:
        - scan
      parameters:
        - in: path
          name: scanId
          required: true
          description: identifier of a scan
          schema:
            type: integer
            format: int32
      responses:
        '200':
          description: List of spent boxes
          content:
            application/json:
              schema:
                type: array
                items:
                  $ref: '#/components/schemas/WalletBox'
        default:
          description: Error
          content:
            application/json:
              schema:
                $ref: '#/components/schemas/ApiError'

  /scan/stopTracking:
    post:
      security:
        - ApiKeyAuth: [api_key]
      summary: Stop scan-related box tracking
      operationId: scanStopTracking
      tags:
        - scan
      requestBody:
        required: true
        content:
          application/json:
            schema:
              $ref: '#/components/schemas/ScanIdBoxId'
      responses:
        '200':
          description: The box is not tracked anymore
          content:
            application/json:
              schema:
                $ref: '#/components/schemas/ScanIdBoxId'
        default:
          description: Error
          content:
            application/json:
              schema:
                $ref: '#/components/schemas/ApiError'

  /scan/p2sRule:
    post:
      security:
        - ApiKeyAuth: [api_key]
      summary: Create and register a scan to track P2S address provided
      operationId: scriptP2SRule
      tags:
        - scan
      requestBody:
        required: true
        content:
          application/json:
            schema:
                type: string
                example: '4MQyML64GnzMxZgm'
      responses:
        '200':
          description: Id of custom scan generated and registered
          content:
            application/json:
              schema:
                $ref: '#/components/schemas/ScanId'
        '400':
          description: Bad source
          content:
            application/json:
              schema:
                $ref: '#/components/schemas/ApiError'
        default:
          description: Error
          content:
            application/json:
              schema:
                $ref: '#/components/schemas/ApiError'

  /wallet/generateCommitments:
    post:
      security:
        - ApiKeyAuth: [api_key]
      summary: Generate signature commitments for inputs of an unsigned transaction
      operationId: generateCommitments
      tags:
        - wallet
      requestBody:
        required: true
        content:
          application/json:
            schema:
              $ref: '#/components/schemas/GenerateCommitmentsRequest'
      responses:
        '200':
          description: Transaction-related hints
          content:
            application/json:
              schema:
                $ref: '#/components/schemas/TransactionHintsBag'
        '400':
          description: Error
          content:
            application/json:
              schema:
                $ref: '#/components/schemas/ApiError'
        default:
          description: Error
          content:
            application/json:
              schema:
                $ref: '#/components/schemas/ApiError'


  /wallet/extractHints:
    post:
      security:
        - ApiKeyAuth: [api_key]
      summary: Extract hints from a transaction
      operationId: extractHints
      tags:
        - wallet
      requestBody:
        required: true
        content:
          application/json:
            schema:
              $ref: '#/components/schemas/HintExtractionRequest'
      responses:
        '200':
          description: Hints for the transaction
          content:
            application/json:
              schema:
                $ref: '#/components/schemas/TransactionHintsBag'
        '400':
          description: Error
          content:
            application/json:
              schema:
                $ref: '#/components/schemas/ApiError'
        default:
          description: Error
          content:
            application/json:
              schema:
                $ref: '#/components/schemas/ApiError'


  /scan/addBox:
    post:
      security:
        - ApiKeyAuth: [api_key]
      summary: Adds a box to scans, writes box to database if it is not there. You can use scan number 10 to add a box to the wallet.
      operationId: addBox
      tags:
        - scan
        - wallet
      requestBody:
        required: true
        content:
          application/json:
            schema:
              $ref: '#/components/schemas/ScanIdsBox'
      responses:
        '200':
          description: It the box is added successfully, then its id is returned
          content:
            application/json:
              schema:
                $ref: '#/components/schemas/TransactionId'
        default:
          description: Error
          content:
            application/json:
              schema:
                $ref: '#/components/schemas/ApiError'

  /node/shutdown:
    post:
      security:
        - ApiKeyAuth: [ api_key ]
      summary: Shuts down the node
      operationId: nodeShutdown
      tags:
        - node
      responses:
        '200':
          description: The node will be shut down in 5 seconds
        default:
          description: Error
          content:
            application/json:
              schema:
                $ref: '#/components/schemas/ApiError'

  /emission/at/{blockHeight}:
    get:
      summary: Get emission data for a given height
      operationId: emissionAt
      tags:
        - emission
      parameters:
        - in: path
          name: blockHeight
          required: true
          description: Height to get emission data for
          schema:
            type: integer
            format: int32
      responses:
        '200':
          description: Emission data
          content:
            application/json:
              schema:
                $ref: '#/components/schemas/EmissionInfo'
        default:
          description: Error
          content:
            application/json:
              schema:
                $ref: '#/components/schemas/ApiError'

  /emission/scripts:
    get:
      summary: Print emission-related scripts
      operationId: emissionScripts
      tags:
        - emission
      responses:
        '200':
          description: Emission-related scripts
          content:
            application/json:
              schema:
                $ref: '#/components/schemas/EmissionScripts'
        default:
          description: Error
          content:
            application/json:
              schema:
                $ref: '#/components/schemas/ApiError'

  /blockchain/indexedHeight:
    get:
      summary: Get current indexed block height. (The indexer has processed all blocks up to this height.)
      operationId: getIndexedHeight
      tags:
        - blockchain
      responses:
        '200':
          description: height of the indexer and full height
          content:
            application/json:
              schema:
                properties:
                  indexedHeight:
                    type: integer
                    default: 0
                    description: number of blocks indexed
                  fullHeight:
                    type: integer
                    description: number of all known blocks

  /blockchain/transaction/byId/{txId}:
    get:
      summary: Retrieve a transaction by its id
      operationId: getTxById
      tags:
        - blockchain
      parameters:
        - in: path
          name: txId
          required: true
          description: id of the wanted transaction
          schema:
            type: string
      responses:
        '200':
          description: transaction with wanted id
          content:
            application/json:
              schema:
                $ref: '#/components/schemas/IndexedErgoTransaction'
        '404':
          description: Transaction with this id doesn't exist
          content:
            application/json:
              schema:
                $ref: '#/components/schemas/ApiError'
        default:
          description: Error
          content:
            application/json:
              schema:
                $ref: '#/components/schemas/ApiError'

  /blockchain/transaction/byIndex/{txIndex}:
    get:
      summary: Retrieve a transaction by global index number
      operationId: getTxByIndex
      tags:
        - blockchain
      parameters:
        - in: path
          name: txIndex
          required: true
          description: index of the wanted transaction
          schema:
            type: number
      responses:
        '200':
          description: transaction with wanted index
          content:
            application/json:
              schema:
                $ref: '#/components/schemas/IndexedErgoTransaction'
        '404':
          description: Transaction with this index doesn't exist
          content:
            application/json:
              schema:
                $ref: '#/components/schemas/ApiError'
        default:
          description: Error
          content:
            application/json:
              schema:
                $ref: '#/components/schemas/ApiError'

  /blockchain/transaction/byAddress:
    post:
      summary: Retrieve transactions by their associated address
      operationId: getTxsByAddress
      tags:
        - blockchain
      requestBody:
        required: true
        content:
          application/json:
            description: address associated with transactions
            schema:
              type: string
              example: '3WwbzW6u8hKWBcL1W7kNVMr25s2UHfSBnYtwSHvrRQt7DdPuoXrt'
      parameters:
        - in: query
          name: offset
          required: false
          description: amount of elements to skip from the start
          schema:
            type: integer
            format: int32
            default: 0
        - in: query
          name: limit
          required: false
          description: amount of elements to retrieve
          schema:
            type: integer
            format: int32
            default: 5
      responses:
        '200':
          description: transactions associated with wanted address
          content:
            application/json:
              schema:
                type: object
                properties:
                  items:
                    type: array
                    description: Array of transactions
                    items:
                      $ref: '#/components/schemas/IndexedErgoTransaction'
                  total:
                    type: integer
                    description: Total count of retrieved transactions
        '404':
          description: No transactions found for wanted address
          content:
            application/json:
              schema:
                $ref: '#/components/schemas/ApiError'
        default:
          description: Error
          content:
            application/json:
              schema:
                $ref: '#/components/schemas/ApiError'

  /blockchain/transaction/range:
    get:
      summary: Get a range of transaction ids
      operationId: getTxRange
      tags:
        - blockchain
      parameters:
        - in: query
          name: offset
          required: false
          description: amount of elements to skip from the start
          schema:
            type: integer
            format: int32
            default: 0
        - in: query
          name: limit
          required: false
          description: amount of elements to retrieve
          schema:
            type: integer
            format: int32
            default: 5
      responses:
        '200':
          description: transactions ids in wanted range
          content:
            application/json:
              schema:
                type: array
                description: Array of transaction ids
                items:
                  $ref: '#/components/schemas/ModifierId'
        default:
          description: Error
          content:
            application/json:
              schema:
                $ref: '#/components/schemas/ApiError'

  /blockchain/box/byId/{boxId}:
    get:
      summary: Retrieve a box by its id
      operationId: getBoxById
      tags:
        - blockchain
      parameters:
        - in: path
          name: boxId
          required: true
          description: id of the wanted box
          schema:
            type: string
      responses:
        '200':
          description: box with wanted id
          content:
            application/json:
              schema:
                $ref: '#/components/schemas/IndexedErgoBox'
        '404':
          description: No box found with wanted id
          content:
            application/json:
              schema:
                $ref: '#/components/schemas/ApiError'
        default:
          description: Error
          content:
            application/json:
              schema:
                $ref: '#/components/schemas/ApiError'

  /blockchain/box/byIndex/{boxIndex}:
    get:
      summary: Retrieve a box by global index number
      operationId: getBoxByIndex
      tags:
        - blockchain
      parameters:
        - in: path
          name: boxIndex
          required: true
          description: index of the wanted box
          schema:
            type: number
      responses:
        '200':
          description: box with wanted index
          content:
            application/json:
              schema:
                $ref: '#/components/schemas/IndexedErgoBox'
        '404':
          description: Box with this index doesn't exist
          content:
            application/json:
              schema:
                $ref: '#/components/schemas/ApiError'
        default:
          description: Error
          content:
            application/json:
              schema:
                $ref: '#/components/schemas/ApiError'

  /blockchain/box/byTokenId/{tokenId}:
    get:
      summary: Retrieve boxes by an associated token id
      operationId: getBoxesByTokenId
      tags:
        - blockchain
      parameters:
        - in: path
          name: tokenId
          required: true
          description: id of the token
          schema:
            $ref: '#/components/schemas/ModifierId'
        - in: query
          name: offset
          required: false
          description: amount of elements to skip from the start
          schema:
            type: integer
            format: int32
            default: 0
        - in: query
          name: limit
          required: false
          description: amount of elements to retrieve
          schema:
            type: integer
            format: int32
            default: 5
      responses:
        '200':
          description: boxes associated with wanted token
          content:
            application/json:
              schema:
                type: object
                properties:
                  items:
                    type: array
                    description: Array of boxes
                    items:
                      $ref: '#/components/schemas/IndexedErgoBox'
                  total:
                    type: integer
                    description: Total number of retreived boxes
        '404':
          description: No boxes found for wanted token
          content:
            application/json:
              schema:
                $ref: '#/components/schemas/ApiError'
        default:
          description: Error
          content:
            application/json:
              schema:
                $ref: '#/components/schemas/ApiError'

  /blockchain/box/unspent/byTokenId/{tokenId}:
    get:
      summary: Retrieve unspent boxes by an associated token id
      operationId: getBoxesByTokenIdUnspent
      tags:
        - blockchain
      parameters:
        - in: path
          name: tokenId
          required: true
          description: id of the token
          schema:
            $ref: '#/components/schemas/ModifierId'
        - in: query
          name: offset
          required: false
          description: amount of elements to skip from the start
          schema:
            type: integer
            format: int32
            default: 0
        - in: query
          name: limit
          required: false
          description: amount of elements to retrieve
          schema:
            type: integer
            format: int32
            default: 5
        - in: query
          name: sortDirection
          required: false
          description: desc = new boxes first ; asc = old boxes first
          schema:
            type: string
            default: desc
        - in: query
          name: includeUnconfirmed
          required: false
          description: if true include unconfirmed transactions from mempool
          schema:
            type: boolean
            default: false
      responses:
        '200':
          description: unspent boxes associated with wanted token
          content:
            application/json:
              schema:
                type: array
                description: Array of boxes
                items:
                  $ref: '#/components/schemas/IndexedErgoBox'
        '404':
          description: No unspent boxes found for wanted token
          content:
            application/json:
              schema:
                $ref: '#/components/schemas/ApiError'
        default:
          description: Error
          content:
            application/json:
              schema:
                $ref: '#/components/schemas/ApiError'

  /blockchain/box/byAddress:
    post:
      summary: Retrieve boxes by their associated address
      operationId: getBoxesByAddress
      tags:
        - blockchain
      requestBody:
        required: true
        content:
          application/json:
            description: adderess associated with boxes
            schema:
              type: string
              example: '3WwbzW6u8hKWBcL1W7kNVMr25s2UHfSBnYtwSHvrRQt7DdPuoXrt'
      parameters:
        - in: query
          name: offset
          required: false
          description: amount of elements to skip from the start
          schema:
            type: integer
            format: int32
            default: 0
        - in: query
          name: limit
          required: false
          description: amount of elements to retrieve
          schema:
            type: integer
            format: int32
            default: 5
      responses:
        '200':
          description: boxes associated with wanted address
          content:
            application/json:
              schema:
                type: object
                properties:
                  items:
                    type: array
                    description: Array of boxes
                    items:
                      $ref: '#/components/schemas/IndexedErgoBox'
                  total:
                    type: integer
                    description: Total number of retreived boxes
        '404':
          description: No boxes found for wanted address
          content:
            application/json:
              schema:
                $ref: '#/components/schemas/ApiError'
        default:
          description: Error
          content:
            application/json:
              schema:
                $ref: '#/components/schemas/ApiError'

  /blockchain/box/unspent/byAddress:
    post:
      summary: Retrieve unspent boxes by their associated address
      operationId: getBoxesByAddressUnspent
      tags:
        - blockchain
      requestBody:
        required: true
        content:
          application/json:
            description: adderess associated with unspent boxes
            schema:
              type: string
              example: '3WwbzW6u8hKWBcL1W7kNVMr25s2UHfSBnYtwSHvrRQt7DdPuoXrt'
      parameters:
        - in: query
          name: offset
          required: false
          description: amount of elements to skip from the start
          schema:
            type: integer
            format: int32
            default: 0
        - in: query
          name: limit
          required: false
          description: amount of elements to retrieve
          schema:
            type: integer
            format: int32
            default: 5
        - in: query
          name: sortDirection
          required: false
          description: desc = new boxes first ; asc = old boxes first
          schema:
            type: string
            default: desc
        - in: query
          name: includeUnconfirmed
          required: false
          description: if true include unconfirmed transactions from mempool
          schema:
            type: boolean
            default: false
        - in: query
          name: excludeMempoolSpent
          required: false
          description: if true exclude spent inputs from mempool
          schema:
            type: boolean
            default: false
      responses:
        '200':
          description: unspent boxes associated with wanted address
          content:
            application/json:
              schema:
                type: array
                description: Array of boxes
                items:
                  $ref: '#/components/schemas/IndexedErgoBox'
        '404':
          description: No unspent boxes found for wanted address
          content:
            application/json:
              schema:
                $ref: '#/components/schemas/ApiError'
        default:
          description: Error
          content:
            application/json:
              schema:
                $ref: '#/components/schemas/ApiError'

  /blockchain/box/byTemplateHash:
    get:
      summary: Retrieve boxes by their contract template hash
      operationId: getBoxesByTemplateHash
      tags:
        - blockchain
      parameters:
        - in: path
          name: hash
          required: true
          description: blake2b256 hash of an ErgoTree template encoded in base 16
          schema:
            $ref: '#/components/schemas/ModifierId'
        - in: query
          name: offset
          required: false
          description: amount of elements to skip from the start
          schema:
            type: integer
            format: int32
            default: 0
        - in: query
          name: limit
          required: false
          description: amount of elements to retrieve
          schema:
            type: integer
            format: int32
            default: 5
      responses:
        '200':
          description: boxes with wanted template hash
          content:
            application/json:
              schema:
                type: array
                description: Array of boxes
                items:
                  $ref: '#/components/schemas/IndexedErgoBox'
        '404':
          description: No boxes found for wanted template hash
          content:
            application/json:
              schema:
                $ref: '#/components/schemas/ApiError'
        default:
          description: Error
          content:
            application/json:
              schema:
                $ref: '#/components/schemas/ApiError'

  /blockchain/box/unspent/byTemplateHash:
    get:
      summary: Retrieve unspent boxes by their contract template hash
      operationId: getBoxesByTemplateHashUnspent
      tags:
        - blockchain
      parameters:
        - in: path
          name: hash
          required: true
          description: blake2b256 hash of an ErgoTree template encoded in base 16
          schema:
            $ref: '#/components/schemas/ModifierId'
        - in: query
          name: offset
          required: false
          description: amount of elements to skip from the start
          schema:
            type: integer
            format: int32
            default: 0
        - in: query
          name: limit
          required: false
          description: amount of elements to retrieve
          schema:
            type: integer
            format: int32
            default: 5
        - in: query
          name: sortDirection
          required: false
          description: desc = new boxes first ; asc = old boxes first
          schema:
            type: string
            default: desc
        - in: query
          name: includeUnconfirmed
          required: false
          description: if true include unconfirmed transactions from mempool
          schema:
            type: boolean
            default: false
      responses:
        '200':
          description: unspent boxes with wanted template hash
          content:
            application/json:
              schema:
                type: array
                description: Array of boxes
                items:
                  $ref: '#/components/schemas/IndexedErgoBox'
        '404':
          description: No unspent boxes found for wanted template hash
          content:
            application/json:
              schema:
                $ref: '#/components/schemas/ApiError'
        default:
          description: Error
          content:
            application/json:
              schema:
                $ref: '#/components/schemas/ApiError'

  /blockchain/box/range:
    get:
      summary: Get a range of box ids
      operationId: getBoxRange
      tags:
        - blockchain
      parameters:
        - in: query
          name: offset
          required: false
          description: amount of elements to skip from the start
          schema:
            type: integer
            format: int32
            default: 0
        - in: query
          name: limit
          required: false
          description: amount of elements to retrieve
          schema:
            type: integer
            format: int32
            default: 5
      responses:
        '200':
          description: box ids in wanted range
          content:
            application/json:
              schema:
                type: array
                description: Array of box ids
                items:
                  $ref: '#/components/schemas/ModifierId'
        default:
          description: Error
          content:
            application/json:
              schema:
                $ref: '#/components/schemas/ApiError'

  /blockchain/box/byErgoTree:
    post:
      summary: Retrieve boxes by their associated ergotree
      operationId: getBoxesByErgoTree
      tags:
        - blockchain
      requestBody:
        required: true
        content:
          application/json:
            description: hex encoded ergotree
            schema:
              type: string
              example: '100204a00b08cd021cf943317b0fdb50f60892a46b9132b9ced337c7de79248b104b293d9f1f078eea02d192a39a8cc7a70173007301'
      parameters:
        - in: query
          name: offset
          required: false
          description: amount of elements to skip from the start
          schema:
            type: integer
            format: int32
            default: 0
        - in: query
          name: limit
          required: false
          description: amount of elements to retrieve
          schema:
            type: integer
            format: int32
            default: 5
      responses:
        '200':
          description: boxes with wanted ergotree
          content:
            application/json:
              schema:
                type: object
                properties:
                  items:
                    type: array
                    description: Array of boxes
                    items:
                      $ref: '#/components/schemas/IndexedErgoBox'
                  total:
                    type: integer
                    description: Total number of retreived boxes
        default:
          description: Error
          content:
            application/json:
              schema:
                $ref: '#/components/schemas/ApiError'

  /blockchain/box/unspent/byErgoTree:
    post:
      summary: Retrieve unspent boxes by their associated ergotree
      operationId: getBoxesByErgoTreeUnspent
      tags:
        - blockchain
      requestBody:
        required: true
        content:
          application/json:
            description: hex encoded ergotree
            schema:
              type: string
              example: '100204a00b08cd021cf943317b0fdb50f60892a46b9132b9ced337c7de79248b104b293d9f1f078eea02d192a39a8cc7a70173007301'
      parameters:
        - in: query
          name: offset
          required: false
          description: amount of elements to skip from the start
          schema:
            type: integer
            format: int32
            default: 0
        - in: query
          name: limit
          required: false
          description: amount of elements to retrieve
          schema:
            type: integer
            format: int32
            default: 5
        - in: query
          name: sortDirection
          required: false
          description: desc = new boxes first ; asc = old boxes first
          schema:
            type: string
            default: desc
        - in: query
          name: includeUnconfirmed
          required: false
          description: if true include unconfirmed transactions from mempool
          schema:
            type: boolean
            default: false
      responses:
        '200':
          description: unspent boxes with wanted ergotree
          content:
            application/json:
              schema:
                type: object
                properties:
                  items:
                    type: array
                    description: Array of boxes
                    items:
                      $ref: '#/components/schemas/IndexedErgoBox'
                  total:
                    type: integer
                    description: Total number of retreived boxes
        '404':
          description: No unspent box found with wanted ergotree
          content:
            application/json:
              schema:
                $ref: '#/components/schemas/ApiError'
        default:
          description: Error
          content:
            application/json:
              schema:
                $ref: '#/components/schemas/ApiError'

  /blockchain/token/byId/{tokenId}:
    get:
      summary: Retrieve minting information about a token
      operationId: getTokenById
      tags:
        - blockchain
      parameters:
        - in: path
          name: tokenId
          required: true
          description: id of the wanted token
          schema:
            type: string
      responses:
        '200':
          description: token with wanted id
          content:
            application/json:
              schema:
                $ref: '#/components/schemas/IndexedToken'
        '404':
          description: No token found with wanted id
          content:
            application/json:
              schema:
                $ref: '#/components/schemas/ApiError'
        default:
          description: Error
          content:
            application/json:
              schema:
                $ref: '#/components/schemas/ApiError'
  /blockchain/tokens:
    post:
      summary: Retrieve minting information about a list of tokens
      operationId: getTokensByIds
      tags:
        - blockchain
      requestBody:
        required: true
        content:
          application/json:
            schema:
              type: array
              items:
                type: string
                description: Token ID
      responses:
        '200':
          description: Array of tokens with the provided IDs
          content:
            application/json:
              schema:
                type: array
                items:
                  $ref: '#/components/schemas/IndexedToken'
        default:
          description: Error
          content:
            application/json:
              schema:
                $ref: '#/components/schemas/ApiError'
  /blockchain/balance:
    post:
      summary: Retrieve confirmed and unconfirmed balance of an address
      operationId: getAddressBalanceTotal
      tags:
        - blockchain
      requestBody:
        required: true
        content:
          application/json:
            description: adderess with balance
            schema:
              type: string
              example: '"3WwbzW6u8hKWBcL1W7kNVMr25s2UHfSBnYtwSHvrRQt7DdPuoXrt"'
      responses:
        '200':
          description: balance information
          content:
            application/json:
              schema:
                type: object
                properties:
                  confirmed:
                    $ref: '#/components/schemas/BalanceInfo'
                  unconfirmed:
                    $ref: '#/components/schemas/BalanceInfo'
        default:
          description: Error
          content:
            application/json:
              schema:
                $ref: '#/components/schemas/ApiError'<|MERGE_RESOLUTION|>--- conflicted
+++ resolved
@@ -1,11 +1,7 @@
 openapi: "3.0.2"
 
 info:
-<<<<<<< HEAD
   version: "6.0.0"
-=======
-  version: "5.0.27"
->>>>>>> 8e2d50e1
   title: Ergo Node API
   description: API docs for Ergo Node. Models are shared between all Ergo products
   contact:
@@ -897,7 +893,7 @@
           nullable: true
         treeVersion:
           description: ErgoScript version to be used in compiler
-          nullable: true  
+          nullable: true
         context:
           description: Interpreter context
           type: object
