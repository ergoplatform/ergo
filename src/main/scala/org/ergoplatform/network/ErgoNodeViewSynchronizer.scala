package org.ergoplatform.network

import akka.actor.SupervisorStrategy.{Restart, Stop}

import java.net.InetSocketAddress
import akka.actor.{Actor, ActorInitializationException, ActorKilledException, ActorRef, ActorRefFactory, DeathPactException, OneForOneStrategy, Props}
import org.ergoplatform.modifiers.history.header.Header
import org.ergoplatform.modifiers.mempool.ErgoTransaction
import org.ergoplatform.modifiers.{ErgoFullBlock, ErgoPersistentModifier}
import org.ergoplatform.nodeView.history.{ErgoSyncInfoV1, ErgoSyncInfoV2}
import org.ergoplatform.nodeView.history._
import org.ergoplatform.network.ErgoNodeViewSynchronizer.{CheckModifiersToDownload, PeerSyncState}
import org.ergoplatform.nodeView.ErgoNodeViewHolder.BlockAppliedTransactions
import org.ergoplatform.nodeView.history.{ErgoHistory, ErgoSyncInfo, ErgoSyncInfoMessageSpec}
import org.ergoplatform.nodeView.mempool.{ErgoMemPool, ErgoMemPoolReader}
import org.ergoplatform.settings.{Constants, ErgoSettings}
import org.ergoplatform.nodeView.ErgoNodeViewHolder.ReceivableMessages.{GetNodeViewChanges, ModifiersFromRemote, TransactionsFromRemote}
import org.ergoplatform.nodeView.ErgoNodeViewHolder._
import scorex.core.app.Version
import scorex.core.consensus.History.{Equal, Fork, Nonsense, Older, Unknown, Younger}
import scorex.core.consensus.{HistoryReader, SyncInfo}
import scorex.core.network.ModifiersStatus.Requested
import scorex.core.{ModifierTypeId, NodeViewModifier, PersistentNodeViewModifier, idsToString}
import scorex.core.network.NetworkController.ReceivableMessages.{PenalizePeer, RegisterMessageSpecs}
import org.ergoplatform.network.ErgoNodeViewSynchronizer.ReceivableMessages._
import org.ergoplatform.nodeView.state.ErgoStateReader
import scorex.core.network.message.{InvSpec, MessageSpec, ModifiersSpec, RequestModifierSpec}
import scorex.core.network._
import scorex.core.network.NetworkController.ReceivableMessages.SendToNetwork
import scorex.core.network.message.{InvData, Message, ModifiersData}
import scorex.core.network.{ConnectedPeer, ModifiersStatus, SendToPeer, SendToPeers}
import scorex.core.serialization.ScorexSerializer
import scorex.core.settings.NetworkSettings
import scorex.core.transaction.{MempoolReader, Transaction}
import scorex.core.utils.{NetworkTimeProvider, ScorexEncoding}
import scorex.core.validation.MalformedModifierError
import scorex.util.{ModifierId, ScorexLogging}
import scorex.core.network.DeliveryTracker
import scorex.core.network.peer.PenaltyType
import scorex.core.transaction.state.TransactionValidation.TooHighCostError
import scorex.core.transaction.wallet.VaultReader

import scala.annotation.tailrec
import scala.collection.mutable
import scala.concurrent.ExecutionContext
import scala.concurrent.duration._
import scala.util.{Failure, Success}

/**
  * Tweaks on top of Scorex' NodeViewSynchronizer made to optimize Ergo network
  */
class ErgoNodeViewSynchronizer(networkControllerRef: ActorRef,
                               viewHolderRef: ActorRef,
                               syncInfoSpec: ErgoSyncInfoMessageSpec.type,
                               settings: ErgoSettings,
                               timeProvider: NetworkTimeProvider,
                               syncTracker: ErgoSyncTracker
                              )(implicit ex: ExecutionContext)
  extends Actor with Synchronizer with ScorexLogging with ScorexEncoding {

  override val supervisorStrategy: OneForOneStrategy = OneForOneStrategy(
    maxNrOfRetries = 10,
    withinTimeRange = 1.minute) {
    case _: ActorKilledException => Stop
    case _: DeathPactException => Stop
    case e: ActorInitializationException =>
      log.warn(s"Stopping actor due to : $e")
      Stop
    case e: Exception =>
      log.warn(s"Restarting actor due to : $e")
      Restart
  }

  private val networkSettings: NetworkSettings = settings.scorexSettings.network

  protected val deliveryTimeout: FiniteDuration = networkSettings.deliveryTimeout
  protected val maxDeliveryChecks: Int = networkSettings.maxDeliveryChecks

  protected val invSpec = new InvSpec(networkSettings.maxInvObjects)
  protected val requestModifierSpec = new RequestModifierSpec(networkSettings.maxInvObjects)
  protected val modifiersSpec = new ModifiersSpec(networkSettings.maxPacketSize)

  protected val deliveryTracker: DeliveryTracker =
    DeliveryTracker.empty(context.system, deliveryTimeout, maxDeliveryChecks, self, settings)

  private val minModifiersPerBucket = 20 // minimum of persistent modifiers (excl. headers) to download by single peer
  private val maxModifiersPerBucket = 50 // maximum of persistent modifiers (excl. headers) to download by single peer

  private val minHeadersPerBucket = 50 // minimum of headers to download by single peer
  private val maxHeadersPerBucket = 400 // maximum of headers to download by single peer

  /**
    * Register periodic events
    */
  override def preStart(): Unit = {
    // subscribe for history and mempool changes
    viewHolderRef ! GetNodeViewChanges(history = true, state = false, vault = false, mempool = true)

    val toDownloadCheckInterval = networkSettings.syncInterval

    // register as a handler for synchronization-specific types of messages
    val messageSpecs: Seq[MessageSpec[_]] = Seq(invSpec, requestModifierSpec, modifiersSpec, syncInfoSpec)
    networkControllerRef ! RegisterMessageSpecs(messageSpecs, self)

    // register as a listener for peers got connected (handshaked) or disconnected
    context.system.eventStream.subscribe(self, classOf[HandshakedPeer])
    context.system.eventStream.subscribe(self, classOf[DisconnectedPeer])

    // subscribe for all the node view holder events involving modifiers and transactions
    context.system.eventStream.subscribe(self, classOf[ChangedHistory[ErgoHistoryReader]])
    context.system.eventStream.subscribe(self, classOf[ChangedMempool[ErgoMemPoolReader]])
    context.system.eventStream.subscribe(self, classOf[ModificationOutcome])
    context.system.eventStream.subscribe(self, classOf[DownloadRequest])
    context.system.eventStream.subscribe(self, classOf[BlockAppliedTransactions])
    context.system.eventStream.subscribe(self, classOf[ModifiersProcessingResult])

    context.system.scheduler.scheduleAtFixedRate(toDownloadCheckInterval, toDownloadCheckInterval, self, CheckModifiersToDownload)

    val interval = networkSettings.syncInterval
    context.system.scheduler.scheduleWithFixedDelay(2.seconds, interval, self, SendLocalSyncInfo)
  }

  protected def broadcastModifierInv(m: NodeViewModifier): Unit = {
    val msg = Message(invSpec, Right(InvData(m.modifierTypeId, Seq(m.id))), None)
    networkControllerRef ! SendToNetwork(msg, Broadcast)
  }

  /**
    * Check whether block section (modifier) with identifier `id` is not stored locally
    * (in history database available via `historyReader` interface, or delivery tracker cache, thus
    * downloading of the modifier is needed.
    */
  private def downloadRequired(historyReader: ErgoHistory)(modifierTypeId: ModifierTypeId, id: ModifierId): Boolean = {
    deliveryTracker.status(id, modifierTypeId, Array(historyReader)) == ModifiersStatus.Unknown
  }

  /**
    * Whether neighbour peer `remote` supports sync protocol V2.
    */
  def syncV2Supported(remote: ConnectedPeer): Boolean = {
    // If neighbour version is >= 4.0.16, the neighbour supports sync V2
    val syncV2Version = Version(4, 0, 16)
    remote.peerInfo.exists(_.peerSpec.protocolVersion >= syncV2Version)
  }

  /**
    * Send synchronization statuses to neighbour peers
    *
    * The method sends sync messages to whether peers not received sync from the node for
    * some time (see syncStatusRefreshStable / syncStatusRefreshStable settings),
    * or peers with Unknown / Fork / Older statuses.
    *
    * Method sends V1/V2 sync messages based on neighbour version.
    *
    */
  protected def sendSync(history: ErgoHistory): Unit = {
    val peers = syncTracker.peersToSyncWith()
    val (peersV2, peersV1) = peers.partition(p => syncV2Supported(p))
    log.debug(s"Syncing with ${peersV1.size} peers via sync v1, ${peersV2.size} peers via sync v2")
    if (peersV1.nonEmpty) {
      val v1SyncInfo = history.syncInfoV1
      networkControllerRef ! SendToNetwork(Message(syncInfoSpec, Right(v1SyncInfo), None), SendToPeers(peersV1))
    }
    if (peersV2.nonEmpty) {
      //todo: send only last header to peers which are equal or younger
      val v2SyncInfo = history.syncInfoV2(full = true)
      networkControllerRef ! SendToNetwork(Message(syncInfoSpec, Right(v2SyncInfo), None), SendToPeers(peersV2))
    }
  }

  /**
    * Send sync message to a concrete peer. Used in [[processSync]] and [[processSyncV2]] methods.
    */
  protected def sendSyncToPeer(remote: ConnectedPeer, sync: ErgoSyncInfo): Unit = {
    if (sync.nonEmpty) {
      syncTracker.updateLastSyncSentTime(remote)
      networkControllerRef ! SendToNetwork(Message(syncInfoSpec, Right(sync), None), SendToPeer(remote))
    }
  }

  // Send history extension to the (less developed) peer 'remote' which does not have it.
  def sendExtension(remote: ConnectedPeer,
                    ext: Seq[(ModifierTypeId, ModifierId)]): Unit =
    ext.groupBy(_._1).mapValues(_.map(_._2)).foreach {
      case (mid, mods) =>
        networkControllerRef ! SendToNetwork(Message(invSpec, Right(InvData(mid, mods)), None), SendToPeer(remote))
    }

  /**
    * Process sync message `syncInfo` got from neighbour peer `remote`
    */
  protected def processSync(hr: ErgoHistory, syncInfo: ErgoSyncInfo, remote: ConnectedPeer): Unit = {
    syncInfo match {
      case syncV1: ErgoSyncInfoV1 => processSyncV1(hr, syncV1, remote)
      case syncV2: ErgoSyncInfoV2 => processSyncV2(hr, syncV2, remote)
    }
  }

  /**
    * Processing sync V1 message `syncInfo` got from neighbour peer `remote`
    */
  protected def processSyncV1(hr: ErgoHistory, syncInfo: ErgoSyncInfoV1, remote: ConnectedPeer): Unit = {
    val comparison = hr.compare(syncInfo)
    log.debug(s"Comparison with $remote having starting points ${syncInfo.lastHeaderIds}. " +
      s"Comparison result is $comparison.")

    val oldStatus = syncTracker.getStatus(remote).getOrElse(Unknown)
    val status = comparison
    syncTracker.updateStatus(remote, status, height = None)

    status match {
      case Unknown =>
        // we do not know what to send to a peer with unknown status
        log.debug(s"Peer status is still unknown for $remote")
      case Nonsense =>
        // we do not know what to send to a peer with such status
        log.debug(s"Got nonsense status for $remote")
      case Younger | Fork =>
        // send extension (up to 400 header ids) to a peer which chain is less developed or forked
        val ext = hr.continuationIds(syncInfo, size = 400)
        if (ext.isEmpty) log.warn("Extension is empty while comparison is younger")
        log.debug(s"Sending extension of length ${ext.length}")
        log.debug(s"Extension ids: ${idsToString(ext)}")
        sendExtension(remote, ext)
      case Older =>
        // asking headers from older peers
        val ids = syncInfo.lastHeaderIds.reverse
        val headerIds = ids.takeWhile(hId => !hr.isInBestChain(hId))
        if (headerIds.nonEmpty) {
          val maxHeadersToDownload = deliveryTracker.headersToDownload
          log.debug(s"Requesting $maxHeadersToDownload headers from older peers after getting sync info from $remote")
          requestDownload(
            maxHeadersToDownload,
            minHeadersPerBucket,
            maxHeadersPerBucket
          )(Option(getPeersForDownloadingHeaders(remote))) { howManyPerType =>
            val modifierIds =
              headerIds
                .reverse
                .filter(mid => downloadRequired(hr)(Header.modifierTypeId, mid))
                .take(howManyPerType)
            Map(Header.modifierTypeId -> modifierIds)
          }
        }
      case Equal =>
        // does nothing for `Equal`
        log.debug(s"$remote has equal header-chain")
    }

    if ((oldStatus != status) || syncTracker.isOutdated(remote) || status == Older || status == Fork) {
      val ownSyncInfo = hr.syncInfoV1
      sendSyncToPeer(remote, ownSyncInfo)
    }
  }

  /**
    * Processing sync V2 message `syncInfo` got from neighbour peer `remote` (supporting sync v2)
    */
  protected def processSyncV2(hr: ErgoHistory, syncInfo: ErgoSyncInfoV2, remote: ConnectedPeer): Unit = {
    val oldStatus = syncTracker.getStatus(remote).getOrElse(Unknown)
    val status = hr.compare(syncInfo)
    syncTracker.updateStatus(remote, status, syncInfo.height)

    log.debug(s"Comparison with $remote having starting points ${syncInfo.lastHeaders}. " +
      s"Comparison result is $status.")

    status match {
      case Unknown =>
        // we do not know what to send to a peer with unknown status
        log.info(s"Peer status is still unknown for $remote")

      case Nonsense =>
        // Shouldn't be the case for sync V2
        log.warn(s"Got nonsense status in v2 for $remote")

      case Younger =>
        // send extension (up to 400 header ids) to a peer which chain is less developed or forked
        val ext = hr.continuationIds(syncInfo, size = 400)
        if (ext.isEmpty) log.warn("Extension is empty while comparison is younger")
        log.debug(s"Sending extension of length ${ext.length}")
        log.debug(s"Extension ids: ${idsToString(ext)}")
        sendExtension(remote, ext)

      case Fork =>
        log.info(s"Fork detected with peer $remote, its sync message $syncInfo")

      case Older =>
        log.debug(s"Peer $remote is older, its height ${syncInfo.height}")

      case Equal =>
        // does nothing for `Equal`
        log.debug(s"$remote has equal header-chain")
    }

    if ((oldStatus != status) || syncTracker.isOutdated(remote) || status == Older || status == Fork) {
      val ownSyncInfo = hr.syncInfoV2(full = true)
      sendSyncToPeer(remote, ownSyncInfo)
    }
  }

  /**
    * Headers should be downloaded from an Older node, it is triggered by received sync message from an older node
    * @param callingPeer that can be used to download headers, it must be Older
    * @return available peers to download headers from together with the state/origin of the peer
    */
  private def getPeersForDownloadingHeaders(callingPeer: ConnectedPeer): (PeerSyncState, Iterable[ConnectedPeer]) = {
    syncTracker.peersByStatus
      .get(Older)
      .map(PeerSyncState.Older -> _)
      .getOrElse(PeerSyncState.OlderCalling -> Array(callingPeer))
  }

  /**
    * Other persistent modifiers besides headers should be downloaded from either Older or Equal node, with fallback to Unknown or Fork
    * @return available peers to download persistent modifiers from together with the state/origin of the peer
    */
  private def getPeersForDownloadingBlocks: Option[(PeerSyncState, Iterable[ConnectedPeer])] = {
    val peersByStatus = syncTracker.peersByStatus
    Option(peersByStatus.getOrElse(Older, mutable.WrappedArray.empty) ++ peersByStatus.getOrElse(Equal, mutable.WrappedArray.empty))
      .filter(_.nonEmpty)
      .map(PeerSyncState.OlderOrEqual -> _)
      .orElse {
        Option(peersByStatus.getOrElse(Unknown, mutable.WrappedArray.empty) ++ peersByStatus.getOrElse(Fork, mutable.WrappedArray.empty))
          .filter(_.nonEmpty)
          .map(PeerSyncState.UnknownOrFork -> _)
      }
  }

  /**
    * Modifier download method that is given min/max constraints for modifiers to download from peers.
    * It sends requests for modifiers to given peers in optimally sized batches.
    * @param maxModifiers maximum modifiers to download
    * @param minModifiersPerBucket minimum modifiers to download per bucket
    * @param maxModifiersPerBucket maximum modifiers to download per bucket
    * @param getPeersOpt optionally get peers to download from, all peers have the same PeerSyncState
    * @param fetchMax function that fetches modifiers, it is passed how many of them tops
    */
  protected def requestDownload(maxModifiers: Int, minModifiersPerBucket: Int, maxModifiersPerBucket: Int)
                               (getPeersOpt: => Option[(PeerSyncState, Iterable[ConnectedPeer])])
                               (fetchMax: Int => Map[ModifierTypeId, Seq[ModifierId]]): Unit =
    getPeersOpt
      .foreach { case (peerStatus, peers) =>
        val modifiersByBucket = ElementPartitioner.distribute(peers, maxModifiers, minModifiersPerBucket, maxModifiersPerBucket)(fetchMax)
        // collect and log useful downloading progress information, don't worry it does not run frequently
        modifiersByBucket.headOption.foreach { _ =>
          modifiersByBucket
            .groupBy(_._1._2)
            .mapValues(_.map(_._2.size))
            .map { case (modType, batchSizes) =>
              s"Downloading from $peerStatus peers : type[$modType] of ${batchSizes.size} batches each of ~ size: ${batchSizes.take(2).max}"
            }.foreach(log.info(_))
        }
        // bucket represents a peer and a modifierType as we cannot send mixed types to a peer
        modifiersByBucket.foreach { case ((peer, modifierTypeId), modifierIds) =>
          deliveryTracker.setRequested(modifierIds, modifierTypeId, Some(peer))
          val msg = Message(requestModifierSpec, Right(InvData(modifierTypeId, modifierIds)), None)
          networkControllerRef ! SendToNetwork(msg, SendToPeer(peer))
        }
      }

  /**
    * Local node sending out objects requested to remote
    */
  protected def responseFromLocal: Receive = {
    case ResponseFromLocal(peer, modType, modifiers: Seq[(ModifierId, Array[Byte])]) =>

      @tailrec
      def sendByParts(mods: Seq[(ModifierId, Array[Byte])]): Unit = {
        var size = 5 //message type id + message size
        val batch = mods.takeWhile { case (_, modBytes) =>
          size += NodeViewModifier.ModifierIdSize + 4 + modBytes.length
          size < networkSettings.maxPacketSize
        }
        peer.handlerRef ! Message(modifiersSpec, Right(ModifiersData(modType, batch.toMap)), None)
        val remaining = mods.drop(batch.length)
        if (remaining.nonEmpty) {
          sendByParts(remaining)
        }
      }

      if (modifiers.nonEmpty) {
        sendByParts(modifiers)
      }
  }

  /**
    * Logic to process block parts got from another peer.
    * Filter out non-requested block parts (with a penalty to spamming peer),
    * parse block parts and send valid modifiers to NodeViewHolder
    */
  protected def modifiersFromRemote(
                                     hr: ErgoHistory,
                                     data: ModifiersData,
                                     remote: ConnectedPeer,
                                     blockAppliedTxsCache: FixedSizeBloomFilterQueue): Unit = {
    val typeId = data.typeId
    val modifiers = data.modifiers
    log.info(s"Got ${modifiers.size} modifiers of type $typeId from remote connected peer: ${remote.connectionId}")
    log.debug("Modifier ids: " + modifiers.keys)

    // filter out non-requested modifiers
    val requestedModifiers = processSpam(remote, typeId, modifiers, blockAppliedTxsCache)

    Constants.modifierSerializers.get(typeId) match {
      case Some(serializer: ScorexSerializer[ErgoTransaction]@unchecked) if typeId == Transaction.ModifierTypeId =>
        // parse all transactions and send them to node view holder
        val parsed: Iterable[ErgoTransaction] = parseModifiers(requestedModifiers, serializer, remote)
        viewHolderRef ! TransactionsFromRemote(parsed)

      case Some(serializer: ScorexSerializer[ErgoPersistentModifier]@unchecked) =>
        // parse all modifiers and put them to modifiers cache
        val parsed: Iterable[ErgoPersistentModifier] = parseModifiers(requestedModifiers, serializer, remote)
        val valid = parsed.filter(validateAndSetStatus(hr, remote, _))
        if (valid.nonEmpty) {
          viewHolderRef ! ModifiersFromRemote(valid)

          // send sync message to the peer to get new headers quickly
          if (valid.head.isInstanceOf[Header]) {
            val syncInfo = if (syncV2Supported(remote)) {
              hr.syncInfoV2(full = false)
            } else {
              hr.syncInfoV1
            }
            sendSyncToPeer(remote, syncInfo)
          }
        }
      case _ =>
        log.error(s"Undefined serializer for modifier of type $typeId")
    }
  }

  /**
    *
    * Parse modifiers using specified serializer, check that its id is equal to the declared one,
    * penalize misbehaving peer for every incorrect modifier,
    * call deliveryTracker.onReceive() for every correct modifier to update its status
    *
    * @return collection of parsed modifiers
    */
  def parseModifiers[M <: NodeViewModifier](modifiers: Map[ModifierId, Array[Byte]],
                                            serializer: ScorexSerializer[M],
                                            remote: ConnectedPeer): Iterable[M] = {
    modifiers.flatMap { case (id, bytes) =>
      serializer.parseBytesTry(bytes) match {
        case Success(mod) if id == mod.id =>
          Some(mod)
        case _ =>
          // Penalize peer and do nothing - it will be switched to correct state on CheckDelivery
          penalizeMisbehavingPeer(remote)
          log.warn(s"Failed to parse modifier with declared id ${encoder.encodeId(id)} from ${remote.toString}")
          None
      }
    }
  }

  /**
    *
    * Get modifiers from remote peer, filter out spam modifiers and penalize peer for spam
    *
    * @return ids and bytes of modifiers that were requested by our node
    */
  def processSpam(remote: ConnectedPeer,
                  typeId: ModifierTypeId,
                  modifiers: Map[ModifierId, Array[Byte]],
                  blockAppliedTxsCache: FixedSizeBloomFilterQueue): Map[ModifierId, Array[Byte]] = {
    val modifiersByStatus =
      modifiers
        .groupBy { case (id, _) => deliveryTracker.status(id, typeId, Seq.empty) }
        .view.force

    val spam = modifiersByStatus.filterKeys(_ != Requested)

    if (spam.nonEmpty) {
      if (typeId == Transaction.ModifierTypeId) {
        val spammyTxs = modifiers.filterKeys(id => !blockAppliedTxsCache.mightContain(id))
        if (spammyTxs.nonEmpty) {
          log.info(s"Got spammy transactions: $spammyTxs")
          penalizeSpammingPeer(remote)
        }
      } else {
        spam.foreach { case (status, mods) =>
          log.info(s"Spam attempt: non-requested modifiers of type $typeId and status $status " +
            s"with ${mods.size} ids sent by peer $remote")
        }
        penalizeSpammingPeer(remote)
      }
    }
    modifiersByStatus.getOrElse(Requested, Map.empty)
  }

  /**
    * Object ids coming from other node.
    * Filter out modifier ids that are already in process (requested, received or applied),
    * request unknown ids from peer and set this ids to requested state.
    */
  protected def processInv(hr: ErgoHistory,
                           mp: ErgoMemPool,
                           invData: InvData,
                           peer: ConnectedPeer,
                           blockAppliedTxsCache: FixedSizeBloomFilterQueue): Unit = {
    val modifierTypeId = invData.typeId
    val newModifierIds = modifierTypeId match {
      case Transaction.ModifierTypeId =>
        // We download transactions only if the node is not needed for externally provided proofs
        // (so having UTXO set, and the chain is synced
        if (!settings.nodeSettings.stateType.requireProofs &&
          hr.isHeadersChainSynced &&
          hr.fullBlockHeight == hr.headersHeight) {
          log.info(s"Processing ${invData.ids.length} tx invs frpm $peer")
          val unknownMods =
            invData.ids.filter(mid => deliveryTracker.status(mid, modifierTypeId, Seq(mp)) == ModifiersStatus.Unknown)
          // filter out transactions that were already applied to history
          unknownMods.filterNot(blockAppliedTxsCache.mightContain)
        } else {
          Seq.empty
        }
      case _ =>
        log.info(s"Processing ${invData.ids.length} non-tx invs (of type $modifierTypeId) frpm $peer")
        invData.ids.filter(mid => deliveryTracker.status(mid, modifierTypeId, Seq(hr)) == ModifiersStatus.Unknown)
    }

    if (newModifierIds.nonEmpty) {
      log.debug(s"Going to request ${newModifierIds.length} modifiers of type $modifierTypeId from $peer")
      val msg = Message(requestModifierSpec, Right(InvData(modifierTypeId, newModifierIds)), None)
      peer.handlerRef ! msg
      deliveryTracker.setRequested(newModifierIds, modifierTypeId, Some(peer))
    }
  }

  /**
    * If our requested list is more than half empty, enforce to request more:
    * - headers, if our headers chain is not synced yet (by sending sync message)
    * - block sections, if our headers chain is synced
    */
  protected def requestMoreModifiers(historyReader: ErgoHistory): Unit = {
    if (historyReader.isHeadersChainSynced) {
      // our requested list is is half empty - request more missed modifiers
      self ! CheckModifiersToDownload
    } else {
      // headers chain is not synced yet, but our requested list is half empty - ask for more headers
      sendSync(historyReader)
    }
  }

  //other node asking for objects by their ids
  protected def modifiersReq(hr: ErgoHistory, mp: ErgoMemPool, invData: InvData, remote: ConnectedPeer): Unit = {
      val objs: Seq[(ModifierId, Array[Byte])] = invData.typeId match {
        case typeId: ModifierTypeId if typeId == Transaction.ModifierTypeId =>
          mp.getAll(invData.ids).map(tx => tx.id -> tx.bytes)
        case _: ModifierTypeId =>
          invData.ids.flatMap(id => hr.modifierBytesById(id).map(bytes => (id, bytes)))
      }

      log.whenDebugEnabled {
        log.debug(s"Requested ${invData.ids.length} modifiers ${idsToString(invData)}, " +
          s"sending ${objs.length} modifiers ${idsToString(invData.typeId, objs.map(_._1))} ")
      }
      self ! ResponseFromLocal(remote, invData.typeId, objs)
  }

  /**
    * Move `pmod` to `Invalid` if it is permanently invalid, to `Received` otherwise
    */
  @SuppressWarnings(Array("org.wartremover.warts.IsInstanceOf"))
  def validateAndSetStatus(hr: ErgoHistory, remote: ConnectedPeer, pmod: ErgoPersistentModifier): Boolean = {
    hr.applicableTry(pmod) match {
      case Failure(e) if e.isInstanceOf[MalformedModifierError] =>
        log.warn(s"Modifier ${pmod.encodedId} is permanently invalid", e)
        deliveryTracker.setInvalid(pmod.id, pmod.modifierTypeId)
        penalizeMisbehavingPeer(remote)
        false
      case _ =>
        deliveryTracker.setReceived(pmod.id, pmod.modifierTypeId, remote)
        true
    }
  }

  /**
    * Scheduler asking node view synchronizer to check whether requested modifiers have been delivered.
    * Do nothing, if modifier is already in a different state (it might be already received, applied, etc.),
    * wait for delivery until the number of checks exceeds the maximum if the peer sent `Inv` for this modifier
    * re-request modifier from a different random peer, if our node does not know a peer who have it
    */
  protected def checkDelivery: Receive = {
    case CheckDelivery(peerOpt, modifierTypeId, modifierId) =>
      if (deliveryTracker.status(modifierId, modifierTypeId, Seq.empty) == ModifiersStatus.Requested) {
        // If transaction not delivered on time, we just forget about it.
        // It could be removed from other peer's mempool, so no reason to penalize the peer.
        if (modifierTypeId == Transaction.ModifierTypeId) {
          deliveryTracker.clearStatusForModifier(modifierId, modifierTypeId, ModifiersStatus.Requested)
        } else {
          // A persistent modifier is not delivered on time.
          peerOpt match {
            case Some(peer) =>
              log.info(s"Peer ${peer.toString} has not delivered asked modifier ${encoder.encodeId(modifierId)} on time")
              penalizeNonDeliveringPeer(peer)
              deliveryTracker.onStillWaiting(peer, modifierTypeId, modifierId)
            case None =>
              // Random peer has not delivered modifier we need, ask another peer
              // We need this modifier - no limit for number of attempts
              log.info(s"Modifier ${encoder.encodeId(modifierId)} has not delivered on time")
              deliveryTracker.setUnknown(modifierId, modifierTypeId)
              requestDownload(modifierTypeId, Seq(modifierId))
          }
        }
      }
  }


  /**
    * Our node needs modifiers of type `modifierTypeId` with ids `modifierIds`
    * but peer that can deliver it is unknown.
    * Request this modifier from random peer.
    */
  def requestDownload(modifierTypeId: ModifierTypeId, modifierIds: Seq[ModifierId]): Unit = {
    deliveryTracker.setRequested(modifierIds, modifierTypeId, None)
    val msg = Message(requestModifierSpec, Right(InvData(modifierTypeId, modifierIds)), None)
    networkControllerRef ! SendToNetwork(msg, SendToRandom)
  }

  def onDownloadRequest(historyReader: ErgoHistory): Receive = {
    case DownloadRequest(modifierTypeId: ModifierTypeId, modifierId: ModifierId) =>
      if (deliveryTracker.status(modifierId, modifierTypeId, Seq(historyReader)) == ModifiersStatus.Unknown) {
        requestDownload(modifierTypeId, Seq(modifierId))
      }
  }

  protected def penalizeNonDeliveringPeer(peer: ConnectedPeer): Unit = {
    networkControllerRef ! PenalizePeer(peer.connectionId.remoteAddress, PenaltyType.NonDeliveryPenalty)
  }

  protected def penalizeSpammingPeer(peer: ConnectedPeer): Unit = {
    networkControllerRef ! PenalizePeer(peer.connectionId.remoteAddress, PenaltyType.SpamPenalty)
  }

  protected def penalizeMisbehavingPeer(peer: ConnectedPeer): Unit = {
    networkControllerRef ! PenalizePeer(peer.connectionId.remoteAddress, PenaltyType.MisbehaviorPenalty)
  }

  protected def penalizeMaliciousPeer(peer: ConnectedPeer): Unit = {
    networkControllerRef ! PenalizePeer(peer.connectionId.remoteAddress, PenaltyType.PermanentPenalty)
  }

  protected def broadcastInvForNewModifier(mod: PersistentNodeViewModifier): Unit = {
    mod match {
      case fb: ErgoFullBlock if fb.header.isNew(timeProvider, 1.hour) => fb.toSeq.foreach(s => broadcastModifierInv(s))
      case _ =>
    }
  }

  protected def peerManagerEvents: Receive = {
    case HandshakedPeer(remote) =>
      syncTracker.updateStatus(remote, status = Unknown, height = None)

    case DisconnectedPeer(remote) =>
      syncTracker.clearStatus(remote)
  }

  protected def getLocalSyncInfo(historyReader: ErgoHistory): Receive = {
    case SendLocalSyncInfo =>
      sendSync(historyReader)
  }


  protected def processDataFromPeer(msgHandlers: PartialFunction[(MessageSpec[_], _, ConnectedPeer), Unit]): Receive = {
    case Message(spec, Left(msgBytes), Some(source)) => parseAndHandle(msgHandlers, spec, msgBytes, source)
  }

  protected def viewHolderEvents(historyReader: ErgoHistory, mempoolReader: ErgoMemPool, blockAppliedTxsCache: FixedSizeBloomFilterQueue): Receive = {
    // Requests BlockSections with `Unknown` status that are defined by block headers but not downloaded yet.
    // Trying to keep size of requested queue equals to `desiredSizeOfExpectingQueue`.

    case CheckModifiersToDownload =>
      val maxModifiersToDownload = deliveryTracker.modifiersToDownload
      requestDownload(
        maxModifiersToDownload,
        minModifiersPerBucket,
        maxModifiersPerBucket
      )(getPeersForDownloadingBlocks) { howManyPerType =>
        historyReader.nextModifiersToDownload(howManyPerType, downloadRequired(historyReader))
      }

    // If new enough semantically valid ErgoFullBlock was applied, send inv for block header and all its sections
    case SemanticallySuccessfulModifier(mod) =>
      broadcastInvForNewModifier(mod)

    case SuccessfulTransaction(tx) =>
      deliveryTracker.setHeld(tx.id, Transaction.ModifierTypeId)
      broadcastModifierInv(tx)

<<<<<<< HEAD
    case FailedTransaction(id, error, immediateFailure) =>
      if (immediateFailure) {
        // penalize sender only in case transaction was invalidated at first validation.
        deliveryTracker.setInvalid(id).foreach { peer =>
          error match {
            case TooHighCostError(_) =>
              penalizeSpammingPeer(peer)
            case _ =>
              penalizeMisbehavingPeer(peer)
          }
        }
      }
=======
    case FailedTransaction(id, _, immediateFailure) =>
      val senderOpt = deliveryTracker.setInvalid(id, Transaction.ModifierTypeId)
      // penalize sender only in case transaction was invalidated at first validation.
      if (immediateFailure) senderOpt.foreach(penalizeMisbehavingPeer)
>>>>>>> 7550991e

    case SyntacticallySuccessfulModifier(mod) =>
      deliveryTracker.setHeld(mod.id, mod.modifierTypeId)

    case SyntacticallyFailedModification(mod, _) =>
      deliveryTracker.setInvalid(mod.id, mod.modifierTypeId).foreach(penalizeMisbehavingPeer)

    case SemanticallyFailedModification(mod, _) =>
      deliveryTracker.setInvalid(mod.id, mod.modifierTypeId).foreach(penalizeMisbehavingPeer)

    case ChangedHistory(newHistoryReader: ErgoHistory) =>
      context.become(initialized(newHistoryReader, mempoolReader, blockAppliedTxsCache))

    case ChangedMempool(newMempoolReader: ErgoMemPool) =>
      context.become(initialized(historyReader, newMempoolReader, blockAppliedTxsCache))

    case ModifiersProcessingResult(_: Seq[ErgoPersistentModifier], cleared: Seq[ErgoPersistentModifier]) =>
      // stop processing for cleared modifiers
      // applied modifiers state was already changed at `SyntacticallySuccessfulModifier`
      cleared.foreach(m => deliveryTracker.setUnknown(m.id, m.modifierTypeId))
      requestMoreModifiers(historyReader)

    case BlockAppliedTransactions(transactionIds: Seq[ModifierId]) =>
      // We collect applied TXs to history in order to avoid banning peers that sent these afterwards
      logger.debug("Caching applied transactions")
      context.become(initialized(historyReader, mempoolReader, blockAppliedTxsCache.putAll(transactionIds)))
  }

  /** get handlers of messages coming from peers */
  private def msgHandlers(hr: ErgoHistory,
                          mp: ErgoMemPool,
                          blockAppliedTxsCache: FixedSizeBloomFilterQueue
                         ): PartialFunction[(MessageSpec[_], _, ConnectedPeer), Unit] = {
    case (_: ErgoSyncInfoMessageSpec.type @unchecked, data: ErgoSyncInfo @unchecked, remote) =>
      processSync(hr, data, remote)
    case (_: InvSpec, data: InvData, remote) =>
      processInv(hr, mp, data, remote, blockAppliedTxsCache)
    case (_: RequestModifierSpec, data: InvData, remote) =>
      modifiersReq(hr, mp, data, remote)
    case (_: ModifiersSpec, data: ModifiersData, remote) =>
      modifiersFromRemote(hr, data, remote, blockAppliedTxsCache)
  }

  def initialized(hr: ErgoHistory, mp: ErgoMemPool, blockAppliedTxsCache: FixedSizeBloomFilterQueue): PartialFunction[Any, Unit] = {
    processDataFromPeer(msgHandlers(hr, mp, blockAppliedTxsCache)) orElse
      onDownloadRequest(hr) orElse
      getLocalSyncInfo(hr) orElse
      responseFromLocal orElse
      viewHolderEvents(hr, mp, blockAppliedTxsCache) orElse
      peerManagerEvents orElse
      checkDelivery orElse {
      case a: Any => log.error("Strange input: " + a)
    }
  }

  /** Wait until both historyReader and mempoolReader instances are received so actor can be operational */
  def initializing(hr: Option[ErgoHistory], mp: Option[ErgoMemPool], blockAppliedTxsCache: FixedSizeBloomFilterQueue): PartialFunction[Any, Unit] = {
    case ChangedHistory(historyReader: ErgoHistory) =>
      mp match {
        case Some(mempoolReader) =>
          context.become(initialized(historyReader, mempoolReader, blockAppliedTxsCache))
        case _ =>
          context.become(initializing(Option(historyReader), mp, blockAppliedTxsCache))
      }
    case ChangedMempool(mempoolReader: ErgoMemPool) =>
      hr match {
        case Some(historyReader) =>
          context.become(initialized(historyReader, mempoolReader, blockAppliedTxsCache))
        case _ =>
          context.become(initializing(hr, Option(mempoolReader), blockAppliedTxsCache))
      }
    case msg =>
      // Actor not initialized yet, scheduling message until it is
      context.system.scheduler.scheduleOnce(1.second, self, msg)
  }

  override def receive: Receive = initializing(None, None, FixedSizeBloomFilterQueue.empty(bloomFilterQueueSize = 5))

}

object ErgoNodeViewSynchronizer {

  def props(networkControllerRef: ActorRef,
            viewHolderRef: ActorRef,
            syncInfoSpec: ErgoSyncInfoMessageSpec.type,
            settings: ErgoSettings,
            timeProvider: NetworkTimeProvider,
            syncTracker: ErgoSyncTracker)
           (implicit ex: ExecutionContext): Props =
    Props(new ErgoNodeViewSynchronizer(networkControllerRef, viewHolderRef, syncInfoSpec, settings,
      timeProvider, syncTracker))

  def apply(networkControllerRef: ActorRef,
            viewHolderRef: ActorRef,
            syncInfoSpec: ErgoSyncInfoMessageSpec.type,
            settings: ErgoSettings,
            timeProvider: NetworkTimeProvider,
            syncTracker: ErgoSyncTracker)
           (implicit context: ActorRefFactory, ex: ExecutionContext): ActorRef =
    context.actorOf(props(networkControllerRef, viewHolderRef, syncInfoSpec, settings, timeProvider, syncTracker))

  case object CheckModifiersToDownload

  object Events {

    trait NodeViewSynchronizerEvent

    case object NoBetterNeighbour extends NodeViewSynchronizerEvent

    case object BetterNeighbourAppeared extends NodeViewSynchronizerEvent

  }

  object ReceivableMessages {

    // getLocalSyncInfo messages
    case object SendLocalSyncInfo

    case class ResponseFromLocal(source: ConnectedPeer, modifierTypeId: ModifierTypeId, localObjects: Seq[(ModifierId, Array[Byte])])

    /**
      * Check delivery of modifier with type `modifierTypeId` and id `modifierId`.
      * `source` may be defined if we expect modifier from concrete peer or None if
      * we just need some modifier, but don't know who have it
      *
      */
    case class CheckDelivery(source: Option[ConnectedPeer],
                             modifierTypeId: ModifierTypeId,
                             modifierId: ModifierId)

    trait PeerManagerEvent

    case class HandshakedPeer(remote: ConnectedPeer) extends PeerManagerEvent

    case class DisconnectedPeer(remote: InetSocketAddress) extends PeerManagerEvent

    trait NodeViewHolderEvent

    trait NodeViewChange extends NodeViewHolderEvent

    case class ChangedHistory[HR <: HistoryReader[_ <: PersistentNodeViewModifier, _ <: SyncInfo]](reader: HR) extends NodeViewChange

    case class ChangedMempool[MR <: MempoolReader[_ <: Transaction]](mempool: MR) extends NodeViewChange

    case class ChangedVault[VR <: VaultReader](reader: VR) extends NodeViewChange

    case class ChangedState(reader: ErgoStateReader) extends NodeViewChange

    //todo: consider sending info on the rollback

    case object RollbackFailed extends NodeViewHolderEvent

    case class NewOpenSurface(newSurface: Seq[ModifierId]) extends NodeViewHolderEvent

    case class StartingPersistentModifierApplication(modifier: ErgoPersistentModifier) extends NodeViewHolderEvent

    /**
      * After application of batch of modifiers from cache to History, NodeViewHolder sends this message,
      * containing all just applied modifiers and cleared from cache
      */
    case class ModifiersProcessingResult(applied: Seq[ErgoPersistentModifier], cleared: Seq[ErgoPersistentModifier])

    // hierarchy of events regarding modifiers application outcome
    trait ModificationOutcome extends NodeViewHolderEvent

    /**
      * @param immediateFailure - a flag indicating whether a transaction was invalid by the moment it was received.
      */
    case class FailedTransaction(transactionId: ModifierId, error: Throwable, immediateFailure: Boolean) extends ModificationOutcome

    case class SuccessfulTransaction(transaction: ErgoTransaction) extends ModificationOutcome

    case class SyntacticallyFailedModification(modifier: ErgoPersistentModifier, error: Throwable) extends ModificationOutcome

    case class SemanticallyFailedModification(modifier: ErgoPersistentModifier, error: Throwable) extends ModificationOutcome

    case class SyntacticallySuccessfulModifier(modifier: ErgoPersistentModifier) extends ModificationOutcome

    case class SemanticallySuccessfulModifier(modifier: ErgoPersistentModifier) extends ModificationOutcome

  }

  /** Alternative Peer Status dedicated only for peer syncing */
  sealed trait PeerSyncState
  object PeerSyncState {
    /** Peer for downloading headers must be older */
    case object Older extends PeerSyncState
    /** Peer downloading blocks can be older or equal */
    case object OlderOrEqual extends PeerSyncState
    /** Calling peer is always older */
    case object OlderCalling extends PeerSyncState
    /** Better Unknown or Fork than no peers */
    case object UnknownOrFork extends PeerSyncState
  }

}<|MERGE_RESOLUTION|>--- conflicted
+++ resolved
@@ -688,11 +688,10 @@
       deliveryTracker.setHeld(tx.id, Transaction.ModifierTypeId)
       broadcastModifierInv(tx)
 
-<<<<<<< HEAD
     case FailedTransaction(id, error, immediateFailure) =>
       if (immediateFailure) {
         // penalize sender only in case transaction was invalidated at first validation.
-        deliveryTracker.setInvalid(id).foreach { peer =>
+        deliveryTracker.setInvalid(id, Transaction.ModifierTypeId).foreach { peer =>
           error match {
             case TooHighCostError(_) =>
               penalizeSpammingPeer(peer)
@@ -701,12 +700,6 @@
           }
         }
       }
-=======
-    case FailedTransaction(id, _, immediateFailure) =>
-      val senderOpt = deliveryTracker.setInvalid(id, Transaction.ModifierTypeId)
-      // penalize sender only in case transaction was invalidated at first validation.
-      if (immediateFailure) senderOpt.foreach(penalizeMisbehavingPeer)
->>>>>>> 7550991e
 
     case SyntacticallySuccessfulModifier(mod) =>
       deliveryTracker.setHeld(mod.id, mod.modifierTypeId)
