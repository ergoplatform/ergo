package scorex.testkit.properties.state

import org.ergoplatform.modifiers.BlockSection
import org.ergoplatform.nodeView.state.{DigestState, ErgoState}
import org.scalacheck.Gen
import scala.collection.mutable.ListBuffer


trait StateApplicationTest[ST <: ErgoState[ST]] extends StateTests[ST] {

  lazy val stateGenWithValidModifier: Gen[(ST, BlockSection)] = {
    stateGen.map { s => (s, semanticallyValidModifier(s)) }
  }

  lazy val stateGenWithInvalidModifier: Gen[(ST, BlockSection)] = {
    stateGen.map { s => (s, semanticallyInvalidModifier(s))}
  }

  private def propertyNameGenerator(propName: String): String = s"StateTests: $propName"

  property(propertyNameGenerator("apply modifier")) {
    forAll(stateGenWithValidModifier) { case (s, m) =>
      val ver = s.version
<<<<<<< HEAD
      val sTry = s.applyModifier(m, None)
=======
      val sTry = s.applyModifier(m, None)(_ => ())
>>>>>>> 866e6bf2
        sTry.isSuccess shouldBe true
      sTry.get.version == ver shouldBe false
    }
  }

  property(propertyNameGenerator("do not apply same valid modifier twice")) {
    forAll(stateGenWithValidModifier) { case (s, m) =>
      val ver = s.version
<<<<<<< HEAD
      val sTry = s.applyModifier(m, None)
      sTry.isSuccess shouldBe true
      val s2 = sTry.get
      s2.version == ver shouldBe false
      s2.applyModifier(m, None).isSuccess shouldBe false
=======
      val sTry = s.applyModifier(m, None)(_ => ())
      sTry.isSuccess shouldBe true
      val s2 = sTry.get
      s2.version == ver shouldBe false
      s2.applyModifier(m, None)(_ => ()).isSuccess shouldBe false
>>>>>>> 866e6bf2
    }
  }

  property(propertyNameGenerator("do not apply invalid modifier")) {
    forAll(stateGenWithInvalidModifier) { case (s, m) =>
<<<<<<< HEAD
      val sTry = s.applyModifier(m, None)
=======
      val sTry = s.applyModifier(m, None)(_ => ())
>>>>>>> 866e6bf2
      sTry.isSuccess shouldBe false
    }
  }

  property(propertyNameGenerator("apply valid modifier after rollback")) {
    forAll(stateGenWithValidModifier) { case (s, m) =>
      val ver = s.version
<<<<<<< HEAD
      val sTry = s.applyModifier(m, None)
=======
      s.store.setKeepVersions(10)
      val sTry = s.applyModifier(m, Some(0))(_ => ())
>>>>>>> 866e6bf2
      sTry.isSuccess shouldBe true
      val s2 = sTry.get
      s2.version == ver shouldBe false
      val ver2 = s2.version

      val s3 = s2.rollbackTo(ver).get
      s3.version == ver shouldBe true

<<<<<<< HEAD
      val sTry2 = s3.applyModifier(m, None)
=======
      val sTry2 = s3.applyModifier(m, None)(_ => ())
>>>>>>> 866e6bf2
      sTry2.isSuccess shouldBe true
      val s4 = sTry2.get
      s4.version == ver shouldBe false
      s4.version == ver2 shouldBe true
    }
  }

  property(propertyNameGenerator("application after rollback is possible")) {
    forAll(stateGen) { s =>
      s.store.setKeepVersions(10)
      val maxRollbackDepth = s match {
        case ds: DigestState =>
          ds.store.rollbackVersions().size
        case _ =>
          10
      }
      @SuppressWarnings(Array("org.wartremover.warts.OptionPartial"))
      val rollbackDepth = Gen.chooseNum(1, maxRollbackDepth).sample.get
      val buf = new ListBuffer[BlockSection]()
      val ver = s.version

      val s2 = (0 until rollbackDepth).foldLeft(s) { case (state, _) =>
        val modifier = semanticallyValidModifier(state)
        buf += modifier
<<<<<<< HEAD
        val sTry = state.applyModifier(modifier, None)
=======
        val sTry = state.applyModifier(modifier, Some(rollbackDepth))(_ => ())
>>>>>>> 866e6bf2
        sTry shouldBe 'success
        sTry.get
      }

      val lastVersion = s2.version
      val rollbackTry = s2.rollbackTo(ver)
      rollbackTry.toOption shouldBe defined
      val s3 = rollbackTry.get
      s3.version == ver shouldBe true

      val s4 = buf.foldLeft(s3) { case (state, m) =>
<<<<<<< HEAD
        val sTry = state.applyModifier(m, None)
=======
        val sTry = state.applyModifier(m, Some(0))(_ => ())
>>>>>>> 866e6bf2
        sTry shouldBe 'success
        sTry.get
      }

      s4.version == lastVersion shouldBe true
    }
  }
}<|MERGE_RESOLUTION|>--- conflicted
+++ resolved
@@ -21,11 +21,7 @@
   property(propertyNameGenerator("apply modifier")) {
     forAll(stateGenWithValidModifier) { case (s, m) =>
       val ver = s.version
-<<<<<<< HEAD
-      val sTry = s.applyModifier(m, None)
-=======
       val sTry = s.applyModifier(m, None)(_ => ())
->>>>>>> 866e6bf2
         sTry.isSuccess shouldBe true
       sTry.get.version == ver shouldBe false
     }
@@ -34,29 +30,17 @@
   property(propertyNameGenerator("do not apply same valid modifier twice")) {
     forAll(stateGenWithValidModifier) { case (s, m) =>
       val ver = s.version
-<<<<<<< HEAD
-      val sTry = s.applyModifier(m, None)
-      sTry.isSuccess shouldBe true
-      val s2 = sTry.get
-      s2.version == ver shouldBe false
-      s2.applyModifier(m, None).isSuccess shouldBe false
-=======
       val sTry = s.applyModifier(m, None)(_ => ())
       sTry.isSuccess shouldBe true
       val s2 = sTry.get
       s2.version == ver shouldBe false
       s2.applyModifier(m, None)(_ => ()).isSuccess shouldBe false
->>>>>>> 866e6bf2
     }
   }
 
   property(propertyNameGenerator("do not apply invalid modifier")) {
     forAll(stateGenWithInvalidModifier) { case (s, m) =>
-<<<<<<< HEAD
-      val sTry = s.applyModifier(m, None)
-=======
       val sTry = s.applyModifier(m, None)(_ => ())
->>>>>>> 866e6bf2
       sTry.isSuccess shouldBe false
     }
   }
@@ -64,12 +48,8 @@
   property(propertyNameGenerator("apply valid modifier after rollback")) {
     forAll(stateGenWithValidModifier) { case (s, m) =>
       val ver = s.version
-<<<<<<< HEAD
-      val sTry = s.applyModifier(m, None)
-=======
       s.store.setKeepVersions(10)
       val sTry = s.applyModifier(m, Some(0))(_ => ())
->>>>>>> 866e6bf2
       sTry.isSuccess shouldBe true
       val s2 = sTry.get
       s2.version == ver shouldBe false
@@ -78,11 +58,7 @@
       val s3 = s2.rollbackTo(ver).get
       s3.version == ver shouldBe true
 
-<<<<<<< HEAD
-      val sTry2 = s3.applyModifier(m, None)
-=======
       val sTry2 = s3.applyModifier(m, None)(_ => ())
->>>>>>> 866e6bf2
       sTry2.isSuccess shouldBe true
       val s4 = sTry2.get
       s4.version == ver shouldBe false
@@ -107,11 +83,7 @@
       val s2 = (0 until rollbackDepth).foldLeft(s) { case (state, _) =>
         val modifier = semanticallyValidModifier(state)
         buf += modifier
-<<<<<<< HEAD
-        val sTry = state.applyModifier(modifier, None)
-=======
         val sTry = state.applyModifier(modifier, Some(rollbackDepth))(_ => ())
->>>>>>> 866e6bf2
         sTry shouldBe 'success
         sTry.get
       }
@@ -123,11 +95,7 @@
       s3.version == ver shouldBe true
 
       val s4 = buf.foldLeft(s3) { case (state, m) =>
-<<<<<<< HEAD
-        val sTry = state.applyModifier(m, None)
-=======
         val sTry = state.applyModifier(m, Some(0))(_ => ())
->>>>>>> 866e6bf2
         sTry shouldBe 'success
         sTry.get
       }
