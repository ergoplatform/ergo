package org.ergoplatform.nodeView.state

import java.util.concurrent.Executors

import io.iohk.iodb.ByteArrayWrapper
import org.ergoplatform.modifiers.ErgoFullBlock
import org.ergoplatform.modifiers.history.{ADProofs, BlockTransactions, Extension, Header}
import org.ergoplatform.modifiers.mempool.ErgoTransaction
import org.ergoplatform.nodeView.history.ErgoHistory
import org.ergoplatform.nodeView.state.wrapped.WrappedUtxoState
<<<<<<< HEAD
import org.ergoplatform.settings.{Constants, VotingSettings}
=======
>>>>>>> aa6bff39
import org.ergoplatform.utils.ErgoPropertyTest
import org.ergoplatform.utils.generators.ErgoTransactionGenerators
import org.ergoplatform.{ErgoBox, ErgoBoxCandidate, Input}
import scorex.core._
import sigmastate.Values
import sigmastate.interpreter.{ContextExtension, ProverResult}

import scala.concurrent.{ExecutionContext, ExecutionContextExecutor, Future}
import scala.util.{Random, Try}


class UtxoStateSpecification extends ErgoPropertyTest with ErgoTransactionGenerators {

  property("extractEmissionBox() should extract correct box") {
    var (us, bh) = createUtxoState()
    us.emissionBoxOpt should not be None
    var lastBlockOpt: Option[Header] = None
    forAll { seed: Int =>
      val blBh = validFullBlockWithBoxHolder(lastBlockOpt, us, bh, new Random(seed))
      val block = blBh._1
      us.extractEmissionBox(block) should not be None
      lastBlockOpt = Some(block.header)
      bh = blBh._2
      us = us.applyModifier(block).get
    }
  }

  property("fromBoxHolder") {
    forAll(boxesHolderGen) { bh =>
      val us = createUtxoState(bh)
      bh.take(1000)._1.foreach { box =>
        us.boxById(box.id) shouldBe Some(box)
      }
    }
  }

  property("proofsForTransactions") {
    var (us: UtxoState, bh) = createUtxoState()
    var height: Int = ErgoHistory.GenesisHeight
    forAll(defaultHeaderGen) { header =>
      val t = validTransactionsFromBoxHolder(bh, new Random(height))
      val txs = t._1
      bh = t._2
      val (adProofBytes, adDigest) = us.proofsForTransactions(txs).get
      val realHeader = header.copy(stateRoot = adDigest, ADProofsRoot = ADProofs.proofDigest(adProofBytes), height = height)
      val adProofs = ADProofs(realHeader.id, adProofBytes)
      val fb = ErgoFullBlock(realHeader, BlockTransactions(realHeader.id, txs), Extension(realHeader), Some(adProofs))
      us = us.applyModifier(fb).get
      height = height + 1
    }
  }

  property("concurrent applyModifier() and proofsForTransactions()") {
    implicit val ec: ExecutionContextExecutor = ExecutionContext.fromExecutor(Executors.newFixedThreadPool(4))

    var bh = BoxHolder(Seq(genesisEmissionBox))
    var us = createUtxoState(bh)

    var height: Int = ErgoHistory.GenesisHeight
    // generate chain of correct full blocks
    val chain = (0 until 10) map { _ =>
      val header = defaultHeaderGen.sample.value
      val t = validTransactionsFromBoxHolder(bh, new Random(height))
      val txs = t._1
      bh = t._2
      val (adProofBytes, adDigest) = us.proofsForTransactions(txs).get
      val realHeader = header.copy(stateRoot = adDigest, ADProofsRoot = ADProofs.proofDigest(adProofBytes), height = height)
      val adProofs = ADProofs(realHeader.id, adProofBytes)
      height = height + 1
      val fb = ErgoFullBlock(realHeader, BlockTransactions(realHeader.id, txs), Extension(realHeader), Some(adProofs))
      us = us.applyModifier(fb).get
      fb
    }
    // create new genesis state
    var us2 = createUtxoState(BoxHolder(Seq(genesisEmissionBox)))
    val stateReader = us2.getReader.asInstanceOf[UtxoState]
    // parallel thread that generates proofs
    Future {
      (0 until 1000) foreach { _ =>
        Try {
          val boxes = stateReader.randomBox().toSeq
          val txs = validTransactionsFromBoxes(400, boxes, new Random)._1
          stateReader.proofsForTransactions(txs).get
        }
      }
    }
    // apply chain of headers full block to state
    chain.foreach { fb =>
      us2 = us2.applyModifier(fb).get
    }
  }

  property("proofsForTransactions() to be deterministic") {
    forAll(boxesHolderGen) { bh =>
      val us = createUtxoState(bh)
      val txs = validTransactionsFromBoxHolder(bh)._1

      val (proof1, digest1) = us.proofsForTransactions(txs).get
      val (proof2, digest2) = us.proofsForTransactions(txs).get

      ADProofs.proofDigest(proof1) shouldBe ADProofs.proofDigest(proof2)
      digest1 shouldBe digest2
    }
  }

  property("applyTransactions() - simple case") {
<<<<<<< HEAD
=======
    val header = defaultHeaderGen.sample.get
>>>>>>> aa6bff39
    forAll(boxesHolderGen) { bh =>
      val txs = validTransactionsFromBoxHolder(bh)._1

      val created = txs.flatMap(_.outputs.map(_.id)).map(ByteArrayWrapper.apply)
      val boxIds = txs.flatMap(_.inputs.map(_.boxId)).map(ByteArrayWrapper.apply)
      boxIds.distinct.size shouldBe boxIds.size
      val toRemove = boxIds.filterNot(id => created.contains(id))
      toRemove.foreach(id => bh.get(id) should not be None)

      val us = createUtxoState(bh)
      bh.sortedBoxes.foreach(box => us.boxById(box.id) should not be None)
      val digest = us.proofsForTransactions(txs).get._2
      val newSC = us.stateContext.appendFullBlock(invalidErgoFullBlockGen.sample.get, votingSettings).get
      us.applyTransactions(txs, digest, newSC).get
    }
  }

  property("applyTransactions() - a transaction is spending an output created by a previous transaction") {
<<<<<<< HEAD
=======
    val header = defaultHeaderGen.sample.get
>>>>>>> aa6bff39
    forAll(boxesHolderGen) { bh =>
      val txsFromHolder = validTransactionsFromBoxHolder(bh)._1

      val boxToSpend = txsFromHolder.last.outputs.head

      val spendingTxInput = Input(boxToSpend.id, emptyProverResult)
      val spendingTx = ErgoTransaction(
        IndexedSeq(spendingTxInput),
        IndexedSeq(new ErgoBoxCandidate(boxToSpend.value, Values.TrueLeaf, creationHeight = startHeight)))

      val txs = txsFromHolder :+ spendingTx

      val us = createUtxoState(bh)
      val digest = us.proofsForTransactions(txs).get._2

      val header = invalidHeaderGen.sample.get.copy(stateRoot = digest, height = 1)
      val fb = new ErgoFullBlock(header, new BlockTransactions(header.id, txs), Extension(header), None)
      val newSC = us.stateContext.appendFullBlock(fb, votingSettings).get
      us.applyTransactions(txs, digest, newSC).get
    }
  }

  property("proofsForTransactions() fails if a transaction is spending an output created by a follow-up transaction") {
    forAll(boxesHolderGen) { bh =>
      val txsFromHolder = validTransactionsFromBoxHolder(bh)._1

      val boxToSpend = txsFromHolder.last.outputs.head

      val spendingTxInput = Input(boxToSpend.id, emptyProverResult)
      val spendingTx = ErgoTransaction(
        IndexedSeq(spendingTxInput),
        IndexedSeq(new ErgoBoxCandidate(boxToSpend.value, Values.TrueLeaf, creationHeight = startHeight)))

      val txs = spendingTx +: txsFromHolder

      val us = createUtxoState(bh)
      us.proofsForTransactions(txs).isSuccess shouldBe false
    }
  }

<<<<<<< HEAD

  property("applyModifier() for real genesis state") {
    var (us: UtxoState, bh) = createUtxoState()
    var height = 0
    forAll(invalidHeaderGen) { header =>
      val t = validTransactionsFromBoxHolder(bh, new Random(12))
      val txs = t._1
      bh = t._2
      val (adProofBytes, adDigest) = us.proofsForTransactions(txs).get
      val realHeader = header.copy(stateRoot = adDigest, ADProofsRoot = ADProofs.proofDigest(adProofBytes), height = height)
      val adProofs = ADProofs(realHeader.id, adProofBytes)
      val fb = ErgoFullBlock(realHeader, BlockTransactions(realHeader.id, txs), Extension(realHeader), Some(adProofs))
      us = us.applyModifier(fb).get
      height = height + 1
    }
  }

=======
>>>>>>> aa6bff39
  property("applyModifier() - valid full block") {
    forAll(boxesHolderGen) { bh =>
      val us = createUtxoState(bh)
      bh.sortedBoxes.foreach(box => us.boxById(box.id) should not be None)

      val block = validFullBlock(parentOpt = None, us, bh)
      us.applyModifier(block).get
    }
  }

  property("applyModifier() - invalid block") {
    forAll(invalidErgoFullBlockGen) { b =>
      val state = createUtxoState()._1
      state.applyModifier(b).isFailure shouldBe true
    }
  }

  property("applyModifier() - valid full block after invalid one") {
    val (us, bh) = createUtxoState()
    val validBlock = validFullBlock(parentOpt = None, us, bh)

    //Different state
    val (us2, bh2) = {
      lazy val initialBoxes: Seq[ErgoBox] = (1 to 1).map(_ => ergoBoxGenNoProp.sample.get)

      val bh = BoxHolder(initialBoxes)

      createUtxoState(bh) -> bh
    }
    val invalidBlock = validFullBlock(parentOpt = None, us2, bh2)

    us.applyModifier(invalidBlock).isSuccess shouldBe false
    us.applyModifier(validBlock).isSuccess shouldBe true
  }


  property("2 forks switching") {
    val (us, bh) = createUtxoState()
    val genesis = validFullBlock(parentOpt = None, us, bh)
    val wusAfterGenesis = WrappedUtxoState(us, bh, stateConstants).applyModifier(genesis).get
    val chain1block1 = validFullBlock(Some(genesis.header), wusAfterGenesis)
    val wusChain1Block1 = wusAfterGenesis.applyModifier(chain1block1).get
    val chain1block2 = validFullBlock(Some(chain1block1.header), wusChain1Block1)

    val (us2, bh2) = createUtxoState()
    val wus2AfterGenesis = WrappedUtxoState(us2, bh2, stateConstants).applyModifier(genesis).get
    val chain2block1 = validFullBlock(Some(genesis.header), wus2AfterGenesis)
    val wusChain2Block1 = wus2AfterGenesis.applyModifier(chain2block1).get
    val chain2block2 = validFullBlock(Some(chain2block1.header), wusChain2Block1)

    var (state, _) = createUtxoState()
    state = state.applyModifier(genesis).get

    state = state.applyModifier(chain1block1).get

    state = state.rollbackTo(idToVersion(genesis.id)).get
    state = state.applyModifier(chain2block1).get
    state = state.applyModifier(chain2block2).get

    state = state.rollbackTo(idToVersion(genesis.id)).get
    state = state.applyModifier(chain1block1).get
    state = state.applyModifier(chain1block2).get

  }

  property("rollback n blocks and apply again") {
    forAll(boxesHolderGen, smallPositiveInt) { (bh, depth) =>
      whenever(depth > 0 && depth <= 5) {
        val us = createUtxoState(bh)
        bh.sortedBoxes.foreach(box => us.boxById(box.id) should not be None)
        val genesis = validFullBlock(parentOpt = None, us, bh)
        val wusAfterGenesis = WrappedUtxoState(us, bh, stateConstants).applyModifier(genesis).get
        wusAfterGenesis.rootHash shouldEqual genesis.header.stateRoot

        val (finalState: WrappedUtxoState, chain: Seq[ErgoFullBlock]) = (0 until depth)
          .foldLeft((wusAfterGenesis, Seq(genesis))) { (sb, _) =>
            val state = sb._1
            val block = validFullBlock(parentOpt = Some(sb._2.last.header), state)
            (state.applyModifier(block).get, sb._2 ++ Seq(block))
          }
        val finalRoot = finalState.rootHash
        finalRoot shouldEqual chain.last.header.stateRoot

        val rollbackedState = finalState.rollbackTo(idToVersion(genesis.id)).get
        rollbackedState.rootHash shouldEqual genesis.header.stateRoot

        val finalState2: WrappedUtxoState = chain.tail.foldLeft(rollbackedState) { (state, block) =>
          state.applyModifier(block).get
        }

        finalState2.rootHash shouldEqual finalRoot
      }
    }
  }

}<|MERGE_RESOLUTION|>--- conflicted
+++ resolved
@@ -8,10 +8,7 @@
 import org.ergoplatform.modifiers.mempool.ErgoTransaction
 import org.ergoplatform.nodeView.history.ErgoHistory
 import org.ergoplatform.nodeView.state.wrapped.WrappedUtxoState
-<<<<<<< HEAD
 import org.ergoplatform.settings.{Constants, VotingSettings}
-=======
->>>>>>> aa6bff39
 import org.ergoplatform.utils.ErgoPropertyTest
 import org.ergoplatform.utils.generators.ErgoTransactionGenerators
 import org.ergoplatform.{ErgoBox, ErgoBoxCandidate, Input}
@@ -118,10 +115,7 @@
   }
 
   property("applyTransactions() - simple case") {
-<<<<<<< HEAD
-=======
     val header = defaultHeaderGen.sample.get
->>>>>>> aa6bff39
     forAll(boxesHolderGen) { bh =>
       val txs = validTransactionsFromBoxHolder(bh)._1
 
@@ -140,10 +134,7 @@
   }
 
   property("applyTransactions() - a transaction is spending an output created by a previous transaction") {
-<<<<<<< HEAD
-=======
     val header = defaultHeaderGen.sample.get
->>>>>>> aa6bff39
     forAll(boxesHolderGen) { bh =>
       val txsFromHolder = validTransactionsFromBoxHolder(bh)._1
 
@@ -184,7 +175,6 @@
     }
   }
 
-<<<<<<< HEAD
 
   property("applyModifier() for real genesis state") {
     var (us: UtxoState, bh) = createUtxoState()
@@ -202,8 +192,6 @@
     }
   }
 
-=======
->>>>>>> aa6bff39
   property("applyModifier() - valid full block") {
     forAll(boxesHolderGen) { bh =>
       val us = createUtxoState(bh)
