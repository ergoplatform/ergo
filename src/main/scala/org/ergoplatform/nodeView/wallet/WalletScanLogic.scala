package org.ergoplatform.nodeView.wallet

import com.google.common.hash.BloomFilter
import org.ergoplatform.modifiers.ErgoFullBlock
import org.ergoplatform.modifiers.mempool.ErgoTransaction
import org.ergoplatform.nodeView.wallet.IdUtils.{EncodedBoxId, encodedBoxId}
import org.ergoplatform.nodeView.wallet.persistence.{OffChainRegistry, WalletRegistry}
import org.ergoplatform.nodeView.wallet.scanning.{Scan, ScanWalletInteraction}
import org.ergoplatform.wallet.Constants.{MiningScanId, PaymentsScanId, ScanId}
import org.ergoplatform.wallet.boxes.TrackedBox
import scorex.util.{ModifierId, ScorexLogging}
import scorex.util.bytesToId

import scala.collection.mutable
import scala.util.Try

/**
  * Functions which do scan boxes, transactions and blocks to find boxes which belong to wallet's keys.
  */
object WalletScanLogic extends ScorexLogging {

  /**
    * Data object collecting info about inputs spent during blocks scan
    *
    * @param inputTxId  - id of transaction which is spending an input
    * @param trackedBox - box being spent
    */
  case class SpentInputData(inputTxId: ModifierId, trackedBox: TrackedBox)

  //outputs, input ids, related transactions
  /**
    * Results of block scan
    *
    * @param outputs             - newly created boxes (transaction outputs)
    * @param inputsSpent         - wallet-related inputs spent
    * @param relatedTransactions - transactions affected (creating wallet-related boxes or spending them)
    */
  case class ScanResults(outputs: Seq[TrackedBox],
                         inputsSpent: Seq[SpentInputData],
                         relatedTransactions: Seq[WalletTransaction])

  def scanBlockTransactions(registry: WalletRegistry,
                            offChainRegistry: OffChainRegistry,
                            walletVars: WalletVars,
                            block: ErgoFullBlock,
                            cachedOutputsFilter: Option[BloomFilter[Array[Byte]]],
                            dustLimit: Option[Long],
<<<<<<< HEAD
                            walletCreated: Boolean
                           ): Try[(WalletRegistry, OffChainRegistry, BloomFilter[Array[Byte]])] = {
    scanBlockTransactions(
      registry, offChainRegistry, walletVars,
      block.height, block.id, block.transactions, cachedOutputsFilter, dustLimit, walletCreated)
=======
                            walletProfile: WalletProfile): Try[(WalletRegistry, OffChainRegistry, BloomFilter[Array[Byte]])] = {
    scanBlockTransactions(
      registry, offChainRegistry, walletVars,
      block.height, block.id, block.transactions, cachedOutputsFilter, dustLimit, walletProfile)
>>>>>>> 670b2832
  }

  /**
    * Updates wallet database by scanning and processing block transactions.
    *
    * @param registry            - versioned wallet database which is tracking on-chain state
    * @param offChainRegistry    - in-memory snapshot of current state, including off-chain transactions
    * @param walletVars          - current wallet state
    * @param height              - block height
    * @param blockId             - block id
    * @param transactions        - block transactions
    * @param cachedOutputsFilter - Bloom filter for previously created outputs
    * @return updated wallet database, offchain snapshot and the Bloom filter for wallet outputs
    */
  def scanBlockTransactions(registry: WalletRegistry,
                            offChainRegistry: OffChainRegistry,
                            walletVars: WalletVars,
                            height: Int,
                            blockId: ModifierId,
                            transactions: Seq[ErgoTransaction],
                            cachedOutputsFilter: Option[BloomFilter[Array[Byte]]],
                            dustLimit: Option[Long],
<<<<<<< HEAD
                            walletCreated: Boolean = false
                           ): Try[(WalletRegistry, OffChainRegistry, BloomFilter[Array[Byte]])] = {
=======
                            walletProfile: WalletProfile): Try[(WalletRegistry, OffChainRegistry, BloomFilter[Array[Byte]])] = {
>>>>>>> 670b2832

    // Take unspent wallet outputs Bloom Filter from cache
    // or recreate it from unspent outputs stored in the database
    val outputsFilter = cachedOutputsFilter.getOrElse {
      val bf = WalletCache.emptyFilter(walletProfile.outputsFilterSize)

      registry.allUnspentBoxes().foreach { tb =>
        bf.put(tb.box.id)
      }
      bf
    }

    // Resolve boxes related to mining income
    // We choose only boxes which are mature enough to be spent
    // (i.e. miningRewardDelay blocks passed since a mining reward box mined)
    val maxMiningHeight = height - walletVars.settings.miningRewardDelay
    val miningBoxes = registry.unspentBoxes(MiningScanId).filter(_.inclusionHeightOpt.getOrElse(0) <= maxMiningHeight)
    val resolvedBoxes = miningBoxes.map { tb =>
      registry.removeScan(tb.box.id, MiningScanId)
      tb.copy(scans = Set(PaymentsScanId))
    }

    val initialScanResults = ScanResults(resolvedBoxes, Seq.empty, Seq.empty)

    // Wallet unspent outputs, we fetch them only when Bloom filter shows that some outputs may be spent
    val unspentBoxes = mutable.Map[ModifierId, TrackedBox]()

    // Flag which shows whether unspent boxes were fetched from the database
    var unspentRead = false

    val scanRes = transactions.foldLeft(initialScanResults) { case (scanResults, tx) =>

      // extract wallet- (and external scans) related outputs from the transaction
      val myOutputs = extractWalletOutputs(tx, Some(height), walletVars, dustLimit)

      // add extracted outputs to the filter
      myOutputs.foreach { out =>
        outputsFilter.put(out.box.id)
      }

      // Check with the Bloom filter that some outputs maybe spent
      // Bloom filter is a probabilistic data structure, with false-positives may happen
      // So we need to filter spendingInputs again
      val spendingInputs = tx.inputs.filter(inp =>
        outputsFilter.mightContain(inp.boxId)
      )

      if (myOutputs.nonEmpty || spendingInputs.nonEmpty) {

        val spentBoxes: Seq[TrackedBox] = if (spendingInputs.nonEmpty) {

          // Read unspent boxes before this block from the database
          if (!unspentRead) {
            registry.allUnspentBoxes().foreach { tb =>
              unspentBoxes += (tb.boxId -> tb)
            }
            unspentRead = true
          }

          // Filter-out false positives and read the boxes being spent
          spendingInputs.flatMap { inp =>
            val inpId = inp.boxId

            unspentBoxes.get(bytesToId(inpId)).flatMap { _ =>
              registry.getBox(inpId)
                .orElse(scanResults.outputs.find(tb => tb.box.id.sameElements(inpId)))
            }
          }
        } else {
          Seq.empty
        }

        // Add unspent boxes from this block
        if (myOutputs.nonEmpty) {
          myOutputs.foreach { tb =>
            unspentBoxes += (tb.boxId -> tb)
          }
        }

        // Scans related to the transaction
        val walletscanIds = (spentBoxes ++ myOutputs).flatMap(_.scans).toSet
        val wtx = WalletTransaction(tx, height, walletscanIds.toSeq)

        val inputsSpent = scanResults.inputsSpent ++ spentBoxes.map(tb => SpentInputData(tx.id, tb))
        ScanResults(scanResults.outputs ++ myOutputs, inputsSpent, scanResults.relatedTransactions :+ wtx)
      } else {
        scanResults
      }
    }

    // function effects: updating registry and offchainRegistry datasets
    registry.updateOnBlock(scanRes, blockId, height, walletCreated)
      .map { _ =>
        //data needed to update the offchain-registry
        val walletUnspent = registry.walletUnspentBoxes()
        val newOnChainIds = scanRes.outputs.map(x => encodedBoxId(x.box.id))
        val updatedOffchainRegistry = offChainRegistry.updateOnBlock(height, walletUnspent, newOnChainIds)

        (registry, updatedOffchainRegistry, outputsFilter)
      }
  }


  /**
    * Extracts all outputs which contain tracked bytes from the given transaction.
    */
  def extractWalletOutputs(tx: ErgoTransaction,
                           inclusionHeight: Option[Int],
                           walletVars: WalletVars,
                           dustLimit: Option[Long]): Seq[TrackedBox] = {

    val trackedBytes: Seq[Array[Byte]] = walletVars.trackedBytes
    val miningScriptsBytes: Seq[Array[Byte]] = walletVars.miningScriptsBytes
    val externalScans: Seq[Scan] = walletVars.externalScans

    tx.outputs.flatMap { bx  =>

      // First, we check apps triggered by the tx output
      val appsTriggered =
        externalScans
          .filter(_.trackingRule.filter(bx))
          .map(app => app.scanId -> app.walletInteraction)

      val boxScript = bx.propositionBytes

      // then check whether Bloom filter built on top of payment & mining scripts of the p2pk-wallet
      val statuses: Set[ScanId] = if (walletVars.scriptsFilter.mightContain(boxScript)) {

        // first, we are checking mining script
        val miningIncomeTriggered = miningScriptsBytes.exists(ms => boxScript.sameElements(ms))

        val prePaymentStatuses = if (miningIncomeTriggered) {
          val miningStatus: (ScanId, ScanWalletInteraction.Value) = if (walletVars.settings.miningRewardDelay > 0) {
            MiningScanId -> ScanWalletInteraction.Off // scripts are different, so off is kinda overkill
          } else {
            //tweak for tests
            PaymentsScanId -> ScanWalletInteraction.Off
          }
          appsTriggered :+ miningStatus
        } else {
          appsTriggered
        }

        if (prePaymentStatuses.nonEmpty &&
          !prePaymentStatuses.exists(t => ScanWalletInteraction.interactingWithWallet(t._2))) {
          // if other scans intercept the box, and the scans are not sharing the box,
          // then the box is not being tracked by the p2pk-wallet
          prePaymentStatuses.map(_._1).toSet
        } else {
          //check whether payment is triggered (Bloom filter has false positives)
          val paymentsTriggered = trackedBytes.exists(bs => boxScript.sameElements(bs))

          val otherIds = prePaymentStatuses.map(_._1).toSet
          if (paymentsTriggered) {
            Set(PaymentsScanId) ++ otherIds
          } else {
            otherIds
          }
        }
      } else {
        val appScans = appsTriggered.map(_._1).toSet

        // Add p2pk-wallet if there's a scan enforcing that
        if (appsTriggered.exists(_._2 == ScanWalletInteraction.Forced)) {
          appScans ++ Set(PaymentsScanId)
        } else {
          appScans
        }
      }

      if (statuses.nonEmpty) {
        if (dustLimit.exists(bx.value <= _)){
          // filter out boxes with value that is considered dust
          None
        } else {
          val tb = TrackedBox(tx.id, bx.index, inclusionHeight, None, None, bx, statuses)
          log.debug("New tracked box: " + tb.boxId, " scans: " + tb.scans)
          Some(tb)
        }
      } else {
        None
      }
    }
  }

  /**
    * Extracts all input boxes from the given transaction.
    */
  def extractInputBoxes(tx: ErgoTransaction): Seq[EncodedBoxId] = {
    tx.inputs.map(x => encodedBoxId(x.boxId))
  }

}<|MERGE_RESOLUTION|>--- conflicted
+++ resolved
@@ -45,18 +45,11 @@
                             block: ErgoFullBlock,
                             cachedOutputsFilter: Option[BloomFilter[Array[Byte]]],
                             dustLimit: Option[Long],
-<<<<<<< HEAD
-                            walletCreated: Boolean
-                           ): Try[(WalletRegistry, OffChainRegistry, BloomFilter[Array[Byte]])] = {
-    scanBlockTransactions(
-      registry, offChainRegistry, walletVars,
-      block.height, block.id, block.transactions, cachedOutputsFilter, dustLimit, walletCreated)
-=======
+                            walletCreated: Boolean,
                             walletProfile: WalletProfile): Try[(WalletRegistry, OffChainRegistry, BloomFilter[Array[Byte]])] = {
     scanBlockTransactions(
       registry, offChainRegistry, walletVars,
-      block.height, block.id, block.transactions, cachedOutputsFilter, dustLimit, walletProfile)
->>>>>>> 670b2832
+      block.height, block.id, block.transactions, cachedOutputsFilter, dustLimit, walletCreated, walletProfile)
   }
 
   /**
@@ -79,12 +72,8 @@
                             transactions: Seq[ErgoTransaction],
                             cachedOutputsFilter: Option[BloomFilter[Array[Byte]]],
                             dustLimit: Option[Long],
-<<<<<<< HEAD
-                            walletCreated: Boolean = false
-                           ): Try[(WalletRegistry, OffChainRegistry, BloomFilter[Array[Byte]])] = {
-=======
+                            walletCreated: Boolean = false,
                             walletProfile: WalletProfile): Try[(WalletRegistry, OffChainRegistry, BloomFilter[Array[Byte]])] = {
->>>>>>> 670b2832
 
     // Take unspent wallet outputs Bloom Filter from cache
     // or recreate it from unspent outputs stored in the database
