ergo {
  # Directory to keep data
  directory = ${user.dir}"/.ergo"
  directory = ${?DATADIR}

  networkType = "testnet"

  # Settings for node view holder regime. See papers.yellow.ModifiersProcessing.md
  node {
    # State type.  Possible options are:
    # "utxo" - keep full utxo set, that allows to validate arbitrary block and generate ADProofs
    # "digest" - keep state root hash only and validate transactions via ADProofs
    stateType = "utxo"

    # Download block transactions and verify them (requires BlocksToKeep == 0 if disabled)
    verifyTransactions = true

    # Number of last blocks to keep with transactions and ADproofs, for all other blocks only header will be stored.
    # Keep all blocks from genesis if negative
    blocksToKeep = -1

    # Download PoPoW proof on node bootstrap
    PoPoWBootstrap = false

    # Minimal suffix size for PoPoW proof (may be pre-defined constant or settings parameter)
    minimalSuffix = 10

    # Is the node is doing mining
    mining = false

    # maximum cost of transaction for it to be propagated
    maxTransactionCost = 1000000

    # Use external miner, native miner is used if set to `false`
    useExternalMiner = true

    # How many internal miner threads to spawn (used mainly for testing)
    internalMinersCount = 1

    # How frequently to ask for new block candidate
    internalMinerPollingInterval = 500ms

    # Public key mining rewards will be dedicated to (P2PK address is also accepted)
    miningPubKeyHex = null

    # If true, a node generates blocks being offline. The only really useful case for it probably is to start a new
    # blockchain
    offlineGeneration = false

    # Number of state snapshot diffs to keep. Defines maximum rollback depth
    keepVersions = 200

    # Acceptable difference between NOW and timestamp of the latest chain update or best block. This helps to discover syncing issues.
    acceptableChainUpdateDelay = 15m

    # Maximum number of unconfirmed transactions node can accept
    mempoolCapacity = 1000

    # Time window within which a node performs mempool cleanup in between blocks application
    mempoolCleanupDuration = 20s

    # Number of transactions from mempool to be re-broadcasted at each epoch
    rebroadcastCount = 3

    # Minimal fee amount of transactions mempool accepts
    minimalFeeAmount = 1000000

    # List with hex-encoded identifiers of transactions banned from getting into memory pool
    blacklistedTransactions = []

    # The node is downloading headers first and only then full blocks. Depending on settings, the node is downloading
    # whether a suffix of the blockchain (if stateType = "digest" and "blocksToKeep" >= 0) or all the
    # full blocks (otherwise).

    # The node is considering that the headers-chain is synced if it sees a header of a block generated closely
    # to the current moment. The node considers that a header is close if its timestamp is no more
    # than "headerChainDiff" blocks on average than node's clocks.
    #
    # default value is 100 blocks ~= 200 minutes
    headerChainDiff = 100

    # Skip validation of transactions in the mainnet before block 417,792 (in v1 blocks).
    # Block 417,792 is checkpointed by the protocol (so its UTXO set as well).
    # The node still applying transactions to UTXO set and so checks UTXO set digests for each block.
    skipV1TransactionsValidation = false
  }

  cache {
    history {
      # Number of recently used modifiers that will be kept in memory
      modifiersCacheSize = 1000

      # Number of recently used indexes that will be kept in memory
      indexesCacheSize = 10000
    }
    network {
      # Maximum number of invalid modifiers to keep in DeliveryTracker
      invalidModifiersBloomFilterCapacity = 10000000

      # Non-zero fraction of 1 as a rate of element expiration when capacity is full, the lower the more gradual expiration.
      # example : 0.1 is represented as 10 bloom filters expiring one by one
      invalidModifiersBloomFilterExpirationRate = 0.1

      # Maximum number of invalid modifiers to keep in cache, following modifiers are kept in bloom filters
      invalidModifiersCacheSize = 10000

      # For how long to keep invalid modifiers in cache
      invalidModifiersCacheExpiration = 6h
    }
    mempool {
      # Maximum number of invalid transaction id modifiers to keep in OrderedTxPool
      invalidModifiersBloomFilterCapacity = 10000000

      # Non-zero fraction of 1 as a rate of element expiration when capacity is full, the lower the more gradual expiration.
      # example : 0.1 is represented as 10 bloom filters expiring one by one
      invalidModifiersBloomFilterExpirationRate = 0.1

      # Maximum number of invalid transaction id modifiers to keep in cache, following modifiers are kept in bloom filters
      invalidModifiersCacheSize = 10000

      # For how long to keep invalid transaction id modifiers in cache
      invalidModifiersCacheExpiration = 6h
    }
  }

  # Chain-specific settings. Change only if you are going to launch a new chain (except of protocol version)!
  chain {

    # Blockchain protocol version supported by the client.
    # Please do not increase this value manually, this should be done by client developers.
    protocolVersion = 2

    # Network address prefix, currently reserved values are 0 (Ergo mainnet) and 16 (Ergo testnet)
    addressPrefix = 16

    # Monetary config for chain
    monetary {
      # number of blocks reward won't change (2 years)
      fixedRatePeriod = 525600
      # number of coins issued every block during fixedRatePeriod (75 Ergo)
      fixedRate = 75000000000
      # Part of coins issued, that is going to the foundation during fixedRatePeriod (7.5 Ergo)
      foundersInitialReward = 7500000000
      # number of blocks between reward reduction (90 days)
      epochLength = 64800
      # number of coins reward decrease every epochs (3 Ergo)
      oneEpochReduction = 3000000000
      # delay between the block mined and a time, when the reward can be spend. ~ 1 day.
      minerRewardDelay = 720
    }

    # Latest news from media (the Guardian, Xinhua, Vedomosti), existing cryptocurrency block ids (Bitcoin, Ethereum)
    noPremineProof = [
      "'Chaos reigns': what the papers say about the no-deal Brexit vote", # https://www.theguardian.com/politics/2019/mar/14/chaos-reigns-what-the-papers-say-about-the-no-deal-brexit-vote
      "习近平的两会时间|这里有份习近平两会日历，请查收！", # http://www.xinhuanet.com/politics/2019lh/2019-03/13/c_1124232018.htm
      "ТАСС сообщил об обнаружении нескольких майнинговых ферм на столичных рынках", # https://www.vedomosti.ru/politics/news/2019/03/14/796376-mainingovih-ferm
      "000000000000000000139a3e61bd5721827b51a5309a8bfeca0b8c4b5c060931", # https://www.blockchain.com/btc/block/000000000000000000139a3e61bd5721827b51a5309a8bfeca0b8c4b5c060931
      "0xef1d584d77e74e3c509de625dc17893b22b73d040b5d5302bbf832065f928d03" # https://etherscan.io/block/0xef1d584d77e74e3c509de625dc17893b22b73d040b5d5302bbf832065f928d03
    ]

    # Public keys of founders, represented as just group elements
    foundersPubkeys = [
      "039bb5fe52359a64c99a60fd944fc5e388cbdc4d37ff091cc841c3ee79060b8647",
      "031fb52cf6e805f80d97cde289f4f757d49accf0c83fb864b27d2cf982c37f9a8b",
      "0352ac2a471339b0d23b3d2c5ce0db0e81c969f77891b9edf0bda7fd39a78184e7"
    ]

    # Base16 representation of genesis state roothash
    genesisStateDigestHex = "cb63aa99a3060f341781d8662b58bf18b9ad258db4fe88d09f8f71cb668cad4502"

    # Desired time interval between blocks
    blockInterval = 2m

    # Length of an epoch in difficulty recalculation. 1 means difficulty recalculation every block
    epochLength = 1024

    # Number of last epochs that will be used for difficulty recalculation
    useLastEpochs = 8

    # Difficulty network start with
    initialDifficultyHex = "01"

    # Proof-of-Work algorithm and its parameters. Possible options are "fake" and "autolykos".
    powScheme {
      powType = "autolykos"
      k = 32
      n = 26
    }

    voting {
      # Length of a voting epoch.
      votingLength = 1024

      # Voting epochs to vote for soft-fork
      softForkEpochs = 32

      # Voting epochs to activate a soft-fork after acceptance
      activationEpochs = 32

      # Activation height for protocol version 2 (client version 4.0.0 hard-fork)
      version2ActivationHeight = 417792

      # Difficulty for Autolykos version 2 activation (corresponding to ~ 1 TH/s hashrate)
      version2ActivationDifficultyHex = "6f98d5000000"
    }

    # Defines an id of the genesis block. Other genesis blocks will be considered invalid.
    # genesisId = "ab19bb59871e86507defb9a7769841b1130aad4d8c1ea8b0e01e0dee9e97a27e"
  }

  wallet {

    secretStorage {

      secretDir = ${ergo.directory}"/wallet/keystore"

      encryption {

        # Pseudo-random function with output of length `dkLen` (PBKDF2 param)
        prf = "HmacSHA256"

        # Number of PBKDF2 iterations (PBKDF2 param)
        c = 128000

        # Desired bit-length of the derived key (PBKDF2 param)
        dkLen = 256
      }

    }

    # Generating seed length in bits
    # Options: 128, 160, 192, 224, 256
    seedStrengthBits = 160

    # Language to be used in mnemonic seed
    # Options: "chinese_simplified", "chinese_traditional", "english", "french", "italian", "japanese", "korean", "spanish"
    mnemonicPhraseLanguage = "english"

    # Save used boxes (may consume additional disk space) or delete them immediately
    keepSpentBoxes = false

    # Default fee wallet is using when the fee is not specified
    defaultTransactionFee = 1000000

    # Use pre-EIP3 key derivation scheme
    usePreEip3Derivation = false

    # Maximum number of inputs per transaction generated by the wallet
    maxInputs = 100

    # If transaction generated has less than optimal inputs, and new inputs can be added to eliminate dust in the
    # wallet, the wallet will add inputs (up to optimal number) to the transaction
    optimalInputs = 3

    # Mnemonic seed used in wallet for tests. If set the wallet operates in test mode.
    # testMnemonic = "ozone drill grab fiber curtain grace pudding thank cruise elder eight picnic"

    # Number of keys to be generated for tests
    # testKeysQty = 5
  }


  # To vote for parameter change, in the following section put target value for a parameter.
  # For that, find parameters table in the Yellow paper, find "id" of a parameter of interest, and put target value
  # for the parameter below. A node will automatically vote, if actual parameter value is different from the target one.

  voting {
    # Example: storage fee factor id = 1, target value = 1000000
    # 1 = 1000000

    # A vote for soft-fork. protocolVersion (in the chain{} settings) must be one announced in a block header
    # increased by one also, and then the node will automatically propose a soft-fork (in the beginning of an epoch),
    # or vote for it.
    # Put any non-zero value here to vote for soft-fork, or zero to vote against.
    # 120 = 0
    # Put an array of rules to deactivate with the soft-fork
    "rulesToDisable" = []
  }
}

bounded-mailbox {
  mailbox-type = "akka.dispatch.NonBlockingBoundedMailbox"
  mailbox-capacity = 5000
}

akka {
  actor.mailbox.requirements {
    "akka.dispatch.BoundedMessageQueueSemantics" = bounded-mailbox
  }
  http {
    server {
      request-timeout = 1 minute
      max-connections = 128
    }
    parsing {
      max-uri-length = 8192
    }
  }
}

scorex {

  # Execution context for all tasks, except of akka actors.
  executionContext {
    type = Dispatcher
    executor = "thread-pool-executor"
    thread-pool-executor {
      fixed-pool-size = 16
    }
    throughput = 1
  }

  # Node data directory
  dataDir = ${user.home}"/scorex"
  # Node logs directory
  logDir = ${scorex.dataDir}"/log"

  # Node's REST API settings
  restApi {
    # Network address to bind to
    bindAddress = "0.0.0.0:9052"

    # Hex-encoded Blake2b256 hash of an API key. Should be 64-chars long Base16 string.
    # Below is the hash of "hello" string.
    # Change it!
    apiKeyHash = "324dcf027dd4a30a932c441f365a25e86b173defa4b8e58948253471b81b72cf"

    # Enable/disable CORS support.
    # This is an optional param. It would allow cors in case if this setting is set.
    # If this setting will be omitted cors will be prohibited.
    corsAllowedOrigin = "*"

    # request processing timeout
    timeout = 5s
  }

  # P2P Network settings
  network {

    #####################################################
    # Node information to be declared during handshake  #
    #####################################################

    # Node name to send during handshake
    nodeName = "ergo-node"

    # Network protocol version to be sent in handshakes
<<<<<<< HEAD
    appVersion = 4.0.21.1
=======
    appVersion = 4.0.22
>>>>>>> 37d8bf58

    # Network agent name. May contain information about client code
    # stack, starting from core code-base up to the end graphical interface.
    # Basic format is `/Name:Version(comments)/Name:Version/.../`,
    # e.g. `/Ergo-Scala-client:2.0.0(iPad; U; CPU OS 3_2_1)/AndroidBuild:0.8/`
    agentName = "ergoref"

    # Network address
    bindAddress = "0.0.0.0:9020"

    ########################
    # Connection settings  #
    ########################

    # Magic bytes, that will be added to every p2p message to allow
    # distinguish different networks (e.g. testnet/mainnet).
    magicBytes = [2, 2, 2, 2]

    # String with IP address and port to send as external address during handshake.
    # Could be set automatically if UPnP is enabled.
    #
    # If `declared-address` is set, which is the common scenario for nodes running in the cloud,
    # the node will just listen to incoming connections on `bindAddress:port` and
    # broadcast its `declaredAddress` to its peers.
    # UPnP is supposed to be disabled in this scenario.
    #
    # If declared address is not set and UPnP is not enabled, the node will not listen to incoming connections at all.
    #
    # If declared address is not set and UPnP is enabled, the node will attempt to connect to an IGD, retrieve its
    # external IP address and configure the gateway to allow traffic through. If the node succeeds, the IGD's external
    # IP address becomes the node's declared address.
    #
    # In some cases, you may both set `decalredAddress` and enable UPnP (e.g. when IGD can't reliably determine its
    # external IP address). In such cases the node will attempt to configure an IGD to pass traffic from external port
    # to `bind-address:port`. Please note, however, that this setup is not recommended.
    # declaredAddress = ""

    # Enable UPnP tunnel creation only if you router/gateway supports it. Useful if your node is running in home
    # network. Completely useless if you node is in cloud.
    upnpEnabled = no

    # Accept only local connections
    localOnly = false

    # UPnP timeouts
    # upnp-gateway-timeout = 7s
    # upnp-discover-timeout = 3s

    # Add delay for sending message
    # addedMaxDelay = 0ms

    ##################
    # Peers settings #
    ##################

    # Network handshake timeout
    handshakeTimeout = 30s

    # A list of `IP:port` pairs of well known nodes.
    knownPeers = []

    # Interval between GetPeers messages to be send by our node to a random one
    getPeersInterval = 2m

    # Number of network connections
    maxConnections = 30

    # Network connection timeout
    connectionTimeout = 1s

    # interval of evicting random peer to avoid eclipsing
    peerEvictionInterval = 1h

    ############################
    # Delivery settings limits #
    ############################

    # Network delivery timeout
    deliveryTimeout = 10s

    # Max number of delivery checks. Stop expecting modifier (and penalize peer) if it was not delivered after that
    # number of delivery attempts
    maxDeliveryChecks = 2

    ############
    # Timeouts #
    ############

    # Timeout for dropping dead connections
    inactiveConnectionDeadline = 10m

    # Interval between `SyncInfo` messages when our node is not synchronized yet
    syncInterval = 5s

    # Interval between `SyncInfo` messages when our node is already synchronized
    syncIntervalStable = 15s

    # Synchronization timeout
    syncTimeout = 10s

    # Synchronization status update interval
    syncStatusRefresh = 60s

    syncStatusRefreshStable = 90s

    # Synchronization status update interval for stable regime
    syncIntervalStable = 30s

    # Network controller timeout
    controllerTimeout = 5s

    ###############
    # Size limits #
    ###############

    # Maximum income package size
    maxPacketSize = 2048576

    # Maximum size of a handshaking message
    maxHandshakeSize = 8096

    # Accept maximum inv objects
    maxInvObjects = 400

    # Desired number of inv objects. Our requests will have this size.
    desiredInvObjects = 400

    # How many persistent modifiers to store in the cache.
    # The cache stores modifiers that are waiting to be applied.
    maxModifiersCacheSize = 1024

    # Maximum number of PeerSpec objects in one Peers message
    maxPeerSpecObjects = 64

    # Default ban duration, unless permanent penalty is applied
    temporalBanDuration = 60m

    # Misbehaving peer penalty score will not be increased withing this time interval,
    # unless permanent penalty is applied
    penaltySafeInterval = 2m

    # Max penalty score peer can accumulate before being banned
    penaltyScoreThreshold = 500
  }

  ntp {
    # NTP server address
    server = "pool.ntp.org"

    # update time rate
    updateEvery = 30m

    # server answer timeout
    timeout = 30s
  }

}

api-dispatcher {
  # Dispatcher is the name of the event-based dispatcher
  type = Dispatcher
  # What kind of ExecutionService to use
  executor = "fork-join-executor"
  # Configuration for the fork join pool
  fork-join-executor {
    # Min number of threads to cap factor-based parallelism number to
    parallelism-min = 1
    # Parallelism (threads) ... ceil(available processors * factor)
    parallelism-factor = 2.0
    # Max number of threads to cap factor-based parallelism number to
    parallelism-max = 2
  }
  # Throughput defines the maximum number of messages to be
  # processed per actor before the thread jumps to the next actor.
  # Set to 1 for as fair as possible.
  throughput = 4
}

network-dispatcher {
  # Dispatcher is the name of the event-based dispatcher
  type = Dispatcher
  # What kind of ExecutionService to use
  executor = "fork-join-executor"
  # Configuration for the fork join pool
  fork-join-executor {
    # Min number of threads to cap factor-based parallelism number to
    parallelism-min = 1
    # Parallelism (threads) ... ceil(available processors * factor)
    parallelism-factor = 1.0
    # Max number of threads to cap factor-based parallelism number to
    parallelism-max = 1
  }
  # Throughput defines the maximum number of messages to be
  # processed per actor before the thread jumps to the next actor.
  # Set to 1 for as fair as possible.
  throughput = 1
}<|MERGE_RESOLUTION|>--- conflicted
+++ resolved
@@ -345,11 +345,7 @@
     nodeName = "ergo-node"
 
     # Network protocol version to be sent in handshakes
-<<<<<<< HEAD
-    appVersion = 4.0.21.1
-=======
     appVersion = 4.0.22
->>>>>>> 37d8bf58
 
     # Network agent name. May contain information about client code
     # stack, starting from core code-base up to the end graphical interface.
