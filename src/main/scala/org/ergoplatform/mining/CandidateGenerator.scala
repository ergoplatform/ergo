package org.ergoplatform.mining

import akka.actor.{Actor, ActorRef, ActorRefFactory, Props}
import akka.pattern.StatusReply
import com.google.common.primitives.Longs
import org.ergoplatform.ErgoBox.TokenId
import org.ergoplatform.mining.AutolykosPowScheme.derivedHeaderFields
import org.ergoplatform.mining.difficulty.RequiredDifficulty
import org.ergoplatform.mining.emission.EmissionRules
import org.ergoplatform.modifiers.ErgoFullBlock
import org.ergoplatform.modifiers.history._
import org.ergoplatform.modifiers.history.extension.Extension
import org.ergoplatform.modifiers.history.header.{Header, HeaderWithoutPow}
import org.ergoplatform.modifiers.history.popow.NipopowAlgos
import org.ergoplatform.modifiers.mempool.ErgoTransaction
import org.ergoplatform.network.ErgoNodeViewSynchronizer.ReceivableMessages
import ReceivableMessages.{ChangedHistory, ChangedMempool, ChangedState, NodeViewChange, SemanticallySuccessfulModifier}
import org.ergoplatform.nodeView.ErgoReadersHolder.{GetReaders, Readers}
import org.ergoplatform.nodeView.history.ErgoHistory.Height
import org.ergoplatform.nodeView.history.{ErgoHistory, ErgoHistoryReader}
import org.ergoplatform.nodeView.mempool.ErgoMemPoolReader
import org.ergoplatform.nodeView.state.{ErgoState, ErgoStateContext, StateType, UtxoStateReader}
import org.ergoplatform.settings.{ErgoSettings, ErgoValidationSettingsUpdate}
import org.ergoplatform.wallet.Constants.MaxAssetsPerBox
import org.ergoplatform.wallet.interpreter.ErgoInterpreter
import org.ergoplatform.{ErgoBox, ErgoBoxCandidate, ErgoScriptPredef, Input}
import org.ergoplatform.nodeView.ErgoNodeViewHolder.ReceivableMessages.{EliminateTransactions, LocallyGeneratedModifier}
import scorex.core.utils.NetworkTimeProvider
import scorex.crypto.hash.Digest32
import scorex.util.encode.Base16
import scorex.util.{ModifierId, ScorexLogging}
import sigmastate.SType.ErgoBoxRType
import sigmastate.basics.DLogProtocol.ProveDlog
import sigmastate.eval.Extensions._
import sigmastate.eval._
import sigmastate.interpreter.ProverResult
import special.collection.Coll

import scala.annotation.tailrec
import scala.concurrent.duration._
import scala.util.{Failure, Random, Success, Try}

/** Responsible for generating block candidates and validating solutions.
  * It is observing changes of history, utxo state, mempool and newly applied blocks
  * to generate valid block candidates when it is needed. */
class CandidateGenerator(
  minerPk: ProveDlog,
  readersHolderRef: ActorRef,
  viewHolderRef: ActorRef,
  timeProvider: NetworkTimeProvider,
  ergoSettings: ErgoSettings
) extends Actor
  with ScorexLogging {

  import org.ergoplatform.mining.CandidateGenerator._

  private val candidateGenInterval =
    ergoSettings.nodeSettings.blockCandidateGenerationInterval

  /** retrieve Readers once on start and then get updated by events */
  override def preStart(): Unit = {
    log.info("CandidateGenerator is starting")
    readersHolderRef ! GetReaders
  }

  /** Send solved block to local blockchain controller */
  private def sendToNodeView(newBlock: ErgoFullBlock): Unit = {
    log.info(
      s"New block ${newBlock.id} w. nonce ${Longs.fromByteArray(newBlock.header.powSolution.n)}"
    )
    viewHolderRef ! LocallyGeneratedModifier(newBlock.header)
    val sectionsToApply = if (ergoSettings.nodeSettings.stateType == StateType.Digest) {
      newBlock.blockSections
    } else {
      newBlock.mandatoryBlockSections
    }
    sectionsToApply.foreach(viewHolderRef ! LocallyGeneratedModifier(_))
  }

  override def receive: Receive = {

    /** first we need to get Readers to have some initial state to work with */
    case Readers(h, s: UtxoStateReader, m, _) =>
      val lastHeaders   = h.lastHeaders(500).headers
      val avgMiningTime = getBlockMiningTimeAvg(lastHeaders.map(_.timestamp))
      val avgTxsCount = getTxsPerBlockCountAvg(
        lastHeaders.flatMap(h.getFullBlock).map(_.transactions.size)
      )
      log.info(
        s"CandidateGenerator initialized, avgMiningTime: ${avgMiningTime.toSeconds}s, avgTxsCount: $avgTxsCount"
      )
      context.become(
        initialized(
          CandidateGeneratorState(
            cachedCandidate = None,
            solvedBlock     = None,
            h,
            s,
            m,
            avgGenTime = 1000.millis
          )
        )
      )
      self ! GenerateCandidate(txsToInclude = Seq.empty, reply = false)
      context.system.eventStream
        .subscribe(self, classOf[SemanticallySuccessfulModifier])
      context.system.eventStream.subscribe(self, classOf[NodeViewChange])
    case Readers(_, _, _, _) =>
      log.error("Invalid readers state, mining is possible in UTXO mode only")
    case m =>
      // retry until initialized
      context.system.scheduler
        .scheduleOnce(100.millis, self, m)(context.dispatcher, sender())
  }

  private def initialized(state: CandidateGeneratorState): Receive = {
    case ChangedHistory(h: ErgoHistoryReader) =>
      context.become(initialized(state.copy(hr = h)))
    case ChangedState(s: UtxoStateReader) =>
      context.become(initialized(state.copy(sr = s)))
    case ChangedMempool(mp: ErgoMemPoolReader) =>
      if (hasCandidateExpired(
            state.cachedCandidate,
            state.solvedBlock,
            timeProvider,
            candidateGenInterval
          )) {
        context.become(initialized(state.copy(cachedCandidate = None, mpr = mp)))
        self ! GenerateCandidate(txsToInclude = Seq.empty, reply = false)
      } else {
        context.become(initialized(state.copy(mpr = mp)))
      }
    case _: NodeViewChange =>
    // Just ignore all other NodeView Changes

    /**
      * When new block is applied, either one mined by us or received from peers isn't equal to our candidate's parent,
      * we need to generate new candidate and possibly also discard existing solution if it is also behind
      */
    case SemanticallySuccessfulModifier(mod: ErgoFullBlock) =>
      log.info(
        s"Preparing new candidate on getting new block at ${mod.height}"
      )
      if (needNewCandidate(state.cachedCandidate, mod)) {
        if (needNewSolution(state.solvedBlock, mod))
          context.become(initialized(state.copy(cachedCandidate = None, solvedBlock = None)))
        else
          context.become(initialized(state.copy(cachedCandidate = None)))
        self ! GenerateCandidate(txsToInclude = Seq.empty, reply = false)
      } else {
        context.become(initialized(state))
      }

    case SemanticallySuccessfulModifier(_) =>
    // Just ignore all other modifiers.

    case gen @ GenerateCandidate(txsToInclude, reply) =>
      val senderOpt = if (reply) Some(sender()) else None
      if (cachedFor(state.cachedCandidate, txsToInclude)) {
        senderOpt.foreach(_ ! StatusReply.success(state.cachedCandidate.get))
      } else {
        val start = System.currentTimeMillis()
        CandidateGenerator.generateCandidate(
          state.hr,
          state.sr,
          state.mpr,
          timeProvider,
          minerPk,
          txsToInclude,
          ergoSettings
        ) match {
          case Failure(ex) =>
            log.error(s"Candidate generation failed", ex)
            senderOpt.foreach(
              _ ! StatusReply.error(s"Candidate generation failed : ${ex.getMessage}")
            )
          case Success(Some((candidate, eliminatedTxs))) =>
            if (eliminatedTxs.ids.nonEmpty) viewHolderRef ! eliminatedTxs
            val generationTook = System.currentTimeMillis() - start
            log.info(s"Generated new candidate in $generationTook ms")
            context.become(
              initialized(
                state.copy(
                  cachedCandidate = Some(candidate),
                  avgGenTime      = generationTook.millis
                )
              )
            )
            senderOpt.foreach(_ ! StatusReply.success(candidate))
          case Success(None) =>
            log.info(
              "Postponing candidate generation: either mempool is empty or chain is not synced (maybe last block not fully applied yet)"
            )
            senderOpt.foreach { s =>
              context.system.scheduler.scheduleOnce(state.avgGenTime, self, gen)(
                context.system.dispatcher,
                s
              )
            }
        }
      }

    case preSolution: AutolykosSolution
        if state.solvedBlock.isEmpty && state.cachedCandidate.nonEmpty =>
      // Inject node pk if it is not externally set (in Autolykos 2)
      val solution =
        if (preSolution.pk.isInfinity) {
          AutolykosSolution(minerPk.value, preSolution.w, preSolution.n, preSolution.d)
        } else {
          preSolution
        }
      val result: StatusReply[Unit] = {
        val newBlock = completeBlock(state.cachedCandidate.get.candidateBlock, solution)
        log.info(s"New block mined, header: ${newBlock.header}")
        ergoSettings.chainSettings.powScheme
          .validate(newBlock.header)
          .map(_ => newBlock) match {
          case Success(newBlock) =>
            sendToNodeView(newBlock)
            context.become(initialized(state.copy(solvedBlock = Some(newBlock))))
            StatusReply.success(())
          case Failure(exception) =>
            log.warn(s"Removing candidate due to invalid block", exception)
            context.become(initialized(state.copy(cachedCandidate = None)))
            StatusReply.error(
              new Exception(s"Invalid block mined: ${exception.getMessage}", exception)
            )
        }
      }
      log.info(s"Processed solution $solution with the result $result")
      sender() ! result

    case _: AutolykosSolution =>
      sender() ! StatusReply.error(
        s"Block already solved : ${state.solvedBlock.map(_.id)}"
      )

  }

}

object CandidateGenerator extends ScorexLogging {

  /**
    * Holder for both candidate block and data for external miners derived from it
    * (to avoid possibly costly recalculation)
    *
    * @param candidateBlock  - block candidate
    * @param externalVersion - message for external miner
    * @param txsToInclude    - transactions which were prioritized for inclusion in the block candidate
    */
  case class Candidate(
    candidateBlock: CandidateBlock,
    externalVersion: WorkMessage,
    txsToInclude: Seq[ErgoTransaction]
  )

  case class GenerateCandidate(
    txsToInclude: Seq[ErgoTransaction],
    reply: Boolean
  )

  /** Local state of candidate generator to avoid mutable vars */
  case class CandidateGeneratorState(
    cachedCandidate: Option[Candidate],
    solvedBlock: Option[ErgoFullBlock],
    hr: ErgoHistoryReader,
    sr: UtxoStateReader,
    mpr: ErgoMemPoolReader,
    avgGenTime: FiniteDuration // approximation of average block generation time for more efficient retries
  )

  def apply(
    minerPk: ProveDlog,
    readersHolderRef: ActorRef,
    viewHolderRef: ActorRef,
    timeProvider: NetworkTimeProvider,
    ergoSettings: ErgoSettings
  )(implicit context: ActorRefFactory): ActorRef =
    context.actorOf(
      Props(
        new CandidateGenerator(
          minerPk,
          readersHolderRef,
          viewHolderRef,
          timeProvider,
          ergoSettings
        )
      ),
      s"CandidateGenerator-${Random.alphanumeric.take(5).mkString}"
    )

  /** checks that current candidate block is cached with given `txs` */
  def cachedFor(
    candidateOpt: Option[Candidate],
    txs: Seq[ErgoTransaction]
  ): Boolean = {
    candidateOpt.isDefined && candidateOpt.exists { c =>
      txs.isEmpty || (txs.size == c.txsToInclude.size && txs.forall(
        c.txsToInclude.contains
      ))
    }
  }

  /** we need new candidate if given block is not parent of our cached block */
  def needNewCandidate(
    cache: Option[Candidate],
    bestFullBlock: ErgoFullBlock
  ): Boolean = {
    val parentHeaderIdOpt = cache.map(_.candidateBlock).flatMap(_.parentOpt).map(_.id)
    !parentHeaderIdOpt.contains(bestFullBlock.header.id)
  }

  /** Solution is valid only if bestFullBlock on the chain is its parent */
  def needNewSolution(
    solvedBlock: Option[ErgoFullBlock],
    bestFullBlock: ErgoFullBlock
  ): Boolean =
    solvedBlock.nonEmpty && !solvedBlock.map(_.parentId).contains(bestFullBlock.id)

  /** Regenerate candidate to let new transactions in, miners are polling for candidate in ~ 100ms
    * interval so they switch to it.
    * If blockCandidateGenerationInterval elapsed since last block generation,
    * then new tx in mempool is a reasonable trigger of candidate regeneration */
  def hasCandidateExpired(
    cachedCandidate: Option[Candidate],
    solvedBlock: Option[ErgoFullBlock],
    timeProvider: NetworkTimeProvider,
    candidateGenInterval: FiniteDuration
  ): Boolean = {
    def candidateAge(c: Candidate): FiniteDuration =
      (timeProvider.time() - c.candidateBlock.timestamp).millis
    // non-empty solved block means we wait for newly mined block to be applied
    if (solvedBlock.isEmpty) {
      cachedCandidate match {
        // if current candidate is older than candidateGenInterval
        case Some(c) if candidateGenInterval.compare(candidateAge(c)) <= 0 =>
          log.info(s"Regenerating block candidate")
          true
        case _ =>
          false
      }
    } else false
  }

  /** Calculate average mining time from latest block header timestamps */
  def getBlockMiningTimeAvg(
    timestamps: IndexedSeq[Header.Timestamp]
  ): FiniteDuration = {
    val miningTimes =
      timestamps.sorted
        .sliding(2, 1)
        .map { case IndexedSeq(prev, next) => next - prev }
        .toVector
    Math.round(miningTimes.sum / miningTimes.length.toDouble).millis
  }

  /** Get average count of transactions per block */
  def getTxsPerBlockCountAvg(txsPerBlock: IndexedSeq[Int]): Long =
    Math.round(txsPerBlock.sum / txsPerBlock.length.toDouble)

  /** Helper which is checking that inputs of the transaction are not spent */
  private def inputsNotSpent(tx: ErgoTransaction, s: UtxoStateReader): Boolean =
    tx.inputs.forall(inp => s.boxById(inp.boxId).isDefined)

  /**
    * @return None if chain is not synced or Some of attempt to create candidate
    */
  def generateCandidate(
    h: ErgoHistoryReader,
    s: UtxoStateReader,
    m: ErgoMemPoolReader,
    timeProvider: NetworkTimeProvider,
    pk: ProveDlog,
    txsToInclude: Seq[ErgoTransaction],
    ergoSettings: ErgoSettings
  ): Try[Option[(Candidate, EliminateTransactions)]] = {
    //mandatory transactions to include into next block taken from the previous candidate
    lazy val unspentTxsToInclude = txsToInclude.filter { tx =>
      inputsNotSpent(tx, s)
    }

    //only transactions valid from against the current utxo state we take from the mem pool
    lazy val poolTransactions = m.getAllPrioritized

    lazy val emissionTxOpt =
      CandidateGenerator.collectEmission(s, pk, ergoSettings.chainSettings.emissionRules)

    def chainSynced =
      s.stateContext.lastHeaderOpt.exists(header => h.bestFullBlockOpt.map(_.id).contains(header.id))

    def hasAnyMemPoolOrMinerTx =
      poolTransactions.nonEmpty || unspentTxsToInclude.nonEmpty || emissionTxOpt.nonEmpty

    if (!hasAnyMemPoolOrMinerTx) {
      log.info(s"Avoiding generation of a block without any transactions")
      Success(None)
    } else if (!chainSynced) {
      log.info(
        "Chain not synced probably due to racing condition when last block is not fully applied yet"
      )
      Success(None)
    } else {
      val desiredUpdate = ergoSettings.votingTargets.desiredUpdate
      createCandidate(
        pk,
        h,
        desiredUpdate,
        s,
        timeProvider,
        poolTransactions,
        emissionTxOpt,
        unspentTxsToInclude,
        ergoSettings
      )
    }
  }

  /**
    * Assemble correct block candidate based on
    *
    * @param minerPk                 - public key of the miner
    * @param history                 - blockchain reader (to extract parent)
    * @param proposedUpdate          - votes for parameters update or/and soft-fork
    * @param state                   - UTXO set reader
    * @param timeProvider            - network time provider
    * @param poolTxs                 - memory pool transactions
    * @param emissionTxOpt           - optional emission transaction
    * @param prioritizedTransactions - transactions which are going into the block in the first place
    *                                (before transactions from the pool). No guarantee of inclusion in general case.
    * @return - candidate or an error
    */
  def createCandidate(
    minerPk: ProveDlog,
    history: ErgoHistoryReader,
    proposedUpdate: ErgoValidationSettingsUpdate,
    state: UtxoStateReader,
    timeProvider: NetworkTimeProvider,
    poolTxs: Seq[ErgoTransaction],
    emissionTxOpt: Option[ErgoTransaction],
    prioritizedTransactions: Seq[ErgoTransaction],
    ergoSettings: ErgoSettings
  ): Try[Option[(Candidate, EliminateTransactions)]] =
    Try {
      val popowAlgos = new NipopowAlgos(ergoSettings.chainSettings.powScheme)
      // Extract best header and extension of a best block user their data for assembling a new block
      val bestHeaderOpt: Option[Header] = history.bestFullBlockOpt.map(_.header)
      val bestExtensionOpt: Option[Extension] = bestHeaderOpt
        .flatMap(h => history.typedModifierById[Extension](h.extensionId))

      // Make progress in time since last block.
      // If no progress is made, then, by consensus rules, the block will be rejected.
      val timestamp =
        Math.max(timeProvider.time(), bestHeaderOpt.map(_.timestamp + 1).getOrElse(0L))

      val stateContext = state.stateContext

      // Calculate required difficulty for the new block
      val nBits: Long = bestHeaderOpt
        .map(parent => history.requiredDifficultyAfter(parent))
        .map(d => RequiredDifficulty.encodeCompactBits(d))
        .getOrElse(ergoSettings.chainSettings.initialNBits)

      // Obtain NiPoPoW interlinks vector to pack it into the extension section
      val updInterlinks       = popowAlgos.updateInterlinks(bestHeaderOpt, bestExtensionOpt)
      val interlinksExtension = popowAlgos.interlinksToExtension(updInterlinks)
      val votingSettings      = ergoSettings.chainSettings.voting
      val (extensionCandidate, votes: Array[Byte], version: Byte) = bestHeaderOpt
        .map { header =>
          val newHeight     = header.height + 1
          val currentParams = stateContext.currentParameters
          val betterVersion = ergoSettings.chainSettings.protocolVersion > header.version
          val votingFinishHeight: Option[Height] = currentParams.softForkStartingHeight
            .map(_ + votingSettings.votingLength * votingSettings.softForkEpochs)
          val forkVotingAllowed = votingFinishHeight.forall(fh => newHeight < fh)
          val forkOrdered       = ergoSettings.votingTargets.softFork != 0
          val voteForFork       = betterVersion && forkOrdered && forkVotingAllowed

          if (newHeight % votingSettings.votingLength == 0 && newHeight > 0) {
            val (newParams, activatedUpdate) = currentParams.update(
              newHeight,
              voteForFork,
              stateContext.votingData.epochVotes,
              proposedUpdate,
              votingSettings
            )
            val newValidationSettings =
              stateContext.validationSettings.updated(activatedUpdate)
            (
              newParams.toExtensionCandidate ++ interlinksExtension ++ newValidationSettings.toExtensionCandidate,
              newParams.suggestVotes(ergoSettings.votingTargets.targets, voteForFork),
              newParams.blockVersion
            )
          } else {
            (
              interlinksExtension,
              currentParams.vote(
                ergoSettings.votingTargets.targets,
                stateContext.votingData.epochVotes,
                voteForFork
              ),
              currentParams.blockVersion
            )
          }
        }
        .getOrElse(
          (interlinksExtension, Array(0: Byte, 0: Byte, 0: Byte), Header.InitialVersion)
        )

      val upcomingContext = state.stateContext.upcoming(
        minerPk.h,
        timestamp,
        nBits,
        votes,
        proposedUpdate,
        version
      )

      val emissionTxs = emissionTxOpt.toSeq
      val (txs, toEliminate) = collectTxs(
        minerPk,
        state.stateContext.currentParameters.maxBlockCost,
        state.stateContext.currentParameters.maxBlockSize,
        ergoSettings.nodeSettings.maxTransactionComplexity,
        state,
        upcomingContext,
        emissionTxs ++ prioritizedTransactions ++ poolTxs
      )

      val eliminateTransactions = EliminateTransactions(toEliminate)

      if (txs.isEmpty) {
<<<<<<< HEAD
        Success(Option.empty)
      } else {
        def deriveWorkMessage(block: CandidateBlock) =
          ergoSettings.chainSettings.powScheme.deriveExternalCandidate(
            block,
            minerPk,
            prioritizedTransactions.map(_.id)
=======
        throw new IllegalArgumentException(
          s"Proofs for 0 txs cannot be generated : emissionTxs: ${emissionTxs.size}, priorityTxs: ${prioritizedTransactions.size}, poolTxs: ${poolTxs.size}"
        )
      }

      def deriveWorkMessage(block: CandidateBlock) = {
        ergoSettings.chainSettings.powScheme.deriveExternalCandidate(
          block,
          minerPk,
          prioritizedTransactions.map(_.id)
        )
      }

      state.proofsForTransactions(txs) match {
        case Success((adProof, adDigest)) =>
          val candidate = CandidateBlock(
            bestHeaderOpt,
            version,
            nBits,
            adDigest,
            adProof,
            txs,
            timestamp,
            extensionCandidate,
            votes
          )
          val ext = deriveWorkMessage(candidate)
          log.info(
            s"Got candidate block at height ${ErgoHistory.heightOf(candidate.parentOpt) + 1}" +
            s" with ${candidate.transactions.size} transactions, msg ${Base16.encode(ext.msg)}"
          )
          Success(
            Candidate(candidate, ext, prioritizedTransactions) -> eliminateTransactions
>>>>>>> 77f12f73
          )

        state.proofsForTransactions(txs) match {
          case Success((adProof, adDigest)) =>
            val candidate = CandidateBlock(
              bestHeaderOpt,
              version,
              nBits,
              adDigest,
              adProof,
              txs,
              timestamp,
              extensionCandidate,
              votes
            )
            val ext = deriveWorkMessage(candidate)
            log.info(s"New candidate with msg ${Base16.encode(ext.msg)} generated")
            log.debug(
              s"Got candidate block at height ${ErgoHistory.heightOf(candidate.parentOpt) + 1}" +
              s" with ${candidate.transactions.size} transactions"
            )
            Success(
              Option(Candidate(candidate, ext, prioritizedTransactions) -> eliminateTransactions)
            )
          case Failure(t: Throwable) =>
            // We can not produce a block for some reason, so print out an error
            // and collect only emission transaction if it exists.
            // We consider that emission transaction is always valid.
            emissionTxOpt match {
              case Some(emissionTx) =>
                log.error(
                  "Failed to produce proofs for transactions, but emission box is found: ",
                  t
                )
                val fallbackTxs = Seq(emissionTx)
                state.proofsForTransactions(fallbackTxs).map {
                  case (adProof, adDigest) =>
                    val candidate = CandidateBlock(
                      bestHeaderOpt,
                      version,
                      nBits,
                      adDigest,
                      adProof,
                      fallbackTxs,
                      timestamp,
                      extensionCandidate,
                      votes
                    )
                    Option(
                      Candidate(
                        candidate,
                        deriveWorkMessage(candidate),
                        prioritizedTransactions
                      ) -> eliminateTransactions
                    )
                }
              case None =>
                log.error(
                  "Failed to produce proofs for transactions and no emission box available: ",
                  t
                )
                Failure(t)
            }
        }
      }
    }.flatten

  /**
    * Transaction and its cost.
    */
  type CostedTransaction = (ErgoTransaction, Long)

  //TODO move ErgoMiner to mining package and make `collectTxs` and `fixTxsConflicts` private[mining]

  def collectEmission(
    state: UtxoStateReader,
    minerPk: ProveDlog,
    emission: EmissionRules
  ): Option[ErgoTransaction] = {
    collectRewards(
      state.emissionBoxOpt,
      state.stateContext.currentHeight,
      Seq.empty,
      minerPk,
      emission,
      Colls.emptyColl
    ).headOption
  }

  def collectFees(
    currentHeight: Int,
    txs: Seq[ErgoTransaction],
    minerPk: ProveDlog,
    emission: EmissionRules
  ): Option[ErgoTransaction] = {
    collectRewards(None, currentHeight, txs, minerPk, emission, Colls.emptyColl).headOption
  }

  /**
    * Generate from 0 to 2 transaction that collecting rewards from fee boxes in block transactions `txs` and
    * emission box `emissionBoxOpt`
    */
  def collectRewards(
    emissionBoxOpt: Option[ErgoBox],
    currentHeight: Int,
    txs: Seq[ErgoTransaction],
    minerPk: ProveDlog,
    emission: EmissionRules,
    assets: Coll[(TokenId, Long)] = Colls.emptyColl
  ): Seq[ErgoTransaction] = {
    val propositionBytes = emission.settings.feePropositionBytes

    val inputs = txs.flatMap(_.inputs)
    val feeBoxes: Seq[ErgoBox] = ErgoState
      .boxChanges(txs)
      ._2
      .filter(b => java.util.Arrays.equals(b.propositionBytes, propositionBytes))
      .filter(b => !inputs.exists(i => java.util.Arrays.equals(i.boxId, b.id)))
    val nextHeight = currentHeight + 1
    val minerProp =
      ErgoScriptPredef.rewardOutputScript(emission.settings.minerRewardDelay, minerPk)

    val emissionTxOpt: Option[ErgoTransaction] = emissionBoxOpt.map { emissionBox =>
      val prop           = emissionBox.ergoTree
      val emissionAmount = emission.minersRewardAtHeight(nextHeight)
      val newEmissionBox: ErgoBoxCandidate =
        new ErgoBoxCandidate(emissionBox.value - emissionAmount, prop, nextHeight)
      val inputs = IndexedSeq(new Input(emissionBox.id, ProverResult.empty))

      val minerBox = new ErgoBoxCandidate(emissionAmount, minerProp, nextHeight, assets)

      ErgoTransaction(
        inputs,
        IndexedSeq(),
        IndexedSeq(newEmissionBox, minerBox)
      )
    }
    val feeTxOpt: Option[ErgoTransaction] = if (feeBoxes.nonEmpty) {
      val feeAmount = feeBoxes.map(_.value).sum
      val feeAssets =
        feeBoxes.toColl.flatMap(_.additionalTokens).take(MaxAssetsPerBox)
      val inputs = feeBoxes.map(b => new Input(b.id, ProverResult.empty))
      val minerBox =
        new ErgoBoxCandidate(feeAmount, minerProp, nextHeight, feeAssets, Map())
      Some(ErgoTransaction(inputs.toIndexedSeq, IndexedSeq(), IndexedSeq(minerBox)))
    } else {
      None
    }
    Seq(emissionTxOpt, feeTxOpt).flatten
  }

  /**
    * Helper function which decides whether transactions can fit into a block with given cost and size limits
    */
  def correctLimits(
    blockTxs: Seq[CostedTransaction],
    maxBlockCost: Long,
    maxBlockSize: Long
  ): Boolean = {
    blockTxs.map(_._2).sum < maxBlockCost && blockTxs.map(_._1.size).sum < maxBlockSize
  }

  /**
    * Collects valid non-conflicting transactions from `mandatoryTxs` and then `mempoolTxsIn` and adds a transaction
    * collecting fees from them to `minerPk`.
    *
    * Resulting transactions total cost does not exceed `maxBlockCost`, total size does not exceed `maxBlockSize`,
    * and the miner's transaction is correct.
    *
    * @return - transactions to include into the block, transaction ids turned out to be invalid.
    */
  def collectTxs(
    minerPk: ProveDlog,
    maxBlockCost: Long,
    maxBlockSize: Long,
    maxTransactionComplexity: Int,
    us: UtxoStateReader,
    upcomingContext: ErgoStateContext,
    transactions: Seq[ErgoTransaction]
  ): (Seq[ErgoTransaction], Seq[ModifierId]) = {

    val currentHeight = us.stateContext.currentHeight

    log.info(
      s"Assembling a block candidate for block #$currentHeight from ${transactions.length} transactions available"
    )

    @tailrec
    def loop(
      mempoolTxs: Iterable[ErgoTransaction],
      acc: Seq[CostedTransaction],
      lastFeeTx: Option[CostedTransaction],
      invalidTxs: Seq[ModifierId]
    ): (Seq[ErgoTransaction], Seq[ModifierId]) = {
      // transactions from mempool and fee txs from the previous step
      def current: Seq[ErgoTransaction] = (acc ++ lastFeeTx).map(_._1)

      val stateWithTxs = us.withTransactions(current)

      mempoolTxs.headOption match {
        case Some(tx) =>
          if (!inputsNotSpent(tx, stateWithTxs) || doublespend(current, tx)) {
            //mark transaction as invalid if it tries to do double-spending or trying to spend outputs not present
            //do these checks before validating the scripts to save time
            loop(mempoolTxs.tail, acc, lastFeeTx, invalidTxs :+ tx.id)
          } else {
            // check validity and calculate transaction cost
            stateWithTxs.validateWithCost(
              tx,
              Some(upcomingContext),
              maxTransactionComplexity
            ) match {
              case Success(costConsumed) =>
                val newTxs   = acc :+ (tx -> costConsumed)
                val newBoxes = newTxs.flatMap(_._1.outputs)

                val emissionRules =
                  stateWithTxs.constants.settings.chainSettings.emissionRules
                collectFees(currentHeight, newTxs.map(_._1), minerPk, emissionRules) match {
                  case Some(feeTx) =>
                    val boxesToSpend = feeTx.inputs.flatMap(i =>
                      newBoxes.find(b => java.util.Arrays.equals(b.id, i.boxId))
                    )
                    implicit val verifier: ErgoInterpreter = ErgoInterpreter(
                      us.stateContext.currentParameters
                    )
                    feeTx.statefulValidity(boxesToSpend, IndexedSeq(), upcomingContext) match {
                      case Success(cost) =>
                        val blockTxs: Seq[CostedTransaction] = (feeTx -> cost) +: newTxs
                        if (correctLimits(blockTxs, maxBlockCost, maxBlockSize)) {
                          loop(mempoolTxs.tail, newTxs, Some(feeTx -> cost), invalidTxs)
                        } else {
                          current -> invalidTxs
                        }
                      case Failure(e) =>
                        log.warn(
                          s"Fee collecting tx is invalid, not including it, " +
                          s"details: ${e.getMessage} from ${stateWithTxs.stateContext}"
                        )
                        current -> invalidTxs
                    }
                  case None =>
                    log.info(s"No fee proposition found in txs ${newTxs.map(_._1.id)} ")
                    val blockTxs: Seq[CostedTransaction] = newTxs ++ lastFeeTx.toSeq
                    if (correctLimits(blockTxs, maxBlockCost, maxBlockSize)) {
                      loop(mempoolTxs.tail, blockTxs, lastFeeTx, invalidTxs)
                    } else {
                      current -> invalidTxs
                    }
                }
              case Failure(e) =>
                log.debug(s"Not included transaction ${tx.id} due to ${e.getMessage}")
                loop(mempoolTxs.tail, acc, lastFeeTx, invalidTxs :+ tx.id)
            }
          }
        case _ => // mempool is empty
          current -> invalidTxs
      }
    }

    val res = loop(transactions, Seq.empty, None, Seq.empty)
    log.info(
      s"Collected ${res._1.length} transactions For block #$currentHeight, " +
      s"${res._2.length} transactions turned out to be invalid"
    )
    res
  }

  /** Checks that transaction "tx" is not spending outputs spent already by transactions "txs" */
  def doublespend(txs: Seq[ErgoTransaction], tx: ErgoTransaction): Boolean = {
    val txsInputs = txs.flatMap(_.inputs.map(_.boxId))
    tx.inputs.exists(i => txsInputs.exists(_.sameElements(i.boxId)))
  }

  /**
    * Derives header without pow from [[CandidateBlock]].
    */
  def deriveUnprovenHeader(candidate: CandidateBlock): HeaderWithoutPow = {
    val (parentId, height) = derivedHeaderFields(candidate.parentOpt)
    val transactionsRoot =
      BlockTransactions.transactionsRoot(candidate.transactions, candidate.version)
    val adProofsRoot            = ADProofs.proofDigest(candidate.adProofBytes)
    val extensionRoot: Digest32 = candidate.extension.digest

    HeaderWithoutPow(
      candidate.version,
      parentId,
      adProofsRoot,
      candidate.stateRoot,
      transactionsRoot,
      candidate.timestamp,
      candidate.nBits,
      height,
      extensionRoot,
      candidate.votes
    )
  }

  /**
    * Assemble `ErgoFullBlock` using candidate block and provided pow solution.
    */
  def completeBlock(
    candidate: CandidateBlock,
    solution: AutolykosSolution
  ): ErgoFullBlock = {
    val header   = deriveUnprovenHeader(candidate).toHeader(solution, None)
    val adProofs = ADProofs(header.id, candidate.adProofBytes)
    val blockTransactions =
      BlockTransactions(header.id, candidate.version, candidate.transactions)
    val extension = Extension(header.id, candidate.extension.fields)
    new ErgoFullBlock(header, blockTransactions, extension, Some(adProofs))
  }

}<|MERGE_RESOLUTION|>--- conflicted
+++ resolved
@@ -530,7 +530,6 @@
       val eliminateTransactions = EliminateTransactions(toEliminate)
 
       if (txs.isEmpty) {
-<<<<<<< HEAD
         Success(Option.empty)
       } else {
         def deriveWorkMessage(block: CandidateBlock) =
@@ -538,41 +537,6 @@
             block,
             minerPk,
             prioritizedTransactions.map(_.id)
-=======
-        throw new IllegalArgumentException(
-          s"Proofs for 0 txs cannot be generated : emissionTxs: ${emissionTxs.size}, priorityTxs: ${prioritizedTransactions.size}, poolTxs: ${poolTxs.size}"
-        )
-      }
-
-      def deriveWorkMessage(block: CandidateBlock) = {
-        ergoSettings.chainSettings.powScheme.deriveExternalCandidate(
-          block,
-          minerPk,
-          prioritizedTransactions.map(_.id)
-        )
-      }
-
-      state.proofsForTransactions(txs) match {
-        case Success((adProof, adDigest)) =>
-          val candidate = CandidateBlock(
-            bestHeaderOpt,
-            version,
-            nBits,
-            adDigest,
-            adProof,
-            txs,
-            timestamp,
-            extensionCandidate,
-            votes
-          )
-          val ext = deriveWorkMessage(candidate)
-          log.info(
-            s"Got candidate block at height ${ErgoHistory.heightOf(candidate.parentOpt) + 1}" +
-            s" with ${candidate.transactions.size} transactions, msg ${Base16.encode(ext.msg)}"
-          )
-          Success(
-            Candidate(candidate, ext, prioritizedTransactions) -> eliminateTransactions
->>>>>>> 77f12f73
           )
 
         state.proofsForTransactions(txs) match {
@@ -589,10 +553,9 @@
               votes
             )
             val ext = deriveWorkMessage(candidate)
-            log.info(s"New candidate with msg ${Base16.encode(ext.msg)} generated")
-            log.debug(
+            log.info(
               s"Got candidate block at height ${ErgoHistory.heightOf(candidate.parentOpt) + 1}" +
-              s" with ${candidate.transactions.size} transactions"
+                s" with ${candidate.transactions.size} transactions, msg ${Base16.encode(ext.msg)}"
             )
             Success(
               Option(Candidate(candidate, ext, prioritizedTransactions) -> eliminateTransactions)
