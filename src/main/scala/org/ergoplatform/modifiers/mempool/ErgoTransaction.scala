package org.ergoplatform.modifiers.mempool

import io.circe.syntax._
import org.ergoplatform.SigmaConstants.{MaxBoxSize, MaxPropositionBytes}
import org.ergoplatform._
import org.ergoplatform.http.api.ApiCodecs
import org.ergoplatform.modifiers.ErgoNodeViewModifier
import org.ergoplatform.nodeView.ErgoContext
import org.ergoplatform.nodeView.state.ErgoStateContext
import org.ergoplatform.utils.ArithUtils._
import org.ergoplatform.settings.ValidationRules._
import org.ergoplatform.settings.{ErgoValidationSettings, Algos, ErgoAlgos}
import org.ergoplatform.utils.metrics._
import org.ergoplatform.utils.{metrics, BoxUtils}
import org.ergoplatform.wallet.interpreter.ErgoInterpreter
import scorex.core.EphemerealNodeViewModifier
import org.ergoplatform.wallet.protocol.context.{InputContext, TransactionContext}
import scalan.util.BenchmarkUtil
import scorex.core.serialization.ScorexSerializer
import scorex.core.transaction.Transaction
import scorex.core.utils.ScorexEncoding
import scorex.core.validation.ValidationResult.fromValidationState
import scorex.core.validation.{ModifierValidator, ValidationState}
import scorex.db.{ByteArrayUtils, ByteArrayWrapper}
import scorex.util.serialization.{Reader, Writer}
import scorex.util.{bytesToId, ScorexLogging, ModifierId}
import sigmastate.Values.{SigmaPropConstant, SigmaBoolean, ErgoTree}
import sigmastate.eval.Extensions._
import sigmastate.serialization.ConstantStore
import sigmastate.utils.{SigmaByteReader, SigmaByteWriter}
import sigmastate.utxo.CostTable

import scala.collection.mutable
import scala.util.{Failure, Success, Try}

/**
  * ErgoTransaction is an atomic state transition operation. It destroys Boxes from the state
  * and creates new ones. If transaction is spending boxes protected by some non-trivial scripts,
  * its inputs should also contain proof of spending correctness - context extension (user-defined
  * key-value map) and data inputs (links to existing boxes in the state) that may be used during
  * script reduction to crypto, signatures that satisfies the remaining cryptographic protection
  * of the script.
  * Transactions are not encrypted, so it is possible to browse and view every transaction ever
  * collected into a block.
  *
  * @param inputs           - inputs, that will be spent by this transaction.
  * @param dataInputs       - inputs, that are not going to be spent by transaction, but will be
  *                         reachable from inputs scripts. `dataInputs` scripts will not be executed,
  *                         thus their scripts costs are not included in transaction cost and
  *                         they do not contain spending proofs.
  * @param outputCandidates - box candidates to be created by this transaction.
  *                         Differ from ordinary ones in that they do not include transaction id and index
  */
case class ErgoTransaction(override val inputs: IndexedSeq[Input],
                           override val dataInputs: IndexedSeq[DataInput],
                           override val outputCandidates: IndexedSeq[ErgoBoxCandidate],
                           override val sizeOpt: Option[Int] = None)
  extends ErgoLikeTransaction(inputs, dataInputs, outputCandidates)
    with Transaction
    with EphemerealNodeViewModifier
    with ErgoNodeViewModifier
    with ScorexLogging {

  override val serializedId: Array[Byte] = Algos.hash(messageToSign)

  override lazy val id: ModifierId = bytesToId(serializedId)

  /**
    * Id of transaction "witness" (taken from Bitcoin jargon, means commitment to signatures of a transaction).
    * Id is 248-bit long, to distinguish transaction ids from witness ids in Merkle tree of transactions,
    * where both kinds of ids are written into leafs of the tree.
    */
  lazy val witnessSerializedId: Array[Byte] =
    Algos.hash(ByteArrayUtils.mergeByteArrays(inputs.map(_.spendingProof.proof))).tail


  lazy val outAssetsTry: Try[(Map[ByteArrayWrapper, Long], Int)] = ErgoTransaction.extractAssets(outputCandidates)

  lazy val outputsSumTry: Try[Long] = Try(outputCandidates.map(_.value).reduce(Math.addExact(_, _)))

  /**
    * Stateless transaction validation with result returned as `ValidationResult`
    * to accumulate further validation results
    *
    * @note Consensus-critical!
    */
  def validateStateless(): ValidationState[Unit] = {
    ModifierValidator(ErgoValidationSettings.initial)
      .validate(txNoInputs, inputs.nonEmpty, s"$id")
      .validate(txNoOutputs, outputCandidates.nonEmpty, s"$id")
      .validate(txManyInputs, inputs.size <= Short.MaxValue, s"$id: ${inputs.size}")
      .validate(txManyDataInputs, dataInputs.size <= Short.MaxValue, s"$id: ${dataInputs.size}")
      .validate(txManyOutputs, outputCandidates.size <= Short.MaxValue, s"$id: ${outputCandidates.size}")
      .validate(txNegativeOutput, outputCandidates.forall(_.value >= 0), s"$id: ${outputCandidates.map(_.value)}")
      .validateNoFailure(txOutputSum, outputsSumTry)
      .validate(txInputsUnique, inputs.distinct.size == inputs.size, s"$id: ${inputs.distinct.size} == ${inputs.size}")
  }

  /**
    * Same as `validateStateless`, but result is returned as Try[Unit]
    **/
  def statelessValidity(): Try[Unit] = {
    validateStateless().result.toTry
  }

  val verifyScriptStore = MetricStore[InputMetricData]("verifyScript")
  val invInitCostStore = MetricStore[TransactionMetricData]("invInitCost")
  val invScriptCostStore = MetricStore[InputMetricData]("invScriptCost")

  /**
    * Checks whether transaction is valid against input boxes to spend, and
    * non-spendable data inputs.
    *
    * Note that this method make only checks which are possible when input boxes are available.
    *
    * To make full transaction validation, use (tx.statelessValidity && tx.statefulValidity(...))
    *
    * @note Consensus-critical!
    * @param boxesToSpend    - boxes the transaction spends (via inputs)
    * @param dataBoxes       - boxes the transaction only reads (via data inputs)
    * @param stateContext    - blockchain context at the moment of validation
    * @param accumulatedCost - computational cost before validation, validation starts with this value
    * @param verifier        - interpreter used to check spending correctness for transaction inputs
    * @return total computation cost
    */
  def validateStateful(boxesToSpend: IndexedSeq[ErgoBox],
                       dataBoxes: IndexedSeq[ErgoBox],
                       stateContext: ErgoStateContext,
                       accumulatedCost: Long)
                      (implicit verifier: ErgoInterpreter): ValidationState[Long] = {
    implicit val es = stateContext.ergoSettings
    verifier.IR.resetContext() // ensure there is no garbage in the IRContext
    lazy val inputSumTry = Try(boxesToSpend.map(_.value).reduce(Math.addExact(_, _)))

    val blockVersion = stateContext.blockVersion

    // Cost of transaction initialization: we should read and parse all inputs and data inputs,
    // and also iterate through all outputs to check rules
    val initialCost: Long = addExact(
      CostTable.interpreterInitCost,
      multiplyExact(boxesToSpend.size, stateContext.currentParameters.inputCost),
      multiplyExact(dataBoxes.size, stateContext.currentParameters.dataInputCost),
      multiplyExact(outputCandidates.size, stateContext.currentParameters.outputCost),
    )
    val maxCost = stateContext.currentParameters.maxBlockCost

    val startCost = addExact(initialCost, accumulatedCost)
<<<<<<< HEAD
    if (startCost > maxCost) {
      log.warn(s"Starting cost $startCost exceeds block maximum: txId = $id")
      collectMetricsTo(
        invInitCostStore,
        TransactionMetricData(stateContext.lastHeaderIdOpt.getOrElse(emptyModifierId), id),
        initialCost, 0)
    }

    ModifierValidator(stateContext.validationSettings)
      // Check that the transaction is not too big
      // TODO v5.0: make this check versioned
      //.validate(bsBlockTransactionsCost, maxCost >= addExact(initialCost, accumulatedCost), s"$id: initial cost")
=======
    ModifierValidator(stateContext.validationSettings)
      // Check that the transaction is not too big
      .validate(bsBlockTransactionsCost, maxCost >= startCost, s"$id: initial cost")
>>>>>>> 374887d3
      // Starting validation
      .payload(startCost)
      // Perform cheap checks first
      .validateNoFailure(txAssetsInOneBox, outAssetsTry)
      .validate(txPositiveAssets,
        outputCandidates.forall(_.additionalTokens.forall(_._2 > 0)),
        s"$id: ${outputCandidates.map(_.additionalTokens)}")
      // Check that outputs are not dust, and not created in future
      .validateSeq(outputs) { case (validationState, out) =>
        validationState
          .validate(txDust, out.value >= BoxUtils.minimalErgoAmount(out, stateContext.currentParameters),
            s"$id, output ${Algos.encode(out.id)}, ${out.value} >= ${BoxUtils.minimalErgoAmount(out, stateContext.currentParameters)}")
          .validate(txFuture, out.creationHeight <= stateContext.currentHeight,
            s" ${out.creationHeight} <= ${stateContext.currentHeight} is not true, output id: $id: output $out")
          .validate(txNegHeight, (blockVersion == 1) || out.creationHeight >= 0,
            s" ${out.creationHeight} >= 0 is not true, output id: $id: output $out")
          .validate(txBoxSize, out.bytes.length <= MaxBoxSize.value, s"$id: output $out")
          .validate(txBoxPropositionSize, out.propositionBytes.length <= MaxPropositionBytes.value, s"$id: output $out")
      }
      // Just to be sure, check that all the input boxes to spend (and to read) are presented.
      // Normally, this check should always pass, if the client is implemented properly
      // so it is not part of the protocol really.
      .validate(txBoxesToSpend, boxesToSpend.size == inputs.size, s"$id: ${boxesToSpend.size} == ${inputs.size}")
      .validate(txDataBoxes, dataBoxes.size == dataInputs.size, s"$id: ${dataBoxes.size} == ${dataInputs.size}")
      // Check that there are no overflow in input and output values
      .validate(txInputsSum, inputSumTry.isSuccess, s"$id")
      // Check that transaction is not creating money out of thin air.
      .validate(txErgPreservation, inputSumTry == outputsSumTry, s"$id: $inputSumTry == $outputsSumTry")
      .validateTry(outAssetsTry, e => ModifierValidator.fatal("Incorrect assets", e)) {
        case (validation, (outAssets, outAssetsNum)) =>
          val inAssetsTry = ErgoTransaction.extractAssets(boxesToSpend)
          inAssetsTry match {
            case Success((inAssets, inAssetsNum)) =>
              lazy val newAssetId = ByteArrayWrapper(inputs.head.boxId)
              val tokenAccessCost = stateContext.currentParameters.tokenAccessCost
              val currentTxCost = validation.result.payload.get
              // Cost of assets preservation rules checks.
              // We iterate through all assets to create a map (cost: `(outAssetsNum + inAssetsNum) * tokenAccessCost)`)
              // and after that we iterate through unique asset ids to check preservation rules (cost: `(inAssets.size + outAssets.size) * tokenAccessCost`)
              val totalAssetsAccessCost = (outAssetsNum + inAssetsNum) * tokenAccessCost +
                (inAssets.size + outAssets.size) * tokenAccessCost
              val newCost = addExact(currentTxCost, totalAssetsAccessCost)

              validation
                // Check that transaction is not too costly considering all the assets
                .validate(bsBlockTransactionsCost, maxCost >= newCost, s"$id: assets cost")
                .validateSeq(outAssets) {
                  case (validationState, (outAssetId, outAmount)) =>
                    val inAmount: Long = inAssets.getOrElse(outAssetId, -1L)

                    // Check that for each asset output amount is no more than input amount,
                    // with a possible exception for a new asset created by the transaction
                    validationState.validate(txAssetsPreservation,
                      inAmount >= outAmount || (outAssetId == newAssetId && outAmount > 0),
                      s"$id: Amount in = $inAmount, out = $outAmount. Allowed new asset = $newAssetId, out = $outAssetId")
                }
                .payload(newCost)
            case Failure(e) =>
              // should never be here as far as we've already checked this when we've created the box
              ModifierValidator.fatal(e.getMessage)
          }
      }
      // Check inputs, the most expensive check usually, so done last.
      .validateSeq(boxesToSpend.zipWithIndex) { case (validation, (box, idx)) =>
        val currentTxCost = validation.result.payload.get

        val (res, time) = measureTimeNano {
          val input = inputs(idx)
          val proof = input.spendingProof
          val transactionContext = TransactionContext(boxesToSpend, dataBoxes, this)
          val inputContext = InputContext(idx.toShort, proof.extension)

          val ctx = new ErgoContext(
            stateContext, transactionContext, inputContext,
            costLimit = maxCost - currentTxCost, // remaining cost so far
            initCost = 0)

          val costTry = verifier.verify(box.ergoTree, ctx, proof, messageToSign)
          costTry.recover { case t =>
            log.debug(s"Tx verification failed: ${t.getMessage}")
          }

          val (isCostValid, scriptCost) = costTry.getOrElse((false, maxCost + 1))

          val currCost = addExact(currentTxCost, scriptCost)

          val currCost = addExact(currentTxCost, scriptCost)
          if (currCost > maxCost) {
            log.warn(
              s"""Current cost $currCost exceeds block maximum:
                |txId = $id;
                |input = $idx;
                |scriptCost: $scriptCost""".stripMargin)
            collectMetricsTo(invScriptCostStore,
              InputMetricData(
                blockId = stateContext.lastHeaderIdOpt.getOrElse(emptyModifierId),
                box.transactionId, idx),
              scriptCost, 0)
          }

          validation
            // Just in case, should always be true if client implementation is correct.
            .validateEquals(txBoxToSpend, box.id, input.boxId)
            // Check whether input box script interpreter raised exception
            .validate(txScriptValidation, costTry.isSuccess && isCostValid, s"$id: #$idx => $costTry")
            // Check that cost of the transaction after checking the input becomes too big
<<<<<<< HEAD
            // TODO v5.0: make this check versioned
            // .validate(bsBlockTransactionsCost,
            //   currCost <= maxCost,
            //   s"$id: cost exceeds limit after input #$idx")
            .result
            .map(c => addExact(c, scriptCost))
        }

        collectMetricsTo(verifyScriptStore,
          InputMetricData(
=======
            .validate(bsBlockTransactionsCost, currCost <= maxCost, s"$id: cost exceeds limit after input #$idx")
            .map(c => addExact(c, scriptCost))
        }

        collectMetricsTo(
          verifyScriptStore,
          data = InputMetricData(
>>>>>>> 374887d3
            blockId = stateContext.lastHeaderIdOpt.getOrElse(emptyModifierId),
            txId = id,
            index = idx),
          cost = res.map { c =>
            val scriptCost = c - currentTxCost // cost of script validation for this input
            scriptCost
          }.toTry.getOrElse(-1L),
          time
        )
        res
      }
  }

  /**
    * Same as `validateStateful`, but result is returned as Try[Long]
    **/
  def statefulValidity(boxesToSpend: IndexedSeq[ErgoBox],
                       dataBoxes: IndexedSeq[ErgoBox],
                       stateContext: ErgoStateContext,
                       accumulatedCost: Long = 0L)
                      (implicit verifier: ErgoInterpreter): Try[Long] = {
    validateStateful(boxesToSpend, dataBoxes, stateContext, accumulatedCost).result.toTry
  }

  override type M = ErgoTransaction

  override def serializer: ScorexSerializer[ErgoTransaction] = ErgoTransactionSerializer

  override def toString: String = {
    import ErgoTransaction._
    val displayMaxObjects = 3
    val inputsStr = if (inputs.size > displayMaxObjects) {
      inputs.take(displayMaxObjects).asJson.noSpaces + s" ... (${inputs.size})"
    } else {
      inputs.asJson.noSpaces
    }
    val outputsStr = if (outputs.size > displayMaxObjects) {
      outputs.take(displayMaxObjects).asJson.noSpaces + s" ... (${outputs.size})"
    } else {
      outputs.asJson.noSpaces
    }
    s"ErgoTransaction(id: $encodedId, inputs: $inputsStr, outputs: $outputsStr, size: $size)"
  }

}

object ErgoTransaction extends ApiCodecs with ScorexLogging with ScorexEncoding {

  val MaxAssetsPerBox = 255

  /**
    * Extracts a mapping (assets -> total amount) from a set of boxes passed as a parameter.
    * That is, the method is checking amounts of assets in the boxes(i.e. that a box contains positive
    * amount for an asset) and then summarize and group their corresponding amounts.
    *
    * @param boxes - boxes to check and extract assets from
    * @return a mapping from asset id to to balance and total assets number
    */
  def extractAssets(boxes: IndexedSeq[ErgoBoxCandidate]): Try[(Map[ByteArrayWrapper, Long], Int)] = Try {
    val map: mutable.Map[ByteArrayWrapper, Long] = mutable.Map[ByteArrayWrapper, Long]()
    val assetsNum = boxes.foldLeft(0) { case (acc, box) =>
      require(box.additionalTokens.length <= ErgoTransaction.MaxAssetsPerBox, "too many assets in one box")
      box.additionalTokens.foreach { case (assetId, amount) =>
        val aiWrapped = ByteArrayWrapper(assetId)
        val total = map.getOrElse(aiWrapped, 0L)
        map.put(aiWrapped, Math.addExact(total, amount))
      }
      acc + box.additionalTokens.size
    }
    map.toMap -> assetsNum
  }

  def apply(inputs: IndexedSeq[Input], outputCandidates: IndexedSeq[ErgoBoxCandidate]): ErgoTransaction =
    ErgoTransaction(inputs, IndexedSeq(), outputCandidates, None)

  def apply(tx: ErgoLikeTransaction): ErgoTransaction =
    ErgoTransaction(tx.inputs, tx.dataInputs, tx.outputCandidates)

}

object ErgoTransactionSerializer extends ScorexSerializer[ErgoTransaction] {

  override def serialize(tx: ErgoTransaction, w: Writer): Unit = {
    val elt = new ErgoLikeTransaction(tx.inputs, tx.dataInputs, tx.outputCandidates)
    ErgoLikeTransactionSerializer.serialize(elt, new SigmaByteWriter(w, None))
  }

  override def parse(r: Reader): ErgoTransaction = {
    val reader = new SigmaByteReader(r,
      new ConstantStore(),
      resolvePlaceholdersToConstants = false)
    val elt = ErgoLikeTransactionSerializer.parse(reader)
    ErgoTransaction(elt.inputs, elt.dataInputs, elt.outputCandidates)
  }
}<|MERGE_RESOLUTION|>--- conflicted
+++ resolved
@@ -145,24 +145,9 @@
     val maxCost = stateContext.currentParameters.maxBlockCost
 
     val startCost = addExact(initialCost, accumulatedCost)
-<<<<<<< HEAD
-    if (startCost > maxCost) {
-      log.warn(s"Starting cost $startCost exceeds block maximum: txId = $id")
-      collectMetricsTo(
-        invInitCostStore,
-        TransactionMetricData(stateContext.lastHeaderIdOpt.getOrElse(emptyModifierId), id),
-        initialCost, 0)
-    }
-
-    ModifierValidator(stateContext.validationSettings)
-      // Check that the transaction is not too big
-      // TODO v5.0: make this check versioned
-      //.validate(bsBlockTransactionsCost, maxCost >= addExact(initialCost, accumulatedCost), s"$id: initial cost")
-=======
     ModifierValidator(stateContext.validationSettings)
       // Check that the transaction is not too big
       .validate(bsBlockTransactionsCost, maxCost >= startCost, s"$id: initial cost")
->>>>>>> 374887d3
       // Starting validation
       .payload(startCost)
       // Perform cheap checks first
@@ -249,46 +234,20 @@
 
           val currCost = addExact(currentTxCost, scriptCost)
 
-          val currCost = addExact(currentTxCost, scriptCost)
-          if (currCost > maxCost) {
-            log.warn(
-              s"""Current cost $currCost exceeds block maximum:
-                |txId = $id;
-                |input = $idx;
-                |scriptCost: $scriptCost""".stripMargin)
-            collectMetricsTo(invScriptCostStore,
-              InputMetricData(
-                blockId = stateContext.lastHeaderIdOpt.getOrElse(emptyModifierId),
-                box.transactionId, idx),
-              scriptCost, 0)
-          }
-
           validation
             // Just in case, should always be true if client implementation is correct.
             .validateEquals(txBoxToSpend, box.id, input.boxId)
             // Check whether input box script interpreter raised exception
             .validate(txScriptValidation, costTry.isSuccess && isCostValid, s"$id: #$idx => $costTry")
             // Check that cost of the transaction after checking the input becomes too big
-<<<<<<< HEAD
-            // TODO v5.0: make this check versioned
-            // .validate(bsBlockTransactionsCost,
-            //   currCost <= maxCost,
-            //   s"$id: cost exceeds limit after input #$idx")
+            .validate(bsBlockTransactionsCost, currCost <= maxCost, s"$id: cost exceeds limit after input #$idx")
             .result
             .map(c => addExact(c, scriptCost))
         }
 
-        collectMetricsTo(verifyScriptStore,
-          InputMetricData(
-=======
-            .validate(bsBlockTransactionsCost, currCost <= maxCost, s"$id: cost exceeds limit after input #$idx")
-            .map(c => addExact(c, scriptCost))
-        }
-
         collectMetricsTo(
           verifyScriptStore,
           data = InputMetricData(
->>>>>>> 374887d3
             blockId = stateContext.lastHeaderIdOpt.getOrElse(emptyModifierId),
             txId = id,
             index = idx),
