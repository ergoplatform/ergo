--- conflicted
+++ resolved
@@ -11,13 +11,10 @@
 import org.ergoplatform._
 import org.ergoplatform.modifiers.ErgoFullBlock
 import org.ergoplatform.modifiers.mempool.{ErgoBoxSerializer, ErgoTransaction, UnsignedErgoTransaction}
-<<<<<<< HEAD
-import org.ergoplatform.nodeView.state.{ErgoStateContext, ErgoStateReader}
-=======
 import org.ergoplatform.nodeView.ErgoContext
 import org.ergoplatform.nodeView.mempool.ErgoMemPoolReader
 import org.ergoplatform.nodeView.state.{ErgoStateContext, ErgoStateReader, UtxoStateReader}
->>>>>>> e33eea8d
+import org.ergoplatform.nodeView.state.{ErgoStateContext, ErgoStateReader}
 import org.ergoplatform.nodeView.wallet.persistence._
 import org.ergoplatform.nodeView.wallet.scanning.{ExternalAppRequest, ExternalApplication}
 import org.ergoplatform.nodeView.wallet.requests.{AssetIssueRequest, ExternalSecret, PaymentRequest, TransactionGenerationRequest}
@@ -127,15 +124,7 @@
     case ScanOffChain(tx) =>
       val resolvedTrackedBoxes = WalletScanLogic.extractWalletOutputs(tx, None, walletVars)
       val inputs = extractAllInputs(tx)
-<<<<<<< HEAD
       offChainRegistry = offChainRegistry.updateOnTransaction(resolvedTrackedBoxes, inputs)
-=======
-      val resolved = outputs.filter(resolve)
-      val resolvedTrackedBoxes = resolved.map { bx =>
-        TrackedBox(tx.id, bx.index, None, None, None, bx, BoxCertainty.Certain, Constants.DefaultAppId)
-      }
-      offChainRegistry = offChainRegistry.updated(resolvedTrackedBoxes, inputs)
->>>>>>> e33eea8d
 
     //scan block transactions
     case ScanOnChain(block) =>
@@ -565,7 +554,6 @@
       .fold(e => Failure(new Exception(s"Failed to sign boxes due to ${e.getMessage}: $inputs", e)), tx => Success(tx))
   }
 
-<<<<<<< HEAD
   private def processSecretAddition(secret: ExtendedSecretKey): Try[Unit] = {
     walletVars.withNewSecret(secret) match {
       case Success(newWalletVars) =>
@@ -573,26 +561,6 @@
         val pubKey = secret.publicKey
         Success(storage.addKey(pubKey))
       case Failure(t) => Failure(t)
-=======
-  /**
-    * Updates indexes according to a given wallet-critical data.
-    */
-  private def processBlock(id: ModifierId,
-                           height: Int,
-                           inputs: Seq[(ModifierId, EncodedBoxId)],
-                           outputs: Seq[(ModifierId, ErgoBox)],
-                           txs: Seq[ErgoTransaction]): Unit = {
-    // re-create interpreter in order to avoid IR context bloating.
-    proverOpt = proverOpt.map { oldInterpreter =>
-      new ErgoProvingInterpreter(oldInterpreter.secretKeys, parameters)(oldInterpreter.IR)
-    }
-    val prevUncertainBoxes = registry.readUncertainBoxes
-    val (resolved, unresolved) = (outputs ++ prevUncertainBoxes.map(b => b.creationTxId -> b.box))
-      .filterNot { case (_, o) => inputs.map(_._2).contains(encodedBoxId(o.id)) }
-      .partition { case (_, o) => resolve(o) }
-    val resolvedTrackedBoxes = resolved.map { case (txId, bx) =>
-      TrackedBox(txId, bx.index, Some(height), None, None, bx, BoxCertainty.Certain, Constants.DefaultAppId)
->>>>>>> e33eea8d
     }
   }
 
