--- conflicted
+++ resolved
@@ -51,18 +51,14 @@
   val preSign: ACTION = 1
   val sign: ACTION = 2
 
-<<<<<<< HEAD
   val height = 145000
-=======
-  val height = 140100
->>>>>>> d314bd64
 
   //data which should be MANUALLY changed in order to interact with the program
   val seed = "..."
   val action: ACTION = generateCommitment
 
   // hints provided by a cosigner
-  val commitmentStringOpt: Option[String] = Some("03bf978e3f6026654f26b01ae5bf3bd0e8cc2547231d82c3bb31df05a0bed3c2d1")
+  val commitmentStringOpt: Option[String] = Some("03790ef4a1eaf1202bbaaa394752282afb76a5ef74169722c6cd7aff454e755beb")
   val ownRandomnessStringOpt: Option[String] = None
   val partialSignatureStringOpt: Option[String] = None
 
