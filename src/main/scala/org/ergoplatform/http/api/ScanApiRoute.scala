package org.ergoplatform.http.api

import akka.actor.{ActorRef, ActorRefFactory}
import akka.http.scaladsl.server.Route
import io.circe.Encoder
import org.ergoplatform._
import org.ergoplatform.nodeView.wallet._
import org.ergoplatform.nodeView.wallet.scanning.ScanRequest
import org.ergoplatform.settings.ErgoSettings
import scorex.core.api.http.ApiError.BadRequest
import scorex.core.api.http.ApiResponse
import scorex.core.settings.RESTApiSettings

import scala.util.{Failure, Success}
import ScanEntities._
import org.ergoplatform.wallet.Constants.ScanId

/**
  * This class contains methods to register / deregister and list external scans, and also to serve them.
  * For serving external scans, this class has following methods:
  *   * methods to track or stop tracking some box
  *   * a method to list boxes not spent yet
  *
  * See EIP-0001 (https://github.com/ergoplatform/eips/blob/master/eip-0001.md) for motivation behind this API.
  */
case class ScanApiRoute(readersHolder: ActorRef, ergoSettings: ErgoSettings)
                       (implicit val context: ActorRefFactory) extends WalletApiOperations with ApiCodecs {

  import org.ergoplatform.nodeView.wallet.scanning.ScanJsonCodecs.{scanReqDecoder, scanEncoder}

  implicit val addressEncoder: ErgoAddressEncoder = ErgoAddressEncoder(ergoSettings.chainSettings.addressPrefix)
  implicit val walletBoxEncoder: Encoder[WalletBox] = WalletBox.encoder

  override val settings: RESTApiSettings = ergoSettings.scorexSettings.restApi

  override val route: Route = (pathPrefix("scan") & withAuth) {
    registerR ~
      deregisterR ~
      listScansR ~
      unspentR ~
      spentR ~
      stopTrackingR ~
      addBoxR
  }

  def registerR: Route = (path("register") & post & entity(as[ScanRequest])) { request =>
    withWalletOp(_.addScan(request).map(_.response)) {
      case Failure(e) => BadRequest(s"Bad request $request. ${Option(e.getMessage).getOrElse(e.toString)}")
      case Success(app) => ApiResponse(ScanIdWrapper(app.scanId))
    }
  }

  def deregisterR: Route = (path("deregister") & post & entity(as[ScanIdWrapper])) { scanId =>
    withWalletOp(_.removeScan(scanId.scanId).map(_.response)) {
      case Failure(e) => BadRequest(s"No scan exists or db error: ${Option(e.getMessage).getOrElse(e.toString)}")
      case Success(_) => ApiResponse(ScanIdWrapper(scanId.scanId))
    }
  }

  def listScansR: Route = (path("listAll") & get) {
    withWallet(_.readScans().map(_.apps))
  }

<<<<<<< HEAD
  def unspentR: Route = (path("unspentBoxes" / IntNumber) & get & boxParams) { (scanIdInt, minConfNum, minHeight) =>
    val scanId = ScanId @@ scanIdInt
    val considerUnconfirmed = minConfNum == -1
    withWallet(_.scanUnspentBoxes(scanId, considerUnconfirmed).map {
      _.filter(boxFilterPredicate(_, minConfNum, minHeight))
    })
  }

  def spentR: Route = (path("spentBoxes" / IntNumber) & get & boxParams) { (scanIdInt, minConfNum, minHeight) =>
    val scanId = ScanId @@ scanIdInt
    withWallet(_.scanSpentBoxes(scanId).map {
      _.filter(boxFilterPredicate(_, minConfNum, minHeight))
    })
=======
  def unspentR: Route = (path("unspentBoxes" / IntNumber) & get & boxParams) {
    (scanIdInt, minConfNum, maxConfNum, minHeight, maxHeight) =>
      val scanId = ScanId @@ scanIdInt.toShort
      val considerUnconfirmed = minConfNum == -1
      withWallet(_.scanUnspentBoxes(scanId, considerUnconfirmed).map {
        _.filter(boxFilterPredicate(_, minConfNum, maxConfNum, minHeight, maxHeight))
      })
  }

  def spentR: Route = (path("spentBoxes" / IntNumber) & get & boxParams) {
    (scanIdInt, minConfNum, maxConfNum, minHeight, maxHeight) =>
      val scanId = ScanId @@ scanIdInt.toShort
      withWallet(_.scanSpentBoxes(scanId).map {
        _.filter(boxFilterPredicate(_, minConfNum, maxConfNum, minHeight, maxHeight))
      })
>>>>>>> c2e70df5
  }

  def stopTrackingR: Route = (path("stopTracking") & post & entity(as[ScanIdBoxId])) { scanIdBoxId =>
    withWalletOp(_.stopTracking(scanIdBoxId.scanId, scanIdBoxId.boxId).map(_.status)) {
      case Failure(e) => BadRequest(s"Bad request ($scanIdBoxId): ${Option(e.getMessage).getOrElse(e.toString)}")
      case Success(_) => ApiResponse(scanIdBoxId)
    }
  }

  def addBoxR: Route = (path("addBox") & post & entity(as[BoxWithScanIds])) { scanIdsBox =>
    withWalletOp(_.addBox(scanIdsBox.box, scanIdsBox.scanIds).map(_.status)) {
      case Failure(e) => BadRequest(s"Bad request ($scanIdsBox): ${Option(e.getMessage).getOrElse(e.toString)}")
      case Success(_) => ApiResponse(scanIdsBox.box.id)
    }
  }
}<|MERGE_RESOLUTION|>--- conflicted
+++ resolved
@@ -61,24 +61,9 @@
     withWallet(_.readScans().map(_.apps))
   }
 
-<<<<<<< HEAD
-  def unspentR: Route = (path("unspentBoxes" / IntNumber) & get & boxParams) { (scanIdInt, minConfNum, minHeight) =>
-    val scanId = ScanId @@ scanIdInt
-    val considerUnconfirmed = minConfNum == -1
-    withWallet(_.scanUnspentBoxes(scanId, considerUnconfirmed).map {
-      _.filter(boxFilterPredicate(_, minConfNum, minHeight))
-    })
-  }
-
-  def spentR: Route = (path("spentBoxes" / IntNumber) & get & boxParams) { (scanIdInt, minConfNum, minHeight) =>
-    val scanId = ScanId @@ scanIdInt
-    withWallet(_.scanSpentBoxes(scanId).map {
-      _.filter(boxFilterPredicate(_, minConfNum, minHeight))
-    })
-=======
   def unspentR: Route = (path("unspentBoxes" / IntNumber) & get & boxParams) {
     (scanIdInt, minConfNum, maxConfNum, minHeight, maxHeight) =>
-      val scanId = ScanId @@ scanIdInt.toShort
+      val scanId = ScanId @@ scanIdInt
       val considerUnconfirmed = minConfNum == -1
       withWallet(_.scanUnspentBoxes(scanId, considerUnconfirmed).map {
         _.filter(boxFilterPredicate(_, minConfNum, maxConfNum, minHeight, maxHeight))
@@ -87,11 +72,10 @@
 
   def spentR: Route = (path("spentBoxes" / IntNumber) & get & boxParams) {
     (scanIdInt, minConfNum, maxConfNum, minHeight, maxHeight) =>
-      val scanId = ScanId @@ scanIdInt.toShort
+      val scanId = ScanId @@ scanIdInt
       withWallet(_.scanSpentBoxes(scanId).map {
         _.filter(boxFilterPredicate(_, minConfNum, maxConfNum, minHeight, maxHeight))
       })
->>>>>>> c2e70df5
   }
 
   def stopTrackingR: Route = (path("stopTracking") & post & entity(as[ScanIdBoxId])) { scanIdBoxId =>
