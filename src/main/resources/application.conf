ergo {
  # Directory to keep data
  directory = ${user.dir}"/.ergo"
  directory = ${?DATADIR}

  networkType = "testnet"

  # Settings for node view holder regime. See papers.yellow.ModifiersProcessing.md
  node {
    # State type.  Possible options are:
    # "utxo" - keep full utxo set, that allows to validate arbitrary block and generate ADProofs
    # "digest" - keep state root hash only and validate transactions via ADProofs
    stateType = "utxo"

    # Download block transactions and verify them (requires BlocksToKeep == 0 if disabled)
    verifyTransactions = true

    # Number of last blocks to keep with transactions and ADproofs, for all other blocks only header will be stored.
    # Keep all blocks from genesis if negative
    blocksToKeep = -1

    # Download PoPoW proof on node bootstrap
    PoPoWBootstrap = false

    # Minimal suffix size for PoPoW proof (may be pre-defined constant or settings parameter)
    minimalSuffix = 10

    # Is the node is doing mining
    mining = false

    # maximum cost of transaction for it to be propagated
    maxTransactionCost = 1000000

    # Use external miner, native miner is used if set to `false`
    useExternalMiner = true

    # How many internal miner threads to spawn (used mainly for testing)
    internalMinersCount = 1

    # How frequently to ask for new block candidate
    internalMinerPollingInterval = 500ms

    # Public key mining rewards will be dedicated to (P2PK address is also accepted)
    miningPubKeyHex = null

    # If true, a node generates blocks being offline. The only really useful case for it probably is to start a new
    # blockchain
    offlineGeneration = false

    # Number of state snapshot diffs to keep. Defines maximum rollback depth
    keepVersions = 200

    # Acceptable difference between NOW and timestamp of the latest chain update or best block. This helps to discover syncing issues.
    acceptableChainUpdateDelay = 15m

    # Maximum number of unconfirmed transactions node can accept
    mempoolCapacity = 1000

    # Time window within which a node performs mempool cleanup in between blocks application
    mempoolCleanupDuration = 20s

    # Number of transactions from mempool to be re-broadcasted at each epoch
    rebroadcastCount = 3

    # Minimal fee amount of transactions mempool accepts
    minimalFeeAmount = 1000000

    # List with hex-encoded identifiers of transactions banned from getting into memory pool
    blacklistedTransactions = []

    # The node is downloading headers first and only then full blocks. Depending on settings, the node is downloading
    # whether a suffix of the blockchain (if stateType = "digest" and "blocksToKeep" >= 0) or all the
    # full blocks (otherwise).

    # The node is considering that the headers-chain is synced if it sees a header of a block generated closely
    # to the current moment. The node considers that a header is close if its timestamp is no more
    # than "headerChainDiff" blocks on average than node's clocks.
    #
    # default value is 100 blocks ~= 200 minutes
    headerChainDiff = 100

    # Skip validation of transactions in the mainnet before block 417,792 (in v1 blocks).
    # Block 417,792 is checkpointed by the protocol (so its UTXO set as well).
    # The node still applying transactions to UTXO set and so checks UTXO set digests for each block.
    skipV1TransactionsValidation = false
  }

  cache {
    history {
      # Number of recently used modifiers that will be kept in memory
      modifiersCacheSize = 1000

      # Number of recently used indexes that will be kept in memory
      indexesCacheSize = 10000
    }
    network {
      # Maximum number of invalid modifiers to keep in DeliveryTracker
      invalidModifiersBloomFilterCapacity = 10000000

      # Non-zero fraction of 1 as a rate of element expiration when capacity is full, the lower the more gradual expiration.
      # example : 0.1 is represented as 10 bloom filters expiring one by one
      invalidModifiersBloomFilterExpirationRate = 0.1

      # Maximum number of invalid modifiers to keep in cache, following modifiers are kept in bloom filters
      invalidModifiersCacheSize = 10000

      # For how long to keep invalid modifiers in cache
      invalidModifiersCacheExpiration = 6h
    }
    mempool {
      # Maximum number of invalid transaction id modifiers to keep in OrderedTxPool
      invalidModifiersBloomFilterCapacity = 10000000

      # Non-zero fraction of 1 as a rate of element expiration when capacity is full, the lower the more gradual expiration.
      # example : 0.1 is represented as 10 bloom filters expiring one by one
      invalidModifiersBloomFilterExpirationRate = 0.1

      # Maximum number of invalid transaction id modifiers to keep in cache, following modifiers are kept in bloom filters
      invalidModifiersCacheSize = 10000

      # For how long to keep invalid transaction id modifiers in cache
      invalidModifiersCacheExpiration = 6h
    }
  }

  # Chain-specific settings. Change only if you are going to launch a new chain (except of protocol version)!
  chain {

    # Blockchain protocol version supported by the client.
    # Please do not increase this value manually, this should be done by client developers.
    protocolVersion = 2

    # Network address prefix, currently reserved values are 0 (Ergo mainnet) and 16 (Ergo testnet)
    addressPrefix = 16

    # Monetary config for chain
    monetary {
      # number of blocks reward won't change (2 years)
      fixedRatePeriod = 525600
      # number of coins issued every block during fixedRatePeriod (75 Ergo)
      fixedRate = 75000000000
      # Part of coins issued, that is going to the foundation during fixedRatePeriod (7.5 Ergo)
      foundersInitialReward = 7500000000
      # number of blocks between reward reduction (90 days)
      epochLength = 64800
      # number of coins reward decrease every epochs (3 Ergo)
      oneEpochReduction = 3000000000
      # delay between the block mined and a time, when the reward can be spend. ~ 1 day.
      minerRewardDelay = 720
    }

    # Latest news from media (the Guardian, Xinhua, Vedomosti), existing cryptocurrency block ids (Bitcoin, Ethereum)
    noPremineProof = [
      "'Chaos reigns': what the papers say about the no-deal Brexit vote", # https://www.theguardian.com/politics/2019/mar/14/chaos-reigns-what-the-papers-say-about-the-no-deal-brexit-vote
      "习近平的两会时间|这里有份习近平两会日历，请查收！", # http://www.xinhuanet.com/politics/2019lh/2019-03/13/c_1124232018.htm
      "ТАСС сообщил об обнаружении нескольких майнинговых ферм на столичных рынках", # https://www.vedomosti.ru/politics/news/2019/03/14/796376-mainingovih-ferm
      "000000000000000000139a3e61bd5721827b51a5309a8bfeca0b8c4b5c060931", # https://www.blockchain.com/btc/block/000000000000000000139a3e61bd5721827b51a5309a8bfeca0b8c4b5c060931
      "0xef1d584d77e74e3c509de625dc17893b22b73d040b5d5302bbf832065f928d03" # https://etherscan.io/block/0xef1d584d77e74e3c509de625dc17893b22b73d040b5d5302bbf832065f928d03
    ]

    # Public keys of founders, represented as just group elements
    foundersPubkeys = [
      "039bb5fe52359a64c99a60fd944fc5e388cbdc4d37ff091cc841c3ee79060b8647",
      "031fb52cf6e805f80d97cde289f4f757d49accf0c83fb864b27d2cf982c37f9a8b",
      "0352ac2a471339b0d23b3d2c5ce0db0e81c969f77891b9edf0bda7fd39a78184e7"
    ]

    # Base16 representation of genesis state roothash
    genesisStateDigestHex = "cb63aa99a3060f341781d8662b58bf18b9ad258db4fe88d09f8f71cb668cad4502"

    # Desired time interval between blocks
    blockInterval = 2m

    # Length of an epoch in difficulty recalculation. 1 means difficulty recalculation every block
    epochLength = 1024

    # Number of last epochs that will be used for difficulty recalculation
    useLastEpochs = 8

    # Difficulty network start with
    initialDifficultyHex = "01"

    # Proof-of-Work algorithm and its parameters. Possible options are "fake" and "autolykos".
    powScheme {
      powType = "autolykos"
      k = 32
      n = 26
    }

    voting {
      # Length of a voting epoch.
      votingLength = 1024

      # Voting epochs to vote for soft-fork
      softForkEpochs = 32

      # Voting epochs to activate a soft-fork after acceptance
      activationEpochs = 32

      # Activation height for protocol version 2 (client version 4.0.0 hard-fork)
      version2ActivationHeight = 417792

      # Difficulty for Autolykos version 2 activation (corresponding to ~ 1 TH/s hashrate)
      version2ActivationDifficultyHex = "6f98d5000000"
    }

    # Defines an id of the genesis block. Other genesis blocks will be considered invalid.
    # genesisId = "ab19bb59871e86507defb9a7769841b1130aad4d8c1ea8b0e01e0dee9e97a27e"
  }

  wallet {

    secretStorage {

      secretDir = ${ergo.directory}"/wallet/keystore"

      encryption {

        # Pseudo-random function with output of length `dkLen` (PBKDF2 param)
        prf = "HmacSHA256"

        # Number of PBKDF2 iterations (PBKDF2 param)
        c = 128000

        # Desired bit-length of the derived key (PBKDF2 param)
        dkLen = 256
      }

    }

    # Generating seed length in bits
    # Options: 128, 160, 192, 224, 256
    seedStrengthBits = 160

    # Language to be used in mnemonic seed
    # Options: "chinese_simplified", "chinese_traditional", "english", "french", "italian", "japanese", "korean", "spanish"
    mnemonicPhraseLanguage = "english"

    # Save used boxes (may consume additional disk space) or delete them immediately
    keepSpentBoxes = false

    # Default fee wallet is using when the fee is not specified
    defaultTransactionFee = 1000000

    # Use pre-EIP3 key derivation scheme
    usePreEip3Derivation = false

    # Maximum number of inputs per transaction generated by the wallet
    maxInputs = 100

    # If transaction generated has less than optimal inputs, and new inputs can be added to eliminate dust in the
    # wallet, the wallet will add inputs (up to optimal number) to the transaction
    optimalInputs = 3

    # Mnemonic seed used in wallet for tests. If set the wallet operates in test mode.
    # testMnemonic = "ozone drill grab fiber curtain grace pudding thank cruise elder eight picnic"

    # Number of keys to be generated for tests
    # testKeysQty = 5
  }


  # To vote for parameter change, in the following section put target value for a parameter.
  # For that, find parameters table in the Yellow paper, find "id" of a parameter of interest, and put target value
  # for the parameter below. A node will automatically vote, if actual parameter value is different from the target one.

  voting {
    # Example: storage fee factor id = 1, target value = 1000000
    # 1 = 1000000

    # A vote for soft-fork. protocolVersion (in the chain{} settings) must be one announced in a block header
    # increased by one also, and then the node will automatically propose a soft-fork (in the beginning of an epoch),
    # or vote for it.
    # Put any non-zero value here to vote for soft-fork, or zero to vote against.
    # 120 = 0
    # Put an array of rules to deactivate with the soft-fork
    "rulesToDisable" = []
  }
}

bounded-mailbox {
  mailbox-type = "akka.dispatch.NonBlockingBoundedMailbox"
  mailbox-capacity = 5000
}

akka {
  actor.mailbox.requirements {
    "akka.dispatch.BoundedMessageQueueSemantics" = bounded-mailbox
  }
  http {
    server {
      request-timeout = 1 minute
      max-connections = 128
    }
    parsing {
      max-uri-length = 8192
    }
  }
}

scorex {

  # Execution context for all tasks, except of akka actors.
  executionContext {
    type = Dispatcher
    executor = "thread-pool-executor"
    thread-pool-executor {
      fixed-pool-size = 16
    }
    throughput = 1
  }

  # Node data directory
  dataDir = ${user.home}"/scorex"
  # Node logs directory
  logDir = ${scorex.dataDir}"/log"

  # Node's REST API settings
  restApi {
    # Network address to bind to
    bindAddress = "0.0.0.0:9052"

    # Hex-encoded Blake2b256 hash of an API key. Should be 64-chars long Base16 string.
    # Below is the hash of "hello" string.
    # Change it!
    apiKeyHash = "324dcf027dd4a30a932c441f365a25e86b173defa4b8e58948253471b81b72cf"

    # Enable/disable CORS support.
    # This is an optional param. It would allow cors in case if this setting is set.
    # If this setting will be omitted cors will be prohibited.
    corsAllowedOrigin = "*"

    # request processing timeout
    timeout = 5s
  }

  # P2P Network settings
  network {

    #####################################################
    # Node information to be declared during handshake  #
    #####################################################

    # Node name to send during handshake
    nodeName = "ergo-node"

    # Network protocol version to be sent in handshakes
<<<<<<< HEAD
    appVersion = 4.0.22
=======
    appVersion = 4.0.21.1
>>>>>>> 0e8ac971

    # Network agent name. May contain information about client code
    # stack, starting from core code-base up to the end graphical interface.
    # Basic format is `/Name:Version(comments)/Name:Version/.../`,
    # e.g. `/Ergo-Scala-client:2.0.0(iPad; U; CPU OS 3_2_1)/AndroidBuild:0.8/`
    agentName = "ergoref"

    # Network address
    bindAddress = "0.0.0.0:9020"

    ########################
    # Connection settings  #
    ########################

    # Magic bytes, that will be added to every p2p message to allow
    # distinguish different networks (e.g. testnet/mainnet).
    magicBytes = [2, 2, 2, 2]

    # String with IP address and port to send as external address during handshake.
    # Could be set automatically if UPnP is enabled.
    #
    # If `declared-address` is set, which is the common scenario for nodes running in the cloud,
    # the node will just listen to incoming connections on `bindAddress:port` and
    # broadcast its `declaredAddress` to its peers.
    # UPnP is supposed to be disabled in this scenario.
    #
    # If declared address is not set and UPnP is not enabled, the node will not listen to incoming connections at all.
    #
    # If declared address is not set and UPnP is enabled, the node will attempt to connect to an IGD, retrieve its
    # external IP address and configure the gateway to allow traffic through. If the node succeeds, the IGD's external
    # IP address becomes the node's declared address.
    #
    # In some cases, you may both set `decalredAddress` and enable UPnP (e.g. when IGD can't reliably determine its
    # external IP address). In such cases the node will attempt to configure an IGD to pass traffic from external port
    # to `bind-address:port`. Please note, however, that this setup is not recommended.
    # declaredAddress = ""

    # Enable UPnP tunnel creation only if you router/gateway supports it. Useful if your node is running in home
    # network. Completely useless if you node is in cloud.
    upnpEnabled = no

    # Accept only local connections
    localOnly = false

    # UPnP timeouts
    # upnp-gateway-timeout = 7s
    # upnp-discover-timeout = 3s

    # Add delay for sending message
    # addedMaxDelay = 0ms

    ##################
    # Peers settings #
    ##################

    # Network handshake timeout
    handshakeTimeout = 30s

    # A list of `IP:port` pairs of well known nodes.
    knownPeers = []

    # Interval between GetPeers messages to be send by our node to a random one
    getPeersInterval = 2m

    # Number of network connections
    maxConnections = 30

    # Network connection timeout
    connectionTimeout = 1s

    # interval of evicting random peer to avoid eclipsing
    peerEvictionInterval = 1h

    ############################
    # Delivery settings limits #
    ############################

    # Network delivery timeout
    deliveryTimeout = 10s

    # Max number of delivery checks. Stop expecting modifier (and penalize peer) if it was not delivered after that
    # number of delivery attempts
    maxDeliveryChecks = 2

    ############
    # Timeouts #
    ############

    # Timeout for dropping dead connections
    inactiveConnectionDeadline = 10m

    # Interval between `SyncInfo` messages when our node is not synchronized yet
    syncInterval = 5s

    # Interval between `SyncInfo` messages when our node is already synchronized
    syncIntervalStable = 15s

    # Synchronization timeout
    syncTimeout = 10s

    # Synchronization status update interval
    syncStatusRefresh = 60s

    syncStatusRefreshStable = 90s

    # Synchronization status update interval for stable regime
    syncIntervalStable = 30s

    # Network controller timeout
    controllerTimeout = 5s

    ###############
    # Size limits #
    ###############

    # Maximum income package size
    maxPacketSize = 2048576

    # Maximum size of a handshaking message
    maxHandshakeSize = 8096

    # Accept maximum inv objects
    maxInvObjects = 400

    # Desired number of inv objects. Our requests will have this size.
    desiredInvObjects = 400

    # How many persistent modifiers to store in the cache.
    # The cache stores modifiers that are waiting to be applied.
    maxModifiersCacheSize = 1024

    # Maximum number of PeerSpec objects in one Peers message
    maxPeerSpecObjects = 64

    # Default ban duration, unless permanent penalty is applied
    temporalBanDuration = 60m

    # Misbehaving peer penalty score will not be increased withing this time interval,
    # unless permanent penalty is applied
    penaltySafeInterval = 2m

    # Max penalty score peer can accumulate before being banned
    penaltyScoreThreshold = 500
  }

  ntp {
    # NTP server address
    server = "pool.ntp.org"

    # update time rate
    updateEvery = 30m

    # server answer timeout
    timeout = 30s
  }

}

api-dispatcher {
  # Dispatcher is the name of the event-based dispatcher
  type = Dispatcher
  # What kind of ExecutionService to use
  executor = "fork-join-executor"
  # Configuration for the fork join pool
  fork-join-executor {
    # Min number of threads to cap factor-based parallelism number to
    parallelism-min = 1
    # Parallelism (threads) ... ceil(available processors * factor)
    parallelism-factor = 2.0
    # Max number of threads to cap factor-based parallelism number to
    parallelism-max = 2
  }
  # Throughput defines the maximum number of messages to be
  # processed per actor before the thread jumps to the next actor.
  # Set to 1 for as fair as possible.
  throughput = 4
}

network-dispatcher {
  # Dispatcher is the name of the event-based dispatcher
  type = Dispatcher
  # What kind of ExecutionService to use
  executor = "fork-join-executor"
  # Configuration for the fork join pool
  fork-join-executor {
    # Min number of threads to cap factor-based parallelism number to
    parallelism-min = 1
    # Parallelism (threads) ... ceil(available processors * factor)
    parallelism-factor = 1.0
    # Max number of threads to cap factor-based parallelism number to
    parallelism-max = 1
  }
  # Throughput defines the maximum number of messages to be
  # processed per actor before the thread jumps to the next actor.
  # Set to 1 for as fair as possible.
  throughput = 1
}<|MERGE_RESOLUTION|>--- conflicted
+++ resolved
@@ -345,11 +345,7 @@
     nodeName = "ergo-node"
 
     # Network protocol version to be sent in handshakes
-<<<<<<< HEAD
     appVersion = 4.0.22
-=======
-    appVersion = 4.0.21.1
->>>>>>> 0e8ac971
 
     # Network agent name. May contain information about client code
     # stack, starting from core code-base up to the end graphical interface.
