--- conflicted
+++ resolved
@@ -9,7 +9,6 @@
 import org.ergoplatform.wallet.boxes.SpendingStatus.{Spent, Unspent}
 import org.ergoplatform.wallet.boxes.{ChainStatus, TrackedBox}
 import scorex.util._
-import sigmastate.eval.Extensions._
 
 import scala.collection.{immutable, mutable}
 
@@ -130,15 +129,9 @@
   }
 
   private def increaseBalances(balanceStatus: ChainStatus, box: ErgoBox): Unit = {
-<<<<<<< HEAD
-    if (balanceStatus == Onchain) _confirmedBalance += box.value else _unconfirmedDelta += box.value
-    val balanceMap = if (balanceStatus == Onchain) _confirmedAssetBalances else _unconfirmedAssetDeltas
-    box.additionalTokens.foreach { case (tokenId, amount) =>
-=======
     if (balanceStatus == OnChain) _confirmedBalance += box.value else _unconfirmedDelta += box.value
     val balanceMap = if (balanceStatus == OnChain) _confirmedAssetBalances else _unconfirmedAssetDeltas
-    box.additionalTokens foreach { case (tokenId, amount) =>
->>>>>>> 345083c0
+    box.additionalTokens.toArray foreach { case (tokenId, amount) =>
       val assetId = bytesToId(tokenId)
       val updBalance = balanceMap.getOrElse(assetId, 0L) + amount
       if (updBalance == 0L) {
@@ -156,7 +149,7 @@
   private def decreaseBalances(balanceStatus: ChainStatus, box: ErgoBox): Unit = {
     if (balanceStatus == OnChain) _confirmedBalance -= box.value else _unconfirmedDelta -= box.value
     val balanceMap = if (balanceStatus == OnChain) _confirmedAssetBalances else _unconfirmedAssetDeltas
-    box.additionalTokens foreach { case (tokenId, amount) =>
+    box.additionalTokens.toArray foreach { case (tokenId, amount) =>
       val assetId = bytesToId(tokenId)
       val currentBalance = balanceMap.getOrElse(assetId, 0L)
       if (currentBalance == amount) {
