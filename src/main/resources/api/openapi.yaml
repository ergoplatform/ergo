--- conflicted
+++ resolved
@@ -1,11 +1,7 @@
 openapi: "3.0.2"
 
 info:
-<<<<<<< HEAD
-  version: "5.0.11"
-=======
   version: "5.0.12"
->>>>>>> 6b14ebfc
   title: Ergo Node API
   description: API docs for Ergo Node. Models are shared between all Ergo products
   contact:
