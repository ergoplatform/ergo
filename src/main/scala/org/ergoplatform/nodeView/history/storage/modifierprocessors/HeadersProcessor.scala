package org.ergoplatform.nodeView.history.storage.modifierprocessors

import com.google.common.primitives.Ints
import org.ergoplatform.ErgoApp
import org.ergoplatform.mining.AutolykosPowScheme
import org.ergoplatform.mining.difficulty.LinearDifficultyControl
import org.ergoplatform.modifiers.ErgoPersistentModifier
import org.ergoplatform.modifiers.history._
import org.ergoplatform.nodeView.history.ErgoHistory
import org.ergoplatform.nodeView.history.ErgoHistory.{Difficulty, GenesisHeight}
import org.ergoplatform.nodeView.history.storage.HistoryStorage
import org.ergoplatform.settings.Constants.HashLength
import org.ergoplatform.settings.ValidationRules._
import org.ergoplatform.settings._
import scorex.core.consensus.History.ProgressInfo
import scorex.core.consensus.ModifierSemanticValidity
import scorex.core.utils.ScorexEncoding
import scorex.core.validation.{ModifierValidator, ValidationResult, ValidationState}
import scorex.db.ByteArrayWrapper
import scorex.util._

import scala.annotation.tailrec
import scala.collection.mutable.ArrayBuffer
import scala.util.Try

/**
  * Contains all functions required by History to process Headers.
  */
trait HeadersProcessor extends ToDownloadProcessor with ScorexLogging with ScorexEncoding {

  protected val historyStorage: HistoryStorage

  protected val settings: ErgoSettings

  val powScheme: AutolykosPowScheme

  //Maximum time in future block header may contain
  protected lazy val MaxTimeDrift: Long = 10 * chainSettings.blockInterval.toMillis

  lazy val difficultyCalculator = new LinearDifficultyControl(chainSettings)

  def realDifficulty(h: Header): Difficulty = powScheme.realDifficulty(h)

  def isSemanticallyValid(modifierId: ModifierId): ModifierSemanticValidity

  // todo for performance reasons we may just use key like s"score$id" but this will require to redownload blockchain
  protected def headerScoreKey(id: ModifierId): ByteArrayWrapper =
    ByteArrayWrapper(Algos.hash("score".getBytes(ErgoHistory.CharsetName) ++ idToBytes(id)))

  protected def headerHeightKey(id: ModifierId): ByteArrayWrapper =
    ByteArrayWrapper(Algos.hash("height".getBytes(ErgoHistory.CharsetName) ++ idToBytes(id)))

  protected[history] def validityKey(id: ModifierId): ByteArrayWrapper =
    ByteArrayWrapper(Algos.hash("validity".getBytes(ErgoHistory.CharsetName) ++ idToBytes(id)))

  protected def bestHeaderIdOpt: Option[ModifierId] = historyStorage.getIndex(BestHeaderKey).map(bytesToId)

  /**
    * Id of best header with transactions and proofs. None in regime that do not process transactions
    */
  def bestFullBlockIdOpt: Option[ModifierId] = None

  /**
    * @return height of best header
    */
  def headersHeight: Int = bestHeaderIdOpt.flatMap(id => heightOf(id)).getOrElse(ErgoHistory.EmptyHistoryHeight)

  /**
    * @return height of best header with all block sections
    */
  def fullBlockHeight: Int = bestFullBlockIdOpt.flatMap(id => heightOf(id)).getOrElse(ErgoHistory.EmptyHistoryHeight)

  /**
    * @param id - id of ErgoPersistentModifier
    * @return height of modifier with such id if is in History
    */
  def heightOf(id: ModifierId): Option[Int] = historyStorage.getIndex(headerHeightKey(id))
    .map(Ints.fromByteArray)

  def isInBestChain(id: ModifierId): Boolean = heightOf(id).flatMap(h => bestHeaderIdAtHeight(h)).contains(id)

  def isInBestChain(h: Header): Boolean = bestHeaderIdAtHeight(h.height).contains(h.id)

  def bestHeaderIdAtHeight(h: Int): Option[ModifierId] = headerIdsAtHeight(h).headOption

  /**
    * @param h - header to process
    * @return ProgressInfo - info required for State to be consistent with History
    */
  protected def process(h: Header): ProgressInfo[ErgoPersistentModifier] = {
    val dataToInsert: (Seq[(ByteArrayWrapper, Array[Byte])], Seq[ErgoPersistentModifier]) = toInsert(h)

    historyStorage.insert(dataToInsert._1, dataToInsert._2)

    bestHeaderIdOpt match {
      case Some(bestHeaderId) =>
        // If we verify transactions, we don't need to send this header to state.
        // If we don't and this is the best header, we should send this header to state to update state root hash
        val toProcess = if (nodeSettings.verifyTransactions || !(bestHeaderId == h.id)) Seq.empty else Seq(h)
        ProgressInfo(None, Seq.empty, toProcess, toDownload(h))
      case None =>
        log.error("Should always have best header after header application")
        ErgoApp.forceStopApplication()
    }
  }

  /**
    * Data to add to and remove from the storage to process this modifier
    */
  private def toInsert(h: Header): (Seq[(ByteArrayWrapper, Array[Byte])], Seq[ErgoPersistentModifier]) = {
    val requiredDifficulty: Difficulty = h.requiredDifficulty
    val score = scoreOf(h.parentId).getOrElse(BigInt(0)) + requiredDifficulty
    val bestRow: Seq[(ByteArrayWrapper, Array[Byte])] =
      if (score > bestHeadersChainScore) Seq(BestHeaderKey -> idToBytes(h.id)) else Seq.empty
    val scoreRow = headerScoreKey(h.id) -> score.toByteArray
    val heightRow = headerHeightKey(h.id) -> Ints.toByteArray(h.height)
    val headerIdsRow = if (score > bestHeadersChainScore) {
      if (h.isGenesis) log.info(s"Processing genesis header ${h.encodedId}")
      bestBlockHeaderIdsRow(h, score)
    } else {
      orphanedBlockHeaderIdsRow(h, score)
    }

    (Seq(scoreRow, heightRow) ++ bestRow ++ headerIdsRow, Seq(h))
  }

  /**
    * Row to storage, that put this orphaned block id to the end of header ids at this height
    */
  private def orphanedBlockHeaderIdsRow(h: Header, score: Difficulty): Seq[(ByteArrayWrapper, Array[Byte])] = {
    log.info(s"New orphaned header ${h.encodedId} at height ${h.height} with score $score")
    Seq(heightIdsKey(h.height) -> (headerIdsAtHeight(h.height) :+ h.id).flatMap(idToBytes).toArray)
  }

  /**
    * Update header ids to ensure, that this block id and ids of all parent blocks are in the first position of
    * header ids at this height
    */
  private def bestBlockHeaderIdsRow(h: Header, score: Difficulty): Seq[(ByteArrayWrapper, Array[Byte])] = {
    val prevHeight = headersHeight
    log.info(s"New best header ${h.encodedId} with score $score. New height ${h.height}, old height $prevHeight")
    val self: (ByteArrayWrapper, Array[Byte]) =
      heightIdsKey(h.height) -> (Seq(h.id) ++ headerIdsAtHeight(h.height)).flatMap(idToBytes).toArray
    val parentHeaderOpt: Option[Header] = typedModifierById[Header](h.parentId)
    val forkHeaders = parentHeaderOpt.toSeq
      .flatMap(parent => headerChainBack(h.height, parent, h => isInBestChain(h)).headers)
      .filter(h => !isInBestChain(h))
    val forkIds: Seq[(ByteArrayWrapper, Array[Byte])] = forkHeaders.map { header =>
      val otherIds = headerIdsAtHeight(header.height).filter(id => id != header.id)
      heightIdsKey(header.height) -> (Seq(header.id) ++ otherIds).flatMap(idToBytes).toArray
    }
    forkIds :+ self
  }

  /** Validates given header
    *
    * @return Success() if header is valid, Failure(error) otherwise
    */
  protected def validate(header: Header): Try[Unit] = new HeaderValidator().validate(header).toTry

  protected val BestHeaderKey: ByteArrayWrapper = ByteArrayWrapper(Array.fill(HashLength)(Header.modifierTypeId))

  protected val BestFullBlockKey: ByteArrayWrapper = ByteArrayWrapper(Array.fill(HashLength)(-1))

  /**
    * @param id - header id
    * @return score of header with such id if is in History
    */
  def scoreOf(id: ModifierId): Option[BigInt] = historyStorage.getIndex(headerScoreKey(id))
    .map(BigInt.apply)

  /**
    * @param height - block height
    * @return ids of headers on chosen height.
    *         Seq.empty we don't have any headers on this height (e.g. it is too big or we bootstrap in PoPoW regime)
    *         single id if no forks on this height
    *         multiple ids if there are forks at chosen height.
    *         First id is always from the best headers chain.
    */
  def headerIdsAtHeight(height: Int): Seq[ModifierId] =
    historyStorage.getIndex(heightIdsKey(height: Int))
      .getOrElse(Array()).grouped(32).map(bytesToId).toSeq

  /**
    * @param limit       - maximum length of resulting HeaderChain
    * @param startHeader - header to start
    * @param until       - stop condition
    * @return at most limit header back in history starting from startHeader and when condition until is not satisfied
    *         Note now it includes one header satisfying until condition!
    */
  def headerChainBack(limit: Int, startHeader: Header, until: Header => Boolean): HeaderChain = {
    @tailrec
    def loop(header: Header, acc: scala.collection.mutable.Buffer[Header]): Seq[Header] = {
      if (acc.lengthCompare(limit) == 0 || until(header)) {
        acc
      } else {
        typedModifierById[Header](header.parentId) match {
          case Some(parent: Header) =>
            loop(parent, acc += parent)
          case None if acc.contains(header) =>
            acc
          case _ =>
            acc += header
        }
      }
    }

    if (bestHeaderIdOpt.isEmpty || (limit == 0)) {
      HeaderChain(ArrayBuffer.empty)
    } else {
      HeaderChain(loop(startHeader, ArrayBuffer.empty += startHeader).reverse)
    }
  }

  /**
    * Find first header with height <= `height` which id satisfies condition `p`
    *
    * @param height - start height
    * @param p      - condition to satisfy
    * @return found header
    */
  @tailrec
  protected final def loopHeightDown(height: Int, p: ModifierId => Boolean): Option[Header] = {
    headerIdsAtHeight(height).find(id => p(id)).flatMap(id => typedModifierById[Header](id)) match {
      case Some(header) => Some(header)
      case None if height > 0 => loopHeightDown(height - 1, p)
      case None => None
    }
  }

  private def bestHeadersChainScore: BigInt = bestHeaderIdOpt.flatMap(id => scoreOf(id)).getOrElse(0)

  private def heightIdsKey(height: Int): ByteArrayWrapper = ByteArrayWrapper(Algos.hash(Ints.toByteArray(height)))

  /**
    * Calculate difficulty for the next block
    *
    * @param parent - latest block
    * @return - difficulty for the next block
    */
<<<<<<< HEAD
  def requiredDifficultyAfter(parent: Header): Difficulty = {
    if (parent.height + 1 == settings.chainSettings.voting.version2ActivationHeight) {
=======
  def requiredDifficultyAfter(parent: Header,
                              nextBlockTimestampOpt: Option[Long] = None): Difficulty = {
    if (parent.height == settings.chainSettings.voting.version2ActivationHeight || parent.height + 1 == settings.chainSettings.voting.version2ActivationHeight) {
>>>>>>> 56ad381b
      // Set difficulty for version 2 activation height (where specific difficulty is needed due to PoW change)
      settings.chainSettings.initialDifficultyVersion2
    } else {
      //todo: it is slow to read thousands headers from database for each header
      //todo; consider caching here
      //todo: https://github.com/ergoplatform/ergo/issues/872
      val parentHeight = parent.height
      val heights = difficultyCalculator.previousHeadersRequiredForRecalculation(parentHeight + 1)
        .ensuring(_.last == parentHeight)
      if (heights.lengthCompare(1) == 0) {
        difficultyCalculator.calculate(Seq(parent))
      } else {
        val chain = headerChainBack(heights.max - heights.min + 1, parent, _ => false)
        val headers = chain.headers.filter(p => heights.contains(p.height))
        difficultyCalculator.calculate(headers)
      }
    }
  }

  class HeaderValidator extends ScorexEncoding {

    private def validationState: ValidationState[Unit] = ModifierValidator(ErgoValidationSettings.initial)

    def validate(header: Header): ValidationResult[Unit] = {
      if (header.isGenesis) {
        validateGenesisBlockHeader(header)
      } else {
        val parentOpt = typedModifierById[Header](header.parentId)
        parentOpt map { parent =>
          validateChildBlockHeader(header, parent)
        } getOrElse {
          validationState.validate(hdrParent, condition = false, Algos.encode(header.parentId))
        }
      }
    }

    private def validateGenesisBlockHeader(header: Header): ValidationResult[Unit] = {
      validationState
        .validateEqualIds(hdrGenesisParent, header.parentId, Header.GenesisParentId)
        .validateOrSkipFlatten(hdrGenesisFromConfig, chainSettings.genesisId, (id: ModifierId) => id.equals(header.id))
        .validate(hdrGenesisHeight, header.height == GenesisHeight, header.toString)
        .validateNoFailure(hdrPoW, powScheme.validate(header))
        .validateEquals(hdrRequiredDifficulty, header.requiredDifficulty, chainSettings.initialDifficulty)
        .validateNot(alreadyApplied, historyStorage.contains(header.id), header.id.toString)
        .validate(hdrTooOld, fullBlockHeight < nodeSettings.keepVersions, heightOf(header.parentId).toString)
        .validate(hdrFutureTimestamp, header.timestamp - timeProvider.time() <= MaxTimeDrift, s"${header.timestamp} vs ${timeProvider.time()}")
        .result
    }

    private def validateChildBlockHeader(header: Header, parent: Header): ValidationResult[Unit] = {
      validationState
        .validate(hdrNonIncreasingTimestamp, header.timestamp > parent.timestamp, s"${header.timestamp} > ${parent.timestamp}")
        .validate(hdrHeight, header.height == parent.height + 1, s"${header.height} vs ${parent.height}")
        .validateNoFailure(hdrPoW, powScheme.validate(header))
        .validateEquals(hdrRequiredDifficulty, header.requiredDifficulty, requiredDifficultyAfter(parent))
        .validate(hdrTooOld, heightOf(header.parentId).exists(h => fullBlockHeight - h < nodeSettings.keepVersions), heightOf(header.parentId).toString)
        .validateSemantics(hdrParentSemantics, isSemanticallyValid(header.parentId))
        .validate(hdrFutureTimestamp, header.timestamp - timeProvider.time() <= MaxTimeDrift, s"${header.timestamp} vs ${timeProvider.time()}")
        .validateNot(alreadyApplied, historyStorage.contains(header.id), header.id.toString)
        .result
    }

  }

}<|MERGE_RESOLUTION|>--- conflicted
+++ resolved
@@ -238,14 +238,8 @@
     * @param parent - latest block
     * @return - difficulty for the next block
     */
-<<<<<<< HEAD
   def requiredDifficultyAfter(parent: Header): Difficulty = {
-    if (parent.height + 1 == settings.chainSettings.voting.version2ActivationHeight) {
-=======
-  def requiredDifficultyAfter(parent: Header,
-                              nextBlockTimestampOpt: Option[Long] = None): Difficulty = {
     if (parent.height == settings.chainSettings.voting.version2ActivationHeight || parent.height + 1 == settings.chainSettings.voting.version2ActivationHeight) {
->>>>>>> 56ad381b
       // Set difficulty for version 2 activation height (where specific difficulty is needed due to PoW change)
       settings.chainSettings.initialDifficultyVersion2
     } else {
