--- conflicted
+++ resolved
@@ -132,12 +132,9 @@
 
 
   protected def requestDownloads(pi: ProgressInfo[BlockSection]): Unit = {
-<<<<<<< HEAD
-=======
     //TODO: actually, pi.toDownload contains only 1 modifierid per type,
     //TODO: see the only case where toDownload is not empty during ProgressInfo construction
     //TODO: so the code below can be optimized
->>>>>>> 45e4788d
     val toDownload = mutable.Map[ModifierTypeId, Seq[ModifierId]]()
     pi.toDownload.foreach { case (tid, mid) =>
       toDownload.put(tid, toDownload.getOrElse(tid, Seq()) :+ mid)
@@ -289,23 +286,6 @@
   protected def processRemoteModifiers: Receive = {
     case ModifiersFromRemote(mods: Seq[BlockSection]@unchecked) =>
       @tailrec
-<<<<<<< HEAD
-      def applyFromCacheLoop(cache: ErgoModifiersCache, limit: Int): Unit = {
-        if(limit <= 0 ){
-          ()
-        } else {
-          val at0 = System.currentTimeMillis()
-          cache.popCandidate(history()) match {
-            case Some(mod) =>
-              pmodModify(mod, local = false)
-              val at = System.currentTimeMillis()
-              log.debug(s"Modifier application time for ${mod.id}: ${at - at0}")
-              val diff = (at - at0).toInt
-              applyFromCacheLoop(cache, limit - diff)
-            case None =>
-              ()
-          }
-=======
       def applyFromCacheLoop(cache: ErgoModifiersCache): Unit = {
         val at0 = System.currentTimeMillis()
         cache.popCandidate(history()) match {
@@ -316,7 +296,6 @@
             applyFromCacheLoop(cache)
           case None =>
             ()
->>>>>>> 45e4788d
         }
       }
 
@@ -344,11 +323,7 @@
             sorted.foreach(h => headersCache.put(h.id, h))
           }
 
-<<<<<<< HEAD
-          applyFromCacheLoop(headersCache, 10000)
-=======
           applyFromCacheLoop(headersCache)
->>>>>>> 45e4788d
 
           val cleared = headersCache.cleanOverfull()
           val upd = BlockSectionsProcessingCacheUpdate(
@@ -365,11 +340,7 @@
           log.debug(s"Cache size before: ${modifiersCache.size}")
 
           val at0 = System.currentTimeMillis()
-<<<<<<< HEAD
-          applyFromCacheLoop(modifiersCache, 750)
-=======
           applyFromCacheLoop(modifiersCache)
->>>>>>> 45e4788d
           val at = System.currentTimeMillis()
           log.debug(s"Application time: ${at-at0}")
 
