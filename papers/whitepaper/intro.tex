\section{Introduction}
\label{sec:intro}

% say the WHY creating Ergo. And also attack the existing financial system a few times.
% Important the readers know that Ergo really is in the same spirit of Bitcoin in the sense it is open,
% permissionless and is designed to disintermediate trusted third parties. But then we need to make clear if
% not too directly that Bitcoin/Ethereum still face a lot of challenges that Ergo is built to address.

<<<<<<< HEAD
Started more than ten years ago with Bitcoin~\cite{nakamoto2008bitcoin}, blockchain technology has so far proved
to be a secure way of maintaining a public transaction ledger and disintermediating trusted third parties such as 
=======
Started more than ten years ago with the Bitcoin~\cite{nakamoto2008bitcoin}, blockchain technology has so far proved
to be a secure way of maintaining a public transaction ledger and disintermediating trusted third parties and
>>>>>>> 1060ba7e
traditional financial institutions to some degree.
Even after achieving a market capitalization over \$300bn in 2017~\cite{btcPrice},
no severe attacks were performed on the Bitcoin network despite the high potential yield.
This resilience of cryptocurrencies and the financial empowerment and self-sovereignty they promise to bring is
achieved by a combination of modern cryptographic algorithms and decentralized architecture.

However, this resilience comes at a cost 
%does not come for free 
and has not yet been proven for existing systems in the long-run at economy-wide scale.
To use a blockchain without any trust, its participants should check each other by downloading and
processing all the transactions in the network, utilizing network resources.
Besides network utilization, transaction processing also utilizes computational resources,
especially if the transactional language is flexible enough.
Finally, blockchain participants have to keep quite a significant amount of data in their local storages and
the storage requirements are growing fast. Of this, certain data must be maintained in memory.
Thus, transaction processing utilizes various resources of hundreds of thousands of computers all over the world
and consumption of these resources is paid for by regular users in the form of transaction fees~\cite{chepurnoy2018systematic}.
Despite the generous block reward subsidy in some existing systems, their fees is still very high~\cite{bitcoinFees}. Due to this, despite being around for more than ten years, blockchain technology is still primarily being used in financial applications, where the advantage of high security outweighs the disadvantage of high transaction costs.

Besides the vanilla currency example, the other use of blockchains is to build decentralized applications.
Such applications utilize the ability of the underlying platform to write smart contracts~\cite{szabo1994smart} implementing their logic by means of a blockchain-specific programming language.
One way to classify blockchains in terms of their ability to write smart contracts is based on if they are  
{\em UTXO-based}~(e.g., Bitcoin) or {\em account-based}~(e.g., Ethereum)~\cite{zahnentferner2018chimeric}. 
Account-based cryptocurrencies, such as Ethereum, introduce special contract accounts controlled by code,
that may be invoked by incoming transactions.
Although this approach allows performing arbitrary computation, the implementation of complex spending conditions
can lead to bugs such as the one in an Ethereum's `simple' multi-signature contract that caused a loss of \$150 million in 2017~\cite{parityLock}.
In UTXO-based cryptocurrencies, every coin has a script associated with it, and to spend that coin, one must satisfy the conditions given in the script. 
Implementing such protecting conditions is much easier with the UTXO model but doing arbitrary Turing-complete computation is quite complex~\cite{chepurnoy2018self}. However, most financial contracts do not require Turing-completeness. Ergo is based on the UTXO model and provides a convenient way to implement financial applications covering an
overwhelming majority of public blockchain use-cases.

<<<<<<< HEAD
While the contractual component is important for building decentralized applications,
it is also essential that the blockchain survives in the long-term.
Application-oriented blockchain platforms have existed only for a few years and the whole area is quite young. Since such platforms have already encountered problems with performance degradation over time~\cite{???}, their long-term survivability is questionable.
Even older UTXO-based money-oriented blockchains have not been proven to be fully resilient in the long-run
under changing conditions because we only have about 10 years of blockchain history up to this point.
Solutions for long-term survivability include concepts 
such as light nodes with minimal storage requirements~\cite{reyzin2017improving},
storage-rent fee component to prevent bloating of full-nodes~\cite{chepurnoy2018systematic}, and 
self-amendable protocols that can adapt to the changing environment and improve themselves without
trusted parties~\cite{goodman2014tezos}.
What is needed is a combination of various scientific ideas together to fix these problems, while also
providing a way for further improvements without any breaking changes and this is exactly what Ergo seeks to accomplish.
=======
While the contractual component is attractive for building decentralized applications,
it is also essential that the blockchain will survive in the long term.
For now, the whole area is young, and most of the application-oriented blockchain platforms exist just for several years,
while they already have known problems with performance degradation over time~\cite{???} and their long-term survivability is questionable.
And even older UTXO money-oriented blockchains have not yet been proven fully resilient in the long-run
under changing conditions as we only have 10-years of blockchain history to this point.
This problem led to concepts of light nodes with minimum storage requirements~\cite{reyzin2017improving},
storage rent fee component that prevents bloating of full-node requirements~\cite{chepurnoy2018systematic},
self-amendable protocols that can adapt to the changing environment and improve themselves without
trusted parties~\cite{goodman2014tezos}, and more.
What is needed is the combination of various scientific ideas together to fix these problems, while also
providing a way for further improvements keeping the network decentralized and this is exactly what Ergo seeks to accomplish.
>>>>>>> 1060ba7e
<|MERGE_RESOLUTION|>--- conflicted
+++ resolved
@@ -6,13 +6,8 @@
 % permissionless and is designed to disintermediate trusted third parties. But then we need to make clear if
 % not too directly that Bitcoin/Ethereum still face a lot of challenges that Ergo is built to address.
 
-<<<<<<< HEAD
 Started more than ten years ago with Bitcoin~\cite{nakamoto2008bitcoin}, blockchain technology has so far proved
 to be a secure way of maintaining a public transaction ledger and disintermediating trusted third parties such as 
-=======
-Started more than ten years ago with the Bitcoin~\cite{nakamoto2008bitcoin}, blockchain technology has so far proved
-to be a secure way of maintaining a public transaction ledger and disintermediating trusted third parties and
->>>>>>> 1060ba7e
 traditional financial institutions to some degree.
 Even after achieving a market capitalization over \$300bn in 2017~\cite{btcPrice},
 no severe attacks were performed on the Bitcoin network despite the high potential yield.
@@ -44,7 +39,6 @@
 Implementing such protecting conditions is much easier with the UTXO model but doing arbitrary Turing-complete computation is quite complex~\cite{chepurnoy2018self}. However, most financial contracts do not require Turing-completeness. Ergo is based on the UTXO model and provides a convenient way to implement financial applications covering an
 overwhelming majority of public blockchain use-cases.
 
-<<<<<<< HEAD
 While the contractual component is important for building decentralized applications,
 it is also essential that the blockchain survives in the long-term.
 Application-oriented blockchain platforms have existed only for a few years and the whole area is quite young. Since such platforms have already encountered problems with performance degradation over time~\cite{???}, their long-term survivability is questionable.
@@ -56,18 +50,4 @@
 self-amendable protocols that can adapt to the changing environment and improve themselves without
 trusted parties~\cite{goodman2014tezos}.
 What is needed is a combination of various scientific ideas together to fix these problems, while also
-providing a way for further improvements without any breaking changes and this is exactly what Ergo seeks to accomplish.
-=======
-While the contractual component is attractive for building decentralized applications,
-it is also essential that the blockchain will survive in the long term.
-For now, the whole area is young, and most of the application-oriented blockchain platforms exist just for several years,
-while they already have known problems with performance degradation over time~\cite{???} and their long-term survivability is questionable.
-And even older UTXO money-oriented blockchains have not yet been proven fully resilient in the long-run
-under changing conditions as we only have 10-years of blockchain history to this point.
-This problem led to concepts of light nodes with minimum storage requirements~\cite{reyzin2017improving},
-storage rent fee component that prevents bloating of full-node requirements~\cite{chepurnoy2018systematic},
-self-amendable protocols that can adapt to the changing environment and improve themselves without
-trusted parties~\cite{goodman2014tezos}, and more.
-What is needed is the combination of various scientific ideas together to fix these problems, while also
-providing a way for further improvements keeping the network decentralized and this is exactly what Ergo seeks to accomplish.
->>>>>>> 1060ba7e
+providing a way for further improvements without any breaking changes and this is exactly what Ergo seeks to accomplish.