--- conflicted
+++ resolved
@@ -22,12 +22,8 @@
                         scorexSettings: ScorexSettings,
                         walletSettings: WalletSettings,
                         cacheSettings: CacheSettings,
-<<<<<<< HEAD
                         bootstrapSettingsOpt: Option[BootstrapSettings] = None,
-                        votingTargets: Map[Byte, Int] = Map()) {
-=======
                         votingTargets: VotingTargets = VotingTargets.empty) {
->>>>>>> 14f68e76
 
   val addressEncoder = ErgoAddressEncoder(chainSettings.addressPrefix)
 
@@ -64,16 +60,7 @@
     val walletSettings = config.as[WalletSettings](s"$configPath.wallet")
     val cacheSettings = config.as[CacheSettings](s"$configPath.cache")
     val scorexSettings = config.as[ScorexSettings](scorexConfigPath)
-<<<<<<< HEAD
-
-    val votingSettings = config.getObject(s"$configPath.voting")
-    val votingTargets = votingSettings.keySet().asScala.map{id =>
-      id.toInt.toByte -> votingSettings.get(id).render().toInt
-    }.toMap
-=======
     val votingTargets = VotingTargets.fromConfig(config)
->>>>>>> 14f68e76
-
     if (nodeSettings.stateType == Digest && nodeSettings.mining) {
       log.error("Malformed configuration file was provided! Mining is not possible with digest state. Aborting!")
       ErgoApp.forceStopApplication()
