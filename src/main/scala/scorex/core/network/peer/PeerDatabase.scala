--- conflicted
+++ resolved
@@ -17,7 +17,8 @@
 
   private val objectStore = LDBFactory.createKvDb(s"${settings.directory}/peers")
 
-<<<<<<< HEAD
+  private val peerInfoSerializer = PeerInfoSerializer(settings)
+
   private var peers =
     loadPeers match {
       case Success(loadedPeers) =>
@@ -26,11 +27,6 @@
         log.error("Unable to load peers from database, loading from network only", ex)
         Map.empty[InetSocketAddress, PeerInfo]
     }
-=======
-  private val peerInfoSerializer = PeerInfoSerializer(settings)
-
-  private var peers = loadPeers()
->>>>>>> 254772bb
 
   /**
     * banned peer ip -> ban expiration timestamp
