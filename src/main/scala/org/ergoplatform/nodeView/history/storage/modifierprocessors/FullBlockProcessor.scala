--- conflicted
+++ resolved
@@ -110,18 +110,6 @@
       ProgressInfo(None, Seq.empty, Seq.empty, Seq.empty)
   }
 
-<<<<<<< HEAD
-  private def calculateNewModRow(fullBlock: ErgoFullBlock, txsAreNew: Boolean): ErgoPersistentModifier = {
-    if (txsAreNew) {
-      fullBlock.blockTransactions
-    } else {
-      fullBlock.adProofs
-        .getOrElse(throw new NoSuchElementException("Only transactions can be new when proofs are empty"))
-    }
-  }
-
-=======
->>>>>>> 33a73f89
   private def calculateBestFullChain(fb: ErgoFullBlock): Seq[ErgoFullBlock] = {
     val continuations = continuationHeaderChains(fb.header, h => getFullBlock(h).nonEmpty).map(_.tail)
     val chains = continuations.map(hc => hc.map(getFullBlock).takeWhile(_.isDefined).flatten)
