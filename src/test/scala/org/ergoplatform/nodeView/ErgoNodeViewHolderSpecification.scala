package org.ergoplatform.nodeView

import java.io.File

import akka.actor.{ActorRef, ActorSystem, Props}
import akka.testkit.TestProbe
import io.iohk.iodb.ByteArrayWrapper
import org.ergoplatform.mining.DefaultFakePowScheme
import org.ergoplatform.modifiers.history.{ADProofs, BlockTransactions, Header}
import org.ergoplatform.modifiers.mempool.AnyoneCanSpendTransaction
import org.ergoplatform.modifiers.mempool.proposition.AnyoneCanSpendProposition
import org.ergoplatform.modifiers.{ErgoFullBlock, ErgoPersistentModifier}
import org.ergoplatform.nodeView.history.ErgoHistory
import org.ergoplatform.nodeView.mempool.ErgoMemPool
import org.ergoplatform.nodeView.state.{DigestState, ErgoState, StateType, UtxoState}
import org.ergoplatform.nodeView.wallet.ErgoWallet
import org.ergoplatform.settings.{Algos, ErgoSettings}
import org.ergoplatform.utils.ErgoGenerators
import org.scalatest.{BeforeAndAfterAll, Matchers, PropSpec}
<<<<<<< HEAD
import scorex.core.LocalInterface.{LocallyGeneratedModifier, LocallyGeneratedTransaction}
=======
import scorex.core.LocallyGeneratedModifiersMessages.ReceivableMessages.{LocallyGeneratedModifier, LocallyGeneratedTransaction}
>>>>>>> a6646bd2
import scorex.core.NodeViewHolder.EventType._
import scorex.core.NodeViewHolder.ReceivableMessages.{GetDataFromCurrentView, Subscribe}
import scorex.core.network.NodeViewSynchronizer.ReceivableMessages.SyntacticallySuccessfulModifier
import scorex.core.utils.NetworkTimeProvider
import scorex.core.ModifierId
import scorex.testkit.utils.FileUtils

import scala.reflect.ClassTag

class ErgoNodeViewHolderSpecification extends PropSpec
  with ErgoGenerators
  with Matchers
  with FileUtils
  with BeforeAndAfterAll {

  implicit val system = ActorSystem("WithIsoFix")
<<<<<<< HEAD

  case class NodeViewHolderConfig(adState: Boolean, verifyTransactions: Boolean, popowBootstrap: Boolean) {
    override def toString: String = {
      val state = if (adState) {
        "DigestState"
      } else {
        "UtxoState"
      }
=======
>>>>>>> a6646bd2

  case class NodeViewHolderConfig(stateType: StateType, verifyTransactions: Boolean, popowBootstrap: Boolean) {
    override def toString: String = {
      s"State: $stateType, Verify Transactions: $verifyTransactions, PoPoW Bootstrap: $popowBootstrap"
    }
  }

  override def afterAll() = {
    system.terminate()
  }

  type H = ErgoHistory
  type S = ErgoState[_]
  type D = DigestState
  type U = UtxoState
  type W = ErgoWallet
  type P = ErgoMemPool
  type C = NodeViewHolderConfig

  val allConfigs: List[NodeViewHolderConfig] = List(
    NodeViewHolderConfig(StateType.Digest, verifyTransactions = true, popowBootstrap = true),
    NodeViewHolderConfig(StateType.Digest, verifyTransactions = false, popowBootstrap = true),
    NodeViewHolderConfig(StateType.Digest, verifyTransactions = false, popowBootstrap = false),
    NodeViewHolderConfig(StateType.Digest, verifyTransactions = true, popowBootstrap = false),
    NodeViewHolderConfig(StateType.Utxo, verifyTransactions = true, popowBootstrap = true),
    NodeViewHolderConfig(StateType.Utxo, verifyTransactions = true, popowBootstrap = false),
    //TODO     NodeViewHolderConfig(false, false, ???),
  )

  def actorRef(c: NodeViewHolderConfig, dirOpt: Option[File] = None): ActorRef = {
    val dir: File = dirOpt.getOrElse(createTempDir)
    val defaultSettings: ErgoSettings = ErgoSettings.read(None).copy(directory = dir.getAbsolutePath)
    val settings = defaultSettings.copy(
      nodeSettings = defaultSettings.nodeSettings.copy(
        stateType = c.stateType,
        verifyTransactions = c.verifyTransactions,
        PoPoWBootstrap = c.popowBootstrap
      ),
      chainSettings = defaultSettings.chainSettings.copy(powScheme = DefaultFakePowScheme)
    )
    val timeProvider: NetworkTimeProvider = new NetworkTimeProvider(settings.scorexSettings.ntp)
    ErgoNodeViewRef(settings, timeProvider)
  }

  def checkAfterGenesisState(c: C) = GetDataFromCurrentView[H, S, W, P, Boolean] { v =>
    v.state.rootHash.sameElements(ErgoState.afterGenesisStateDigest)
  }

  def bestHeaderOpt(c: C) = GetDataFromCurrentView[H, S, W, P, Option[Header]](v => v.history.bestHeaderOpt)

  def historyHeight(c: C) = GetDataFromCurrentView[H, S, W, P, Int](v => v.history.headersHeight)

  def heightOf(id: ModifierId, c: C) = GetDataFromCurrentView[H, S, W, P, Option[Int]](v => v.history.heightOf(id))

  def lastHeadersLength(count: Int, c: C) =
    GetDataFromCurrentView[H, S, W, P, Int](v => v.history.lastHeaders(count).size)


  def openSurfaces(c: C) = GetDataFromCurrentView[H, S, W, P, Seq[ByteArrayWrapper]] { v =>
    v.history.openSurfaceIds().map(ByteArrayWrapper.apply)
  }

  def bestFullBlock(c: C) = GetDataFromCurrentView[H, S, W, P, Option[ErgoFullBlock]] { v =>
    v.history.bestFullBlockOpt
  }

  def modifierById(id: ModifierId) = GetDataFromCurrentView[H, S, W, P, Option[ErgoPersistentModifier]] { v =>
    v.history.modifierById(id)
  }

  def bestFullBlockEncodedId(c: C) = GetDataFromCurrentView[H, S, W, P, Option[String]] { v =>
    v.history.bestFullBlockOpt.map(_.header.encodedId)
  }

  def poolSize(c: C) = GetDataFromCurrentView[H, S, W, P, Int](v => v.pool.size)

  def rootHash(c: C) = GetDataFromCurrentView[H, S, W, P, String](v => Algos.encode(v.state.rootHash))

  case class TestCase(name: String)(test: NodeViewFixture => Unit) {
    def run(c: NodeViewHolderConfig): Unit = new NodeViewFixture(c).run(test)
  }

  /** This uses TestProbe to receive messages from actor.
    * To make TestProbe work `defaultSender` implicit should be imported
    */
  class NodeViewFixture(val nodeViewConfig: NodeViewHolderConfig) {
    val nodeViewDir = createTempDir
    val nodeViewRef: ActorRef = actorRef(nodeViewConfig, Option(nodeViewDir))
    val testProbe = new TestProbe(system)

    /** This sender should be imported to make TestProbe work! */
    implicit val defaultSender: ActorRef = testProbe.testActor

    @inline def send(msg: Any): Unit = testProbe.send(nodeViewRef, msg)
    @inline def defaultTimeout = testProbe.remainingOrDefault
    @inline def expectMsg[T](obj: T) = testProbe.expectMsg(obj)
    @inline def expectMsgType[T](implicit t: ClassTag[T]) = testProbe.expectMsgType
    @inline def expectNoMsg = testProbe.expectNoMessage(defaultTimeout)

    def withRecoveredNodeViewRef(test: ActorRef => Unit) = {
      val a = actorRef(nodeViewConfig, Option(nodeViewDir))
      try test(a) finally system.stop(a)
    }
<<<<<<< HEAD

    def run(test: NodeViewFixture => Unit) = try test(this) finally stop()
    def stop() = { system.stop(nodeViewRef); system.stop(testProbe.ref) }
  }

=======

    def run(test: NodeViewFixture => Unit) = try test(this) finally stop()
    def stop() = { system.stop(nodeViewRef); system.stop(testProbe.testActor) }
  }

>>>>>>> a6646bd2
  val t1 = TestCase("check genesis state") { fixture =>
    import fixture._
    nodeViewRef ! checkAfterGenesisState(nodeViewConfig)
    expectMsg(true)
  }

  val t2 = TestCase("check history after genesis") { fixture =>
    import fixture._
    nodeViewRef ! bestHeaderOpt(nodeViewConfig)
    expectMsg(None)
  }

  val t3 = TestCase("apply valid block header") { fixture =>
    import fixture._
    val dir = createTempDir
    val (us, bh) = ErgoState.generateGenesisUtxoState(dir, Some(nodeViewRef))
    val block = validFullBlock(None, us, bh)

    nodeViewRef ! bestHeaderOpt(nodeViewConfig)
    expectMsg(None)

    nodeViewRef ! historyHeight(nodeViewConfig)
    expectMsg(-1)

<<<<<<< HEAD
    nodeViewRef ! NodeViewHolder.Subscribe(Seq(SuccessfulSyntacticallyValidModifier))
=======
    nodeViewRef ! Subscribe(Seq(SuccessfulSyntacticallyValidModifier))
>>>>>>> a6646bd2

    //sending header
    nodeViewRef ! LocallyGeneratedModifier[Header](block.header)
    expectMsgType[SyntacticallySuccessfulModifier[Header]]

    nodeViewRef ! historyHeight(nodeViewConfig)
    expectMsg(0)

    nodeViewRef ! heightOf(block.header.id, nodeViewConfig)
    expectMsg(Some(0))

    nodeViewRef ! lastHeadersLength(10, nodeViewConfig)
    expectMsg(1)

    nodeViewRef ! openSurfaces(nodeViewConfig)
    expectMsg(Seq(ByteArrayWrapper(block.header.id)))

    nodeViewRef ! bestHeaderOpt(nodeViewConfig)
    expectMsg(Some(block.header))
  }

  val t4 = TestCase("apply valid block as genesis") { fixture =>
    import fixture._
    val dir = createTempDir
    val (us, bh) = ErgoState.generateGenesisUtxoState(dir, Some(nodeViewRef))
    val genesis = validFullBlock(parentOpt = None, us, bh)

<<<<<<< HEAD
    nodeViewRef ! NodeViewHolder.Subscribe(Seq(SuccessfulSyntacticallyValidModifier))
=======
    nodeViewRef ! Subscribe(Seq(SuccessfulSyntacticallyValidModifier))
>>>>>>> a6646bd2

    nodeViewRef ! LocallyGeneratedModifier(genesis.header)
    expectMsgType[SyntacticallySuccessfulModifier[Header]]

    if (nodeViewConfig.verifyTransactions) {
      nodeViewRef ! LocallyGeneratedModifier(genesis.blockTransactions)
      nodeViewRef ! LocallyGeneratedModifier(genesis.aDProofs.get)

<<<<<<< HEAD
      if (nodeViewConfig.adState) {
        expectMsgType[SyntacticallySuccessfulModifier[ADProofs]]
        expectMsgType[SyntacticallySuccessfulModifier[ADProofs]]
      }
      else {
        expectMsgType[SyntacticallySuccessfulModifier[BlockTransactions]]
        expectMsgType[SyntacticallySuccessfulModifier[BlockTransactions]]
=======
      nodeViewConfig.stateType match {
        case StateType.Digest =>
          expectMsgType[SyntacticallySuccessfulModifier[ADProofs]]
          expectMsgType[SyntacticallySuccessfulModifier[ADProofs]]
        case StateType.Utxo =>
          expectMsgType[SyntacticallySuccessfulModifier[BlockTransactions]]
          expectMsgType[SyntacticallySuccessfulModifier[BlockTransactions]]
>>>>>>> a6646bd2
      }

      nodeViewRef ! bestFullBlock(nodeViewConfig)
      expectMsg(Some(genesis))
    }
  }

  val t5 = TestCase("apply full blocks after genesis") { fixture =>
    import fixture._
    val dir = createTempDir
    val (us, bh) = ErgoState.generateGenesisUtxoState(dir, Some(nodeViewRef))
    val genesis = validFullBlock(parentOpt = None, us, bh)
    val wusAfterGenesis = WrappedUtxoState(us, bh, None).applyModifier(genesis).get

    nodeViewRef ! LocallyGeneratedModifier(genesis.header)
    if (nodeViewConfig.verifyTransactions) {
      nodeViewRef ! LocallyGeneratedModifier(genesis.blockTransactions)
      nodeViewRef ! LocallyGeneratedModifier(genesis.aDProofs.get)
    }

    val block = validFullBlock(Some(genesis.header), wusAfterGenesis)

    nodeViewRef ! LocallyGeneratedModifier(block.header)
    if (nodeViewConfig.verifyTransactions) {
      nodeViewRef ! LocallyGeneratedModifier(block.blockTransactions)
      nodeViewRef ! LocallyGeneratedModifier(block.aDProofs.get)
      nodeViewRef ! bestFullBlock(nodeViewConfig)
      expectMsg(Some(block))
    }

    nodeViewRef ! bestHeaderOpt(nodeViewConfig)
    expectMsg(Some(block.header))

    nodeViewRef ! historyHeight(nodeViewConfig)
    expectMsg(1)

    nodeViewRef ! lastHeadersLength(10, nodeViewConfig)
    expectMsg(2)
  }

  val t6 = TestCase("add transaction to memory pool") { fixture =>
    import fixture._
    val tx = AnyoneCanSpendTransaction(IndexedSeq.empty[Long], IndexedSeq.empty[Long])

<<<<<<< HEAD
    nodeViewRef ! NodeViewHolder.Subscribe(Seq(FailedTransaction))
=======
    nodeViewRef ! Subscribe(Seq(FailedTransaction))
>>>>>>> a6646bd2
    nodeViewRef ! LocallyGeneratedTransaction[AnyoneCanSpendProposition.type, AnyoneCanSpendTransaction](tx)
    expectNoMsg
    nodeViewRef ! poolSize(nodeViewConfig)
    expectMsg(1)
  }

  val t7 = TestCase("apply invalid full block") { fixture =>
    import fixture._
    val dir = createTempDir
    val (us, bh) = ErgoState.generateGenesisUtxoState(dir, Some(nodeViewRef))
    val genesis = validFullBlock(parentOpt = None, us, bh)
    val wusAfterGenesis = WrappedUtxoState(us, bh, None).applyModifier(genesis).get

    nodeViewRef ! LocallyGeneratedModifier(genesis.header)
    if (nodeViewConfig.verifyTransactions) {
      nodeViewRef ! LocallyGeneratedModifier(genesis.blockTransactions)
      nodeViewRef ! LocallyGeneratedModifier(genesis.aDProofs.get)
    }

    val block = validFullBlock(Some(genesis.header), wusAfterGenesis)
    val wusAfterBlock = wusAfterGenesis.applyModifier(block).get

    nodeViewRef ! LocallyGeneratedModifier(block.header)
    if (nodeViewConfig.verifyTransactions) {
      nodeViewRef ! LocallyGeneratedModifier(block.blockTransactions)
      nodeViewRef ! LocallyGeneratedModifier(block.aDProofs.get)
      nodeViewRef ! rootHash(nodeViewConfig)
      expectMsg(Algos.encode(wusAfterBlock.rootHash))
    }

    nodeViewRef ! bestHeaderOpt(nodeViewConfig)
    expectMsg(Some(block.header))

    val brokenBlock = validFullBlock(Some(block.header), wusAfterBlock)

    nodeViewRef ! LocallyGeneratedModifier(brokenBlock.header)

    val brokenTransactions = brokenBlock.blockTransactions.copy(txs = brokenBlock.blockTransactions.txs.tail)
    if (nodeViewConfig.verifyTransactions) {
      nodeViewRef ! LocallyGeneratedModifier(brokenTransactions)
      nodeViewRef ! LocallyGeneratedModifier(brokenBlock.aDProofs.get)
      nodeViewRef ! bestFullBlock(nodeViewConfig)
      expectMsg(Some(block))
    }

    nodeViewRef ! bestHeaderOpt(nodeViewConfig)
    //TODO Note and verify!
    expectMsg(Some(brokenBlock.header))
  }

  val t8 = TestCase("switching for a better chain") { fixture =>
    import fixture._
    val dir = createTempDir
    val (us, bh) = ErgoState.generateGenesisUtxoState(dir, Some(nodeViewRef))
    val genesis = validFullBlock(parentOpt = None, us, bh)
    val wusAfterGenesis = WrappedUtxoState(us, bh, None).applyModifier(genesis).get

    nodeViewRef ! LocallyGeneratedModifier(genesis.header)
    if (nodeViewConfig.verifyTransactions) {
      nodeViewRef ! LocallyGeneratedModifier(genesis.blockTransactions)
      nodeViewRef ! LocallyGeneratedModifier(genesis.aDProofs.get)
    }

    nodeViewRef ! rootHash(nodeViewConfig)
    expectMsg(Algos.encode(wusAfterGenesis.rootHash))

    val chain1block1 = validFullBlock(Some(genesis.header), wusAfterGenesis)

    nodeViewRef ! LocallyGeneratedModifier(chain1block1.header)
    if (nodeViewConfig.verifyTransactions) {
      nodeViewRef ! LocallyGeneratedModifier(chain1block1.blockTransactions)
      nodeViewRef ! LocallyGeneratedModifier(chain1block1.aDProofs.get)
    }

    nodeViewRef ! GetDataFromCurrentView[ErgoHistory, DigestState, ErgoWallet, ErgoMemPool, Option[ErgoFullBlock]] { v =>
      v.history.bestFullBlockOpt
    }
    if (nodeViewConfig.verifyTransactions) expectMsg(Some(chain1block1)) else expectMsg(None)
    nodeViewRef ! bestHeaderOpt(nodeViewConfig)
    expectMsg(Some(chain1block1.header))

    val chain2block1 = validFullBlock(Some(genesis.header), wusAfterGenesis)

    nodeViewRef ! LocallyGeneratedModifier(chain2block1.header)
    if (nodeViewConfig.verifyTransactions) {
      nodeViewRef ! LocallyGeneratedModifier(chain2block1.blockTransactions)
      nodeViewRef ! LocallyGeneratedModifier(chain2block1.aDProofs.get)
    }

    nodeViewRef ! GetDataFromCurrentView[ErgoHistory, DigestState, ErgoWallet, ErgoMemPool, Option[ErgoFullBlock]] { v =>
      v.history.bestFullBlockOpt
    }
    if (nodeViewConfig.verifyTransactions) expectMsg(Some(chain1block1)) else expectMsg(None)
    nodeViewRef ! bestHeaderOpt(nodeViewConfig)
    expectMsg(Some(chain1block1.header))

    val wusChain2Block1 = wusAfterGenesis.applyModifier(chain2block1).get
    val chain2block2 = validFullBlock(Some(chain2block1.header), wusChain2Block1)

    chain2block1.header.stateRoot shouldEqual wusChain2Block1.rootHash

    nodeViewRef ! LocallyGeneratedModifier(chain2block2.header)
    if (nodeViewConfig.verifyTransactions) {
      nodeViewRef ! LocallyGeneratedModifier(chain2block2.blockTransactions)
      nodeViewRef ! LocallyGeneratedModifier(chain2block2.aDProofs.get)
      nodeViewRef ! bestFullBlockEncodedId(nodeViewConfig)
      expectMsg(Some(chain2block2.header.encodedId))
    }

    nodeViewRef ! bestHeaderOpt(nodeViewConfig)
    expectMsg(Some(chain2block2.header))

    nodeViewRef ! rootHash(nodeViewConfig)
    expectMsg(Algos.encode(chain2block2.header.stateRoot))

  }

  val t9 = TestCase("UTXO state should generate ADProofs and put them in history") { fixture =>
    import fixture._
<<<<<<< HEAD
    if (!nodeViewConfig.adState) {
=======
    if (nodeViewConfig.stateType == StateType.Utxo) {
>>>>>>> a6646bd2
      val dir = createTempDir
      val (us, bh) = ErgoState.generateGenesisUtxoState(dir, Some(nodeViewRef))
      val genesis = validFullBlock(parentOpt = None, us, bh)

      nodeViewRef ! LocallyGeneratedModifier(genesis.header)

      nodeViewRef ! LocallyGeneratedModifier(genesis.blockTransactions)

      nodeViewRef ! bestFullBlock(nodeViewConfig)
      expectMsg(Some(genesis))

      nodeViewRef ! modifierById(genesis.aDProofs.get.id)
      expectMsg(genesis.aDProofs)
    }
  }

  val t10 = TestCase("NodeViewHolder start from inconsistent state") { fixture =>
    import fixture._
    if (nodeViewConfig.verifyTransactions) {

      val dir = createTempDir
      val (us, bh) = ErgoState.generateGenesisUtxoState(dir, Some(nodeViewRef))
      val genesis = validFullBlock(parentOpt = None, us, bh)
      val wusAfterGenesis = WrappedUtxoState(us, bh, None).applyModifier(genesis).get

      nodeViewRef ! LocallyGeneratedModifier(genesis.header)
      nodeViewRef ! LocallyGeneratedModifier(genesis.blockTransactions)
      nodeViewRef ! LocallyGeneratedModifier(genesis.aDProofs.get)

      val block1 = validFullBlock(Some(genesis.header), wusAfterGenesis)

      nodeViewRef ! LocallyGeneratedModifier(block1.header)
      nodeViewRef ! LocallyGeneratedModifier(block1.aDProofs.get)
      nodeViewRef ! LocallyGeneratedModifier(block1.blockTransactions)
      nodeViewRef ! bestFullBlock(nodeViewConfig)
      expectMsg(Some(block1))

      nodeViewRef ! rootHash(nodeViewConfig)
      expectMsg(Algos.encode(block1.header.stateRoot))

      system.stop(nodeViewRef)
      val stateDir = new File(s"${nodeViewDir.getAbsolutePath}/state")
      for (file <- stateDir.listFiles) file.delete

      withRecoveredNodeViewRef { nodeViewRef2 =>
        nodeViewRef2 ! rootHash(nodeViewConfig)
        expectMsg(Algos.encode(block1.header.stateRoot))
      }
    }
  }

  val cases: List[TestCase] = List(t1, t2, t3, t4, t5, t6, t7, t8, t9, t10)

  allConfigs.foreach { c =>
    cases.foreach { t =>
      property(s"${t.name} - $c") {
        t.run(c)
      }
    }
  }
}<|MERGE_RESOLUTION|>--- conflicted
+++ resolved
@@ -17,11 +17,7 @@
 import org.ergoplatform.settings.{Algos, ErgoSettings}
 import org.ergoplatform.utils.ErgoGenerators
 import org.scalatest.{BeforeAndAfterAll, Matchers, PropSpec}
-<<<<<<< HEAD
-import scorex.core.LocalInterface.{LocallyGeneratedModifier, LocallyGeneratedTransaction}
-=======
 import scorex.core.LocallyGeneratedModifiersMessages.ReceivableMessages.{LocallyGeneratedModifier, LocallyGeneratedTransaction}
->>>>>>> a6646bd2
 import scorex.core.NodeViewHolder.EventType._
 import scorex.core.NodeViewHolder.ReceivableMessages.{GetDataFromCurrentView, Subscribe}
 import scorex.core.network.NodeViewSynchronizer.ReceivableMessages.SyntacticallySuccessfulModifier
@@ -38,17 +34,6 @@
   with BeforeAndAfterAll {
 
   implicit val system = ActorSystem("WithIsoFix")
-<<<<<<< HEAD
-
-  case class NodeViewHolderConfig(adState: Boolean, verifyTransactions: Boolean, popowBootstrap: Boolean) {
-    override def toString: String = {
-      val state = if (adState) {
-        "DigestState"
-      } else {
-        "UtxoState"
-      }
-=======
->>>>>>> a6646bd2
 
   case class NodeViewHolderConfig(stateType: StateType, verifyTransactions: Boolean, popowBootstrap: Boolean) {
     override def toString: String = {
@@ -152,19 +137,11 @@
       val a = actorRef(nodeViewConfig, Option(nodeViewDir))
       try test(a) finally system.stop(a)
     }
-<<<<<<< HEAD
-
-    def run(test: NodeViewFixture => Unit) = try test(this) finally stop()
-    def stop() = { system.stop(nodeViewRef); system.stop(testProbe.ref) }
-  }
-
-=======
 
     def run(test: NodeViewFixture => Unit) = try test(this) finally stop()
     def stop() = { system.stop(nodeViewRef); system.stop(testProbe.testActor) }
   }
 
->>>>>>> a6646bd2
   val t1 = TestCase("check genesis state") { fixture =>
     import fixture._
     nodeViewRef ! checkAfterGenesisState(nodeViewConfig)
@@ -189,11 +166,7 @@
     nodeViewRef ! historyHeight(nodeViewConfig)
     expectMsg(-1)
 
-<<<<<<< HEAD
-    nodeViewRef ! NodeViewHolder.Subscribe(Seq(SuccessfulSyntacticallyValidModifier))
-=======
     nodeViewRef ! Subscribe(Seq(SuccessfulSyntacticallyValidModifier))
->>>>>>> a6646bd2
 
     //sending header
     nodeViewRef ! LocallyGeneratedModifier[Header](block.header)
@@ -221,11 +194,7 @@
     val (us, bh) = ErgoState.generateGenesisUtxoState(dir, Some(nodeViewRef))
     val genesis = validFullBlock(parentOpt = None, us, bh)
 
-<<<<<<< HEAD
-    nodeViewRef ! NodeViewHolder.Subscribe(Seq(SuccessfulSyntacticallyValidModifier))
-=======
     nodeViewRef ! Subscribe(Seq(SuccessfulSyntacticallyValidModifier))
->>>>>>> a6646bd2
 
     nodeViewRef ! LocallyGeneratedModifier(genesis.header)
     expectMsgType[SyntacticallySuccessfulModifier[Header]]
@@ -234,15 +203,6 @@
       nodeViewRef ! LocallyGeneratedModifier(genesis.blockTransactions)
       nodeViewRef ! LocallyGeneratedModifier(genesis.aDProofs.get)
 
-<<<<<<< HEAD
-      if (nodeViewConfig.adState) {
-        expectMsgType[SyntacticallySuccessfulModifier[ADProofs]]
-        expectMsgType[SyntacticallySuccessfulModifier[ADProofs]]
-      }
-      else {
-        expectMsgType[SyntacticallySuccessfulModifier[BlockTransactions]]
-        expectMsgType[SyntacticallySuccessfulModifier[BlockTransactions]]
-=======
       nodeViewConfig.stateType match {
         case StateType.Digest =>
           expectMsgType[SyntacticallySuccessfulModifier[ADProofs]]
@@ -250,7 +210,6 @@
         case StateType.Utxo =>
           expectMsgType[SyntacticallySuccessfulModifier[BlockTransactions]]
           expectMsgType[SyntacticallySuccessfulModifier[BlockTransactions]]
->>>>>>> a6646bd2
       }
 
       nodeViewRef ! bestFullBlock(nodeViewConfig)
@@ -295,11 +254,7 @@
     import fixture._
     val tx = AnyoneCanSpendTransaction(IndexedSeq.empty[Long], IndexedSeq.empty[Long])
 
-<<<<<<< HEAD
-    nodeViewRef ! NodeViewHolder.Subscribe(Seq(FailedTransaction))
-=======
     nodeViewRef ! Subscribe(Seq(FailedTransaction))
->>>>>>> a6646bd2
     nodeViewRef ! LocallyGeneratedTransaction[AnyoneCanSpendProposition.type, AnyoneCanSpendTransaction](tx)
     expectNoMsg
     nodeViewRef ! poolSize(nodeViewConfig)
@@ -419,11 +374,7 @@
 
   val t9 = TestCase("UTXO state should generate ADProofs and put them in history") { fixture =>
     import fixture._
-<<<<<<< HEAD
-    if (!nodeViewConfig.adState) {
-=======
     if (nodeViewConfig.stateType == StateType.Utxo) {
->>>>>>> a6646bd2
       val dir = createTempDir
       val (us, bh) = ErgoState.generateGenesisUtxoState(dir, Some(nodeViewRef))
       val genesis = validFullBlock(parentOpt = None, us, bh)
