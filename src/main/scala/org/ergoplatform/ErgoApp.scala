package org.ergoplatform

import akka.actor.{ActorRef, ActorSystem, PoisonPill}
import org.ergoplatform.api.routes._
import org.ergoplatform.local.ErgoMiner.StartMining
import org.ergoplatform.local.TransactionGenerator.StartGeneration
import org.ergoplatform.local._
import org.ergoplatform.modifiers.ErgoPersistentModifier
import org.ergoplatform.modifiers.mempool.AnyoneCanSpendTransaction
import org.ergoplatform.modifiers.mempool.proposition.AnyoneCanSpendProposition
import org.ergoplatform.network.ErgoNodeViewSynchronizer
import org.ergoplatform.nodeView.history.ErgoSyncInfoMessageSpec
import org.ergoplatform.nodeView.{ErgoNodeViewHolder, ErgoNodeViewRef, ErgoReadersHolderRef}
import org.ergoplatform.settings.{Algos, ErgoSettings}
import scorex.core.api.http.{ApiRoute, PeersApiRoute, UtilsApiRoute}
import scorex.core.app.Application
import scorex.core.network.message.MessageSpec
import scorex.core.settings.ScorexSettings
import scorex.core.utils.ScorexLogging

import scala.concurrent.{Await, ExecutionContextExecutor}
import scala.concurrent.duration._
import scala.io.Source

class ErgoApp(args: Seq[String]) extends Application {
  override type P = AnyoneCanSpendProposition.type
  override type TX = AnyoneCanSpendTransaction
  override type PMOD = ErgoPersistentModifier
  override type NVHT = ErgoNodeViewHolder[_]

  implicit val ec: ExecutionContextExecutor = actorSystem.dispatcher

  lazy val ergoSettings: ErgoSettings = ErgoSettings.read(args.headOption)

  override implicit lazy val settings: ScorexSettings = ergoSettings.scorexSettings

  override protected lazy val additionalMessageSpecs: Seq[MessageSpec[_]] = Seq(ErgoSyncInfoMessageSpec)
  override val nodeViewHolderRef: ActorRef = ErgoNodeViewRef(ergoSettings, timeProvider)
  val nodeId: Array[Byte] = Algos.hash(ergoSettings.scorexSettings.network.nodeName).take(5)

  val readersHolderRef: ActorRef = ErgoReadersHolderRef(nodeViewHolderRef)

  val minerRef: ActorRef = ErgoMinerRef(ergoSettings, nodeViewHolderRef, readersHolderRef, nodeId, timeProvider)

  override val localInterface: ActorRef = ErgoStatsCollectorRef(nodeViewHolderRef, peerManagerRef, ergoSettings,
    timeProvider)

  override val apiRoutes: Seq[ApiRoute] = Seq(
    UtilsApiRoute(settings.restApi),
    PeersApiRoute(peerManagerRef, networkControllerRef, settings.restApi),
<<<<<<< HEAD
    InfoRoute(readersHolderRef, minerRef, peerManagerRef, ergoSettings, nodeId),
    BlocksApiRoute(readersHolderRef, minerRef, ergoSettings, nodeId, ergoSettings.nodeSettings.ADState),
    TransactionsApiRoute(readersHolderRef, nodeViewHolderRef, settings.restApi, ergoSettings.nodeSettings.ADState))
=======
    InfoRoute(localInterface, settings.restApi, timeProvider),
    BlocksApiRoute(readersHolderRef, minerRef, ergoSettings, nodeId),
    TransactionsApiRoute(readersHolderRef, nodeViewHolderRef, settings.restApi))
>>>>>>> a6646bd2

  override val swaggerConfig: String = Source.fromResource("api/openapi.yaml").getLines.mkString("\n")

  override val nodeViewSynchronizer: ActorRef =
    ErgoNodeViewSynchronizer(networkControllerRef, nodeViewHolderRef, localInterface,
      ErgoSyncInfoMessageSpec, settings.network, timeProvider)

  if (ergoSettings.nodeSettings.mining && ergoSettings.nodeSettings.offlineGeneration) {
    minerRef ! StartMining
  }

  if (ergoSettings.testingSettings.transactionGeneration) {
    val txGen = TransactionGeneratorRef(nodeViewHolderRef, ergoSettings.testingSettings)
    txGen ! StartGeneration
  }

  val actorsToStop = Seq(minerRef,
    peerManagerRef,
    networkControllerRef,
    readersHolderRef,
    nodeViewSynchronizer,
    localInterface,
    nodeViewHolderRef
  )
  sys.addShutdownHook(ErgoApp.shutdown(actorSystem, actorsToStop))
}

object ErgoApp extends ScorexLogging {

  def main(args: Array[String]): Unit = new ErgoApp(args).run()

  def forceStopApplication(code: Int = 1): Nothing = sys.exit(code)

  def shutdown(system: ActorSystem, actors: Seq[ActorRef]): Unit = {
    log.warn("Terminating Actors")
    actors.foreach{ a => a ! PoisonPill }
    log.warn("Terminating ActorSystem")
    val termination = system.terminate()
    Await.result(termination, 60 seconds)
    log.warn("Application has been terminated.")
  }

}<|MERGE_RESOLUTION|>--- conflicted
+++ resolved
@@ -48,15 +48,9 @@
   override val apiRoutes: Seq[ApiRoute] = Seq(
     UtilsApiRoute(settings.restApi),
     PeersApiRoute(peerManagerRef, networkControllerRef, settings.restApi),
-<<<<<<< HEAD
-    InfoRoute(readersHolderRef, minerRef, peerManagerRef, ergoSettings, nodeId),
-    BlocksApiRoute(readersHolderRef, minerRef, ergoSettings, nodeId, ergoSettings.nodeSettings.ADState),
-    TransactionsApiRoute(readersHolderRef, nodeViewHolderRef, settings.restApi, ergoSettings.nodeSettings.ADState))
-=======
     InfoRoute(localInterface, settings.restApi, timeProvider),
     BlocksApiRoute(readersHolderRef, minerRef, ergoSettings, nodeId),
     TransactionsApiRoute(readersHolderRef, nodeViewHolderRef, settings.restApi))
->>>>>>> a6646bd2
 
   override val swaggerConfig: String = Source.fromResource("api/openapi.yaml").getLines.mkString("\n")
 
