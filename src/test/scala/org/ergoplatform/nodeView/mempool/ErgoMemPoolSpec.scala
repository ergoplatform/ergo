--- conflicted
+++ resolved
@@ -9,12 +9,7 @@
 import org.ergoplatform.utils.{ErgoTestHelpers, RandomWrapper}
 import org.scalatest.flatspec.AnyFlatSpec
 import org.scalatestplus.scalacheck.ScalaCheckPropertyChecks
-<<<<<<< HEAD
 import sigma.ast.ByteArrayConstant
-=======
-import sigma.ast.ErgoTree.ZeroHeader
-import sigma.ast.{ByteArrayConstant, ErgoTree, TrueLeaf}
->>>>>>> a74d8f46
 import sigma.interpreter.{ContextExtension, ProverResult}
 
 class ErgoMemPoolSpec extends AnyFlatSpec
@@ -107,13 +102,9 @@
         val wus = WrappedUtxoState(us, bh, settings, extendedParameters).applyModifier(genesis)(_ => ()).get
 
         val feeProp = settings.chainSettings.monetary.feeProposition
-        val trueTree = ErgoTree.withSegregation(ZeroHeader, TrueLeaf.toSigmaProp)
+        val trueTree = TrueTree
         val inputBox = wus.takeBoxes(100).collectFirst{
-<<<<<<< HEAD
-          case box if box.ergoTree == TrueTree => box
-=======
           case box if box.ergoTree == trueTree => box
->>>>>>> a74d8f46
         }.get
         val feeOut = new ErgoBoxCandidate(inputBox.value, feeProp, creationHeight = 0)
 
