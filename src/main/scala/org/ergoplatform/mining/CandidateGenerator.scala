--- conflicted
+++ resolved
@@ -378,10 +378,6 @@
     }
   }
 
-  private def forkOrdered(ergoSettings: ErgoSettings, height: Height): Boolean = {
-    ergoSettings.votingTargets.softFork != 0 && height >= 4096
-  }
-
   /**
     * Private method which suggests to vote for soft-fork (or not)
     *
@@ -471,15 +467,7 @@
         .map { header =>
           val newHeight     = header.height + 1
           val currentParams = stateContext.currentParameters
-<<<<<<< HEAD
-          val betterVersion = ergoSettings.chainSettings.protocolVersion > header.version
-          val votingFinishHeight: Option[Height] = currentParams.softForkStartingHeight
-            .map(_ + votingSettings.votingLength * votingSettings.softForkEpochs)
-          val forkVotingAllowed = votingFinishHeight.forall(fh => newHeight < fh)
-          val voteForFork       = betterVersion && forkVotingAllowed && forkOrdered(ergoSettings, newHeight)
-=======
           val voteForSoftFork = forkOrdered(ergoSettings, currentParams, header)
->>>>>>> 517dc299
 
           if (newHeight % votingSettings.votingLength == 0 && newHeight > 0) {
             val (newParams, activatedUpdate) = currentParams.update(
