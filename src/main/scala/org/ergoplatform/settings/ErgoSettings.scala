--- conflicted
+++ resolved
@@ -212,18 +212,16 @@
     } else if (settings.scorexSettings.restApi.publicUrl.exists(invalidRestApiUrl)) {
       failWithError(s"scorex.restApi.publicUrl should not contain query, path or fragment and should not " +
         s"be local or loopback address : ${settings.scorexSettings.restApi.publicUrl.get}")
-<<<<<<< HEAD
-    } else if (nodeSettings.popowBootstrap && !(nodeSettings.utxoBootstrap || nodeSettings.blocksToKeep >= 0)) {
+    } else if (settings.nodeSettings.utxoSettings.p2pUtxoSnapshots <= 0) {
+      failWithError(s"p2pUtxoSnapshots <= 0, must be 1 at least")
+    } else if (settings.nodeSettings.extraIndex && settings.nodeSettings.isFullBlocksPruned) {
+      failWithError(s"Extra indexes could be enabled only if there is no blockchain pruning")
+    } else if (nodeSettings.popowBootstrap &&
+                !(nodeSettings.utxoSettings.utxoBootstrap || nodeSettings.blocksToKeep >= 0)) {
       failWithError("nodeSettings.popowBootstrap can be set only if " +
                     "nodeSettings.utxoBootstrap is set or nodeSettings.blocksToKeep >=0")
     } else if (nodeSettings.popowBootstrap && settings.chainSettings.genesisId.isEmpty) {
       failWithError("nodeSettings.popowBootstrap is set but genesisId is not")
-=======
-    } else if (settings.nodeSettings.utxoSettings.p2pUtxoSnapshots <= 0) {
-      failWithError(s"p2pUtxoSnapshots <= 0, must be 1 at least")
-    } else if (settings.nodeSettings.extraIndex && settings.nodeSettings.isFullBlocksPruned) {
-      failWithError(s"Extra indexes could be enabled only if there is no blockchain pruning")
->>>>>>> 20bfa813
     } else {
       settings
     }
