package org.ergoplatform.api.routes

import java.net.InetSocketAddress

import akka.http.scaladsl.model.StatusCodes
import akka.http.scaladsl.server.Route
import akka.http.scaladsl.testkit.{RouteTestTimeout, ScalatestRouteTest}
import akka.testkit.TestDuration
import de.heikoseeberger.akkahttpcirce.FailFastCirceSupport
import io.circe.syntax._
import org.ergoplatform.api.TransactionsApiRoute
import org.ergoplatform.modifiers.mempool.ErgoTransaction
<<<<<<< HEAD
import org.ergoplatform.settings.Parameters
=======
import org.ergoplatform.utils.Stubs
>>>>>>> 54849cb9
import org.ergoplatform.{ErgoBox, ErgoBoxCandidate, Input}
import org.scalatest.{FlatSpec, Matchers}
import scorex.core.settings.RESTApiSettings
import scorex.crypto.authds.ADKey
import sigmastate.Values.TrueLeaf
import sigmastate.interpreter.{ContextExtension, ProverResult}

import scala.concurrent.duration._

class TransactionApiRouteSpec extends FlatSpec
  with Matchers
  with ScalatestRouteTest
  with Stubs
  with FailFastCirceSupport {

  val prefix = "/transactions"

  val restApiSettings = RESTApiSettings(new InetSocketAddress("localhost", 8080), None, None, 10.seconds)
  val route: Route = TransactionsApiRoute(readersRef, nodeViewRef, restApiSettings).route

  implicit val timeout: RouteTestTimeout = RouteTestTimeout(15.seconds.dilated)

  val input = Input(
    ADKey @@ Array.fill(ErgoBox.BoxId.size)(0: Byte),
    ProverResult(Array.emptyByteArray, ContextExtension(Map())))

  val b = ErgoBox(Int.MaxValue, TrueLeaf)
  val output = new ErgoBoxCandidate(b.bytes.length * Parameters.MinValuePerByte, TrueLeaf)
  val tx = ErgoTransaction(IndexedSeq(input), IndexedSeq(output))

  it should "post transaction" in {
    Post(prefix, tx.asJson) ~> route ~> check {
      status shouldBe StatusCodes.OK
      responseAs[String] shouldEqual tx.id
    }
  }

  it should "get unconfirmed from mempool" in {
    Get(prefix + "/unconfirmed") ~> route ~> check {
      status shouldBe StatusCodes.OK
      memPool.take(50).toSeq shouldBe responseAs[Seq[ErgoTransaction]]
    }
  }

  it should "get unconfirmed from mempool using limit and offset" in {
    val limit = 10
    val offset = 20
    Get(prefix + s"/unconfirmed?limit=$limit&offset=$offset") ~> route ~> check {
      status shouldBe StatusCodes.OK
      memPool.unconfirmed.toSeq.slice(offset, offset + limit) shouldBe responseAs[Seq[ErgoTransaction]]
    }
  }

<<<<<<< HEAD
  it should "get unconfirmed from mempool using limit and offset" in {
    val limit = 10
    val offset = 20
    Get(prefix + s"/unconfirmed?limit=$limit&offset=$offset") ~> route ~> check {
      status shouldBe StatusCodes.OK
      memPool.unconfirmed.toSeq.slice(offset, offset + limit) shouldBe responseAs[Seq[ErgoTransaction]]
    }
  }

=======
>>>>>>> 54849cb9
}<|MERGE_RESOLUTION|>--- conflicted
+++ resolved
@@ -10,11 +10,8 @@
 import io.circe.syntax._
 import org.ergoplatform.api.TransactionsApiRoute
 import org.ergoplatform.modifiers.mempool.ErgoTransaction
-<<<<<<< HEAD
 import org.ergoplatform.settings.Parameters
-=======
 import org.ergoplatform.utils.Stubs
->>>>>>> 54849cb9
 import org.ergoplatform.{ErgoBox, ErgoBoxCandidate, Input}
 import org.scalatest.{FlatSpec, Matchers}
 import scorex.core.settings.RESTApiSettings
@@ -68,16 +65,4 @@
     }
   }
 
-<<<<<<< HEAD
-  it should "get unconfirmed from mempool using limit and offset" in {
-    val limit = 10
-    val offset = 20
-    Get(prefix + s"/unconfirmed?limit=$limit&offset=$offset") ~> route ~> check {
-      status shouldBe StatusCodes.OK
-      memPool.unconfirmed.toSeq.slice(offset, offset + limit) shouldBe responseAs[Seq[ErgoTransaction]]
-    }
-  }
-
-=======
->>>>>>> 54849cb9
 }