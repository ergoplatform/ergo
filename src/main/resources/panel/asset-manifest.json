--- conflicted
+++ resolved
@@ -1,17 +1,6 @@
 {
   "files": {
     "main.css": "/static/css/main.4948ef80.chunk.css",
-<<<<<<< HEAD
-    "main.js": "/static/js/main.6c02b605.chunk.js",
-    "main.js.map": "/static/js/main.6c02b605.chunk.js.map",
-    "runtime-main.js": "/static/js/runtime-main.219240e0.js",
-    "runtime-main.js.map": "/static/js/runtime-main.219240e0.js.map",
-    "static/css/2.9338f6a1.chunk.css": "/static/css/2.9338f6a1.chunk.css",
-    "static/js/2.d2b924ed.chunk.js": "/static/js/2.d2b924ed.chunk.js",
-    "static/js/2.d2b924ed.chunk.js.map": "/static/js/2.d2b924ed.chunk.js.map",
-    "index.html": "/index.html",
-    "precache-manifest.90ed69c40c9376b51c042d8e30ce66f3.js": "/precache-manifest.90ed69c40c9376b51c042d8e30ce66f3.js",
-=======
     "main.js": "/static/js/main.0818b132.chunk.js",
     "main.js.map": "/static/js/main.0818b132.chunk.js.map",
     "runtime-main.js": "/static/js/runtime-main.219240e0.js",
@@ -21,7 +10,6 @@
     "static/js/2.9ae5727a.chunk.js.map": "/static/js/2.9ae5727a.chunk.js.map",
     "index.html": "/index.html",
     "precache-manifest.5a56762cd3298f2b85b771747b1147ae.js": "/precache-manifest.5a56762cd3298f2b85b771747b1147ae.js",
->>>>>>> b88f5b75
     "service-worker.js": "/service-worker.js",
     "static/css/2.9338f6a1.chunk.css.map": "/static/css/2.9338f6a1.chunk.css.map",
     "static/css/main.4948ef80.chunk.css.map": "/static/css/main.4948ef80.chunk.css.map",
@@ -35,14 +23,8 @@
   "entrypoints": [
     "static/js/runtime-main.219240e0.js",
     "static/css/2.9338f6a1.chunk.css",
-<<<<<<< HEAD
-    "static/js/2.d2b924ed.chunk.js",
-    "static/css/main.4948ef80.chunk.css",
-    "static/js/main.6c02b605.chunk.js"
-=======
     "static/js/2.9ae5727a.chunk.js",
     "static/css/main.4948ef80.chunk.css",
     "static/js/main.0818b132.chunk.js"
->>>>>>> b88f5b75
   ]
 }