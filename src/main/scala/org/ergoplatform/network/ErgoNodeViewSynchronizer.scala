--- conflicted
+++ resolved
@@ -10,21 +10,15 @@
 import org.ergoplatform.settings.{Constants, ErgoSettings}
 import scorex.core.NodeViewHolder.ReceivableMessages.{ModifiersFromRemote, TransactionsFromRemote}
 import scorex.core.NodeViewHolder._
-<<<<<<< HEAD
+import scorex.core.consensus.History._
 import scorex.core.consensus.History.{Equal, Fork, Nonsense, Older, Unknown, Younger}
-=======
-import scorex.core.consensus.History._
->>>>>>> 4a74f15c
 import scorex.core.network.ModifiersStatus.Requested
 import scorex.core.{ModifierTypeId, NodeViewModifier, PersistentNodeViewModifier, idsToString}
 import scorex.core.network.NetworkController.ReceivableMessages.SendToNetwork
 import scorex.core.network.NodeViewSynchronizer.ReceivableMessages.{SemanticallySuccessfulModifier, SendLocalSyncInfo}
 import scorex.core.network.message.{InvData, Message, ModifiersData}
-<<<<<<< HEAD
 import scorex.core.network.{ConnectedPeer, ModifiersStatus, NodeViewSynchronizer, SendToRandom, SendToRandomFromChosen}
-=======
 import scorex.core.network.{ConnectedPeer, ModifiersStatus, NodeViewSynchronizer, SendToPeer}
->>>>>>> 4a74f15c
 import scorex.core.serialization.ScorexSerializer
 import scorex.core.settings.NetworkSettings
 import scorex.core.transaction.Transaction
@@ -78,14 +72,9 @@
     context.system.scheduler.scheduleAtFixedRate(2.seconds, statusTracker.minInterval(), self, SendLocalSyncInfo)
   }
 
-<<<<<<< HEAD
-  private def downloadRequired(historyReader: ErgoHistory)(id: ModifierId): Boolean =
-    deliveryTracker.status(id, Array(historyReader)) == ModifiersStatus.Unknown
-=======
   private def downloadRequired(historyReader: ErgoHistory)(id: ModifierId): Boolean = {
     deliveryTracker.status(id, Array(historyReader)) == ModifiersStatus.Unknown
   }
->>>>>>> 4a74f15c
 
   /**
     * Requests BlockSections with `Unknown` status defined from block headers but not downloaded yet.
@@ -94,10 +83,6 @@
   protected val onCheckModifiersToDownload: Receive = {
     case CheckModifiersToDownload =>
       historyReaderOpt.foreach { h =>
-<<<<<<< HEAD
-        val toDownload =
-          h.nextModifiersToDownload(desiredSizeOfExpectingQueue - deliveryTracker.requestedSize, downloadRequired(h))
-=======
         val maxModifiers = desiredSizeOfExpectingModifierQueue - deliveryTracker.requestedSize
         log.debug(s"Going to download $maxModifiers non-header modifiers")
         requestDownload(
@@ -112,7 +97,6 @@
 
   //Processing sync info is coming from another node
   override protected def processSync(syncInfo: ErgoSyncInfo, remote: ConnectedPeer): Unit = {
->>>>>>> 4a74f15c
 
     historyReaderOpt match {
       case Some(historyReader) =>
@@ -175,52 +159,6 @@
       .getOrElse(PeerSyncState.OlderCalling -> Array(callingPeer))
   }
 
-<<<<<<< HEAD
-
-  //sync info is coming from another node
-  override protected def processSync(syncInfo: ErgoSyncInfo, remote: ConnectedPeer): Unit = {
-
-    historyReaderOpt match {
-      case Some(historyReader) =>
-
-        val comparison = historyReader.compare(syncInfo)
-        log.debug(s"Comparison with $remote having starting points ${idsToString(syncInfo.startingPoints)}. " +
-          s"Comparison result is $comparison.")
-
-        val status = comparison
-        statusTracker.updateStatus(remote, status)
-
-        status match {
-          case Unknown =>
-            log.warn("Peer status is still unknown")
-          case Nonsense =>
-            log.warn("Got nonsense")
-          case Younger | Fork =>
-            val ext = historyReader.continuationIds(syncInfo, networkSettings.desiredInvObjects)
-            if (ext.isEmpty) log.warn("Extension is empty while comparison is younger")
-            log.debug(s"Sending extension of length ${ext.length}")
-            log.debug(s"Extension ids: ${idsToString(ext)}")
-            sendExtension(remote, status, ext)
-          case Older =>
-            val ids = syncInfo.lastHeaderIds.reverse
-            val headerIds = ids.takeWhile(hId => !historyReader.isInBestChain(hId))
-            if (headerIds.nonEmpty) {
-              requestDownload(Header.modifierTypeId, headerIds.reverse.filter(downloadRequired(historyReader)))
-            }
-          case Equal => // does nothing for `Equal`
-        }
-      case _ =>
-    }
-  }
-
-  // OLD VERSION
-  // todo: this method is just a copy of the ancestor from Scorex, however, smarter logic is needed, not just
-  //  asking from a random peer
-  override protected def requestDownload(modifierTypeId: ModifierTypeId, modifierIds: Seq[ModifierId]): Unit = {
-    deliveryTracker.setRequested(modifierIds, modifierTypeId, None)
-    val msg = Message(requestModifierSpec, Right(InvData(modifierTypeId, modifierIds)), None)
-    networkControllerRef ! SendToNetwork(msg, SendToRandom)
-=======
   /**
     * Other persistent modifiers besides headers should be downloaded from either Older or Equal node, with fallback to Unknown or Fork
     * @return available peers to download persistent modifiers from together with the state/origin of the peer
@@ -235,27 +173,7 @@
           .filter(_.nonEmpty)
           .map(PeerSyncState.UnknownOrFork -> _)
       }
->>>>>>> 4a74f15c
-  }
-
-  /*
-  NEW VERSION, depends on Scorex p2p-improvs-wip1-08abd291-SNAPSHOT
-  // todo: do more filtering for peers, e.g. ask for full block parts only peers keeping long enough suffix
-  override protected def requestDownload(modifierTypeId: ModifierTypeId, modifierIds: Seq[ModifierId]): Unit = {
-    deliveryTracker.setRequested(modifierIds, modifierTypeId, None)
-    val sendingStrategy = if(statusTracker.seniors.nonEmpty) {
-      SendToRandomFromChosen(statusTracker.seniors.toSeq)
-    } else if(statusTracker.seniorOrEqual.nonEmpty) {
-      SendToRandomFromChosen(statusTracker.seniorOrEqual.toSeq)
-    } else {
-      log.warn("requestDownload can't find senior or equal peers")
-      SendToRandom
-    }
-    val msg = Message(requestModifierSpec, Right(InvData(modifierTypeId, modifierIds)), None)
-    networkControllerRef ! SendToNetwork(msg, sendingStrategy)
-  }
-
-   */
+  }
 
   /**
     * Modifier download method that is given min/max constraints for modifiers to download from peers.
@@ -289,6 +207,25 @@
         }
       }
 
+  /*
+  Alternative NEW VERSION, depends on Scorex p2p-improvs-wip1-08abd291-SNAPSHOT
+  // todo: do more filtering for peers, e.g. ask for full block parts only peers keeping long enough suffix
+  override protected def requestDownload(modifierTypeId: ModifierTypeId, modifierIds: Seq[ModifierId]): Unit = {
+    deliveryTracker.setRequested(modifierIds, modifierTypeId, None)
+    val sendingStrategy = if(statusTracker.seniors.nonEmpty) {
+      SendToRandomFromChosen(statusTracker.seniors.toSeq)
+    } else if(statusTracker.seniorOrEqual.nonEmpty) {
+      SendToRandomFromChosen(statusTracker.seniorOrEqual.toSeq)
+    } else {
+      log.warn("requestDownload can't find senior or equal peers")
+      SendToRandom
+    }
+    val msg = Message(requestModifierSpec, Right(InvData(modifierTypeId, modifierIds)), None)
+    networkControllerRef ! SendToNetwork(msg, sendingStrategy)
+  }
+
+   */
+
   /**
     * Logic to process block parts got from another peer.
     * Filter out non-requested block parts (with a penalty to spamming peer),
@@ -361,11 +298,7 @@
 
     // todo: consider rules for penalizing peers for spammy transactions
     if (spam.nonEmpty) {
-<<<<<<< HEAD
-      if(typeId == Transaction.ModifierTypeId) {
-=======
       if (typeId == Transaction.ModifierTypeId) {
->>>>>>> 4a74f15c
         log.info(s"Got spammy transactions: $modifiers")
       } else {
         log.info(s"Spam attempt: peer $remote has sent a non-requested modifiers of type $typeId with ids" +
