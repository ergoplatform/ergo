--- conflicted
+++ resolved
@@ -8,7 +8,6 @@
 import org.ergoplatform.http.api.ApiEncoderOption.Detalization
 import org.ergoplatform.mining.{groupElemFromBytes, groupElemToBytes}
 import org.ergoplatform.modifiers.mempool.{ErgoTransaction, UnsignedErgoTransaction}
-import org.ergoplatform.nodeView.history.ErgoHistoryUtils.Difficulty
 import org.ergoplatform.sdk.wallet.secrets.{DhtSecretKey, DlogSecretKey}
 import org.ergoplatform.settings.{Algos, ErgoAlgos}
 import org.ergoplatform.wallet.Constants.ScanId
@@ -32,7 +31,6 @@
 import sigmastate.eval.Extensions.ArrayOps
 
 import java.math.BigInteger
-import scala.collection.compat.immutable.ArraySeq
 import scala.util.{Failure, Success, Try}
 import scala.annotation.nowarn
 
@@ -55,7 +53,8 @@
   protected implicit def merkleProofEncoder[D <: Digest]: Encoder[MerkleProof[D]] = { proof =>
     Json.obj(
       "leafData" -> proof.leafData.asJson,
-      "levels" -> proof.levels.asJson)
+      "levels" -> proof.levels.asJson,
+    )
   }
 
   implicit val secretStringEncoder: Encoder[SecretString] = { secret =>
@@ -185,7 +184,6 @@
     } yield ErgoTransaction(ergoLikeTx)
   }
 
-  @nowarn
   implicit val sigmaLeafEncoder: Encoder[SigmaLeaf] = {
     leaf =>
       val op = leaf.opCode.toByte.asJson
@@ -195,7 +193,6 @@
       }
   }
 
-  @nowarn
   implicit val sigmaBooleanEncoder: Encoder[SigmaBoolean] = {
     sigma =>
       val op = sigma.opCode.toByte.asJson
@@ -265,13 +262,12 @@
   implicit val positionDecoder: Decoder[NodePosition] = { c =>
     c.as[String].flatMap {s =>
       Try(s.split("-").map(_.toInt)) match {
-        case Success(seq) => Right(NodePosition(ArraySeq.unsafeWrapArray(seq)))
+        case Success(seq) => Right(NodePosition(seq))
         case Failure(e) => Left(DecodingFailure.fromThrowable(e, List()))
       }
     }
   }
 
-  @nowarn
   implicit val commitmentHintEncoder: Encoder[CommitmentHint] = { ch =>
     val commonFields: Json = (ch match {
       case own: OwnCommitment =>
@@ -313,7 +309,6 @@
     }
   }
 
-  @nowarn
   implicit val proofEncoder: Encoder[SecretProven] = { sp =>
     val proofType = sp match {
       case _: RealSecretProof => "proofReal"
@@ -388,16 +383,11 @@
     )
   }
 
-  @nowarn
   implicit val txHintsDecoder: Decoder[TransactionHintsBag] = { cursor =>
     for {
       secretHints <- Decoder.decodeMap[Int, Seq[Hint]].tryDecode(cursor.downField("secretHints"))
       publicHints <- Decoder.decodeMap[Int, Seq[Hint]].tryDecode(cursor.downField("publicHints"))
-<<<<<<< HEAD
     } yield TransactionHintsBag(secretHints.view.mapValues(HintsBag.apply).toMap, publicHints.view.mapValues(HintsBag.apply).toMap)
-=======
-    } yield TransactionHintsBag(secretHints.mapValues(HintsBag.apply).toMap, publicHints.mapValues(HintsBag.apply).toMap)
->>>>>>> 69ae4102
   }
 }
 
