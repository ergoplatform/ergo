package org.ergoplatform.nodeView.wallet

import java.util.concurrent.TimeUnit

import akka.actor.ActorRef
import akka.pattern.ask
import akka.util.Timeout
import org.ergoplatform.ErgoBox.BoxId
import org.ergoplatform.{ErgoBox, P2PKAddress}
import org.ergoplatform.modifiers.mempool.{ErgoTransaction, UnsignedErgoTransaction}
import org.ergoplatform.nodeView.wallet.ErgoWalletActor._
import org.ergoplatform.nodeView.wallet.persistence.WalletDigest
import org.ergoplatform.nodeView.wallet.scanning.ScanRequest
import org.ergoplatform.nodeView.wallet.requests.{ExternalSecret, TransactionGenerationRequest}
import org.ergoplatform.wallet.boxes.ChainStatus
import org.ergoplatform.wallet.boxes.ChainStatus.{OffChain, OnChain}
import org.ergoplatform.wallet.secrets.DerivationPath
import org.ergoplatform.wallet.Constants.ScanId
import scorex.core.transaction.wallet.VaultReader
import scorex.util.ModifierId
import sigmastate.basics.DLogProtocol.DLogProverInput

import scala.concurrent.Future
import scala.util.Try

trait ErgoWalletReader extends VaultReader {

  val walletActor: ActorRef

  private implicit val timeout: Timeout = Timeout(60, TimeUnit.SECONDS)

  /** Returns the Future generated mnemonic phrase.
    * @param pass   storage encription password
    * @param mnemonicPassOpt  mnemonic encription password
    * @return  menmonic phrase for the new wallet
    */
  def initWallet(pass: String, mnemonicPassOpt: Option[String]): Future[Try[String]] =
    (walletActor ? InitWallet(pass, mnemonicPassOpt)).mapTo[Try[String]]

  def restoreWallet(encryptionPass: String, mnemonic: String,
                    mnemonicPassOpt: Option[String] = None): Future[Try[Unit]] =
    (walletActor ? RestoreWallet(mnemonic, mnemonicPassOpt, encryptionPass)).mapTo[Try[Unit]]

  def unlockWallet(pass: String): Future[Try[Unit]] =
    (walletActor ? UnlockWallet(pass)).mapTo[Try[Unit]]

  def lockWallet(): Unit = walletActor ! LockWallet

<<<<<<< HEAD
  def getWalletStatus: Future[WalletStatus] =
    (walletActor ? GetWalletStatus).mapTo[WalletStatus]
=======
  def checkSeed(mnemonic: String, mnemonicPassOpt: Option[String] = None): Future[Boolean] = (walletActor ? CheckSeed(mnemonic, mnemonicPassOpt)).mapTo[Boolean]

  def getLockStatus: Future[(Boolean, Boolean)] =
    (walletActor ? GetLockStatus).mapTo[(Boolean, Boolean)]
>>>>>>> 484ec28a

  def deriveKey(path: String): Future[Try[P2PKAddress]] =
    (walletActor ? DeriveKey(path)).mapTo[Try[P2PKAddress]]

  def deriveNextKey: Future[Try[(DerivationPath, P2PKAddress)]] =
    (walletActor ? DeriveNextKey).mapTo[Try[(DerivationPath, P2PKAddress)]]

  def balances(chainStatus: ChainStatus): Future[WalletDigest] =
    (walletActor ? ReadBalances(chainStatus)).mapTo[WalletDigest]

  def confirmedBalances: Future[WalletDigest] = balances(OnChain)

  def balancesWithUnconfirmed: Future[WalletDigest] = balances(OffChain)

  def publicKeys(from: Int, to: Int): Future[Seq[P2PKAddress]] =
    (walletActor ? ReadPublicKeys(from, to)).mapTo[Seq[P2PKAddress]]

  def firstSecret: Future[Try[DLogProverInput]] =
    (walletActor ? GetFirstSecret).mapTo[Try[DLogProverInput]]

  def walletBoxes(unspentOnly: Boolean = false): Future[Seq[WalletBox]] =
    (walletActor ? GetWalletBoxes(unspentOnly)).mapTo[Seq[WalletBox]]

  def appBoxes(scanId: ScanId, unspentOnly: Boolean = false): Future[Seq[WalletBox]] =
    (walletActor ? GetScanBoxes(scanId, unspentOnly)).mapTo[Seq[WalletBox]]

  def updateChangeAddress(address: P2PKAddress): Unit =
    walletActor ! UpdateChangeAddress(address)

  def transactions: Future[Seq[AugWalletTransaction]] =
    (walletActor ? GetTransactions).mapTo[Seq[AugWalletTransaction]]

  def transactionById(id: ModifierId): Future[Option[AugWalletTransaction]] =
    (walletActor ? GetTransaction(id)).mapTo[Option[AugWalletTransaction]]

  def generateTransaction(requests: Seq[TransactionGenerationRequest],
                          inputsRaw: Seq[String] = Seq.empty,
                          dataInputsRaw: Seq[String] = Seq.empty): Future[Try[ErgoTransaction]] =
    (walletActor ? GenerateTransaction(requests, inputsRaw, dataInputsRaw)).mapTo[Try[ErgoTransaction]]

  def signTransaction(secrets: Seq[ExternalSecret],
                      tx: UnsignedErgoTransaction,
                      boxesToSpend: Seq[ErgoBox],
                      dataBoxes: Seq[ErgoBox]): Future[Try[ErgoTransaction]] =
    (walletActor ? SignTransaction(secrets, tx, boxesToSpend, dataBoxes)).mapTo[Try[ErgoTransaction]]

  def addScan(appRequest: ScanRequest): Future[AddScanResponse] =
    (walletActor ? AddScan(appRequest)).mapTo[AddScanResponse]

  def removeScan(scanId: ScanId): Future[RemoveScanResponse] =
    (walletActor ? RemoveScan(scanId)).mapTo[RemoveScanResponse]

  def readScans(): Future[ReadScansResponse] =
    (walletActor ? ReadScans).mapTo[ReadScansResponse]

  def stopTracking(scanId: ScanId, boxId: BoxId): Future[StopTrackingResponse] =
    (walletActor ? StopTracking(scanId, boxId)).mapTo[StopTrackingResponse]

}<|MERGE_RESOLUTION|>--- conflicted
+++ resolved
@@ -46,15 +46,10 @@
 
   def lockWallet(): Unit = walletActor ! LockWallet
 
-<<<<<<< HEAD
   def getWalletStatus: Future[WalletStatus] =
     (walletActor ? GetWalletStatus).mapTo[WalletStatus]
-=======
+
   def checkSeed(mnemonic: String, mnemonicPassOpt: Option[String] = None): Future[Boolean] = (walletActor ? CheckSeed(mnemonic, mnemonicPassOpt)).mapTo[Boolean]
-
-  def getLockStatus: Future[(Boolean, Boolean)] =
-    (walletActor ? GetLockStatus).mapTo[(Boolean, Boolean)]
->>>>>>> 484ec28a
 
   def deriveKey(path: String): Future[Try[P2PKAddress]] =
     (walletActor ? DeriveKey(path)).mapTo[Try[P2PKAddress]]
