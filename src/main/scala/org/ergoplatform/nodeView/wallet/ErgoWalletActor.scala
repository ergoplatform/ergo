package org.ergoplatform.nodeView.wallet

import java.io.File
import java.util

import akka.actor.{Actor, ActorRef}
import cats.Traverse
import org.ergoplatform.ErgoBox._
import org.ergoplatform._
import org.ergoplatform.modifiers.ErgoFullBlock
import org.ergoplatform.modifiers.mempool.{ErgoBoxSerializer, ErgoTransaction, UnsignedErgoTransaction}
import org.ergoplatform.nodeView.ErgoContext
import org.ergoplatform.nodeView.state.{ErgoStateContext, ErgoStateReader}
import org.ergoplatform.nodeView.wallet.persistence._
import org.ergoplatform.nodeView.wallet.requests.{AssetIssueRequest, PaymentRequest, TransactionRequest}
import org.ergoplatform.nodeView.wallet.scanning.{ExternalAppRequest, ExternalApplication}
import org.ergoplatform.nodeView.wallet.scanning.ExternalApplication.AppId
import org.ergoplatform.settings._
import org.ergoplatform.utils.{AssetUtils, BoxUtils}
import org.ergoplatform.wallet.boxes.{BoxCertainty, BoxSelector, ChainStatus, TrackedBox}
import org.ergoplatform.wallet.interpreter.ErgoProvingInterpreter
import org.ergoplatform.wallet.mnemonic.Mnemonic
import org.ergoplatform.wallet.protocol.context.TransactionContext
import org.ergoplatform.wallet.secrets.{DerivationPath, ExtendedSecretKey, Index, JsonSecretStorage}
import scorex.core.VersionTag
import scorex.core.network.NodeViewSynchronizer.ReceivableMessages.ChangedState
import scorex.core.utils.ScorexEncoding
import scorex.crypto.hash.Digest32
import scorex.util.encode.Base16
import scorex.util.{ModifierId, ScorexLogging, bytesToId, idToBytes}
import sigmastate.Values.{ByteArrayConstant, IntConstant}
import sigmastate.eval.Extensions._
import sigmastate.eval._
import sigmastate.interpreter.ContextExtension
import sigmastate.utxo.CostTable
import org.ergoplatform.wallet.Constants.{MiningRewardsQueueId, PaymentsAppId}

import scala.util.{Failure, Random, Success, Try}

class ErgoWalletActor(settings: ErgoSettings, boxSelector: BoxSelector)
  extends Actor
    with ScorexLogging
    with ScorexEncoding {

  import cats.implicits._

  import ErgoWalletActor._
  import IdUtils._

  private val walletSettings: WalletSettings = settings.walletSettings
  //todo: update parameters
  private val parameters: Parameters = LaunchParameters

  private var secretStorageOpt: Option[JsonSecretStorage] = None

<<<<<<< HEAD
  private val storage: WalletStorage = settings.walletStorage
  private val registry: WalletRegistry = settings.walletRegistry
  private var offChainRegistry: OffChainRegistry = OffChainRegistry.empty

  private var walletVars = WalletVars.initial(storage, settings)
=======
  private val walletSettings: WalletSettings = settings.walletSettings

  private val storage: WalletStorage = WalletStorage.readOrCreate(settings)
>>>>>>> 38bda10b

  private implicit val ergoAddressEncoder = walletVars.addressEncoder

<<<<<<< HEAD
=======
  private var offChainRegistry: OffChainRegistry = OffChainRegistry.init(registry)

  private val parameters: Parameters = LaunchParameters
>>>>>>> 38bda10b

  // State context used to sign transactions and check that coins found in the blockchain are indeed belonging
  // to the wallet (by executing testing transactions against them).
  // The state context is being updated by listening to state updates.
  private def stateContext: ErgoStateContext = storage.readStateContext

  private def height: Int = stateContext.currentHeight


  /**
    * Extracts all outputs which contain tracked bytes from the given transaction.
    */
  private def extractWalletOutputs(tx: ErgoTransaction,
                                   inclusionHeight: Option[Int],
                                   walletVars: WalletVars): Seq[TrackedBox] = {

    val trackedBytes: Seq[Array[Byte]] = walletVars.trackedBytes
    val miningScriptsBytes: Seq[Array[Byte]] = walletVars.miningScriptsBytes
    val externalApplications: Seq[ExternalApplication] = walletVars.externalApplications

    tx.outputs.flatMap { bx =>
      val appsTriggered = externalApplications.filter(_.trackingRule.filter(bx))
        .map(app => app.appId -> app.initialCertainty)
        .toMap

      val miningIncomeTriggered = miningScriptsBytes.exists(ms => bx.propositionBytes.sameElements(ms))

      //tweak for tests
      lazy val miningStatus: (AppId, BoxCertainty) = if (settings.chainSettings.monetary.minerRewardDelay > 0) {
        MiningRewardsQueueId -> BoxCertainty.Certain
      } else {
        PaymentsAppId -> BoxCertainty.Certain
      }

      val prePaymentStatuses = if (miningIncomeTriggered) appsTriggered + miningStatus else appsTriggered

      val statuses: Map[AppId, BoxCertainty] = if (prePaymentStatuses.nonEmpty) {
        prePaymentStatuses
      } else {
        val paymentsTriggered = trackedBytes.exists(bs => bx.propositionBytes.sameElements(bs))

        if (paymentsTriggered) {
          Map(PaymentsAppId -> BoxCertainty.Certain)
        } else {
          Map.empty
        }
      }

      if (statuses.nonEmpty) {
        val tb = TrackedBox(tx.id, bx.index, inclusionHeight, None, None, bx, statuses)
        log.debug("New tracked box: " + tb.boxId)
        Some(tb)
      } else {
        None
      }
    }
  }

  /**
    * Extracts all inputs from the given transaction.
    */
  private def extractAllInputs(tx: ErgoTransaction): Seq[EncodedBoxId] = tx.inputs.map(x => encodedBoxId(x.boxId))

  private def scanBlockTransactions(blockId: ModifierId, transactions: Seq[ErgoTransaction]): Unit = {

    //todo: replace with Bloom filter?
    val previousBoxIds = registry.walletUnspentBoxes().map(tb => encodedBoxId(tb.box.id))

    val resolvedBoxes = registry.uncertainBoxes(MiningRewardsQueueId).flatMap { tb =>
      //todo: more efficient resolving, just by height
      if (resolve(tb.box)) Some(tb.copy(applicationStatuses = Map(PaymentsAppId -> BoxCertainty.Certain))) else None
    }

    //outputs, input ids, related transactions
    type ScanResults = (Seq[TrackedBox], Seq[(ModifierId, EncodedBoxId, TrackedBox)], Seq[WalletTransaction])
    val initialScanResults: ScanResults = (resolvedBoxes, Seq.empty, Seq.empty)

    val scanRes = transactions.foldLeft((initialScanResults, previousBoxIds)) { case ((scanResults, accBoxIds), tx) =>
      val txInputIds = tx.inputs.map(x => encodedBoxId(x.boxId))
      val outputs = extractWalletOutputs(tx, Some(height), walletVars)

      val boxIds: Seq[EncodedBoxId] = accBoxIds ++ outputs.map(x => EncodedBoxId @@ x.boxId)
      val relatedInputIds = txInputIds.filter(x => boxIds.contains(x))

      if (outputs.nonEmpty || relatedInputIds.nonEmpty) {
        val spentBoxes = relatedInputIds.map { inpId =>
          registry.getBox(decodedBoxId(inpId))
            .orElse(scanResults._1.find(tb => tb.box.id.sameElements(decodedBoxId(inpId)))).get //todo: .get
        }
        val walletAppIds = (spentBoxes ++ outputs).flatMap(_.applicationStatuses.keys).toSet
        val wtx = WalletTransaction(tx, height, walletAppIds.toSeq)

        val newRel = (scanResults._2: Seq[(ModifierId, EncodedBoxId, TrackedBox)]) ++
          relatedInputIds.zip(spentBoxes).map(t => (tx.id, t._1, t._2))
        (scanResults._1 ++ outputs, newRel, scanResults._3 :+ wtx) -> boxIds
      } else {
        scanResults -> accBoxIds
      }
    }._1

    val outputs = scanRes._1
    val inputs = scanRes._2
    val affectedTransactions = scanRes._3

    // function effects: updating registry and offchainRegistry datasets
    registry.updateOnBlock(outputs, inputs, affectedTransactions)(blockId, height)
    val walletUnspent = registry.walletUnspentBoxes()
    val newOnChainIds = outputs.map(x => encodedBoxId(x.box.id))
    offChainRegistry = offChainRegistry.updateOnBlock(height, walletUnspent, newOnChainIds)
  }

  override def preStart(): Unit = {
    context.system.eventStream.subscribe(self, classOf[ChangedState[_]])
    walletSettings.testMnemonic match {
      case Some(testMnemonic) =>
        log.warn("Initializing wallet in test mode. Switch to secure mode for production usage.")
        val seed = Mnemonic.toSeed(testMnemonic)
        val rootSk = ExtendedSecretKey.deriveMasterKey(seed)
        val childSks = walletSettings.testKeysQty.toIndexedSeq.flatMap(x => (0 until x).map(rootSk.child))
        val prover = ErgoProvingInterpreter(rootSk +: childSks, parameters)
        walletVars = walletVars.withProver(prover)
      case None =>
        log.info("Trying to read wallet in secure mode ..")
        readSecretStorage.fold(
          e => log.info(
            s"Failed to read wallet. Manual initialization is required to sign transactions. Cause: ${e.getCause}"),
          secretStorage => {
            log.info("Wallet loaded successfully")
            secretStorageOpt = Some(secretStorage)
          }
        )
    }
  }

  override def receive: Receive =
    walletInit orElse
      walletCommands orElse
      onStateChanged orElse
      scanLogic orElse
      readers

  private def scanLogic: Receive = {
    //scan mempool transaction
    case ScanOffChain(tx) =>
      val resolvedTrackedBoxes = extractWalletOutputs(tx, None, walletVars)
      val inputs = extractAllInputs(tx)
      offChainRegistry = offChainRegistry.updated(resolvedTrackedBoxes, inputs)

    //scan block transactions
    case ScanOnChain(block) =>
      scanBlockTransactions(block.id, block.transactions)

    case Rollback(version: VersionTag) =>
      registry.rollback(version).fold(
        e => log.error(s"Failed to rollback wallet registry to version $version due to: $e"), _ => ())
  }

  private def readers: Receive = {
    case ReadBalances(chainStatus) =>
      sender() ! (if (chainStatus.onChain) registry.fetchDigest() else offChainRegistry.digest)

    case ReadPublicKeys(from, until) =>
      sender() ! walletVars.publicKeys.slice(from, until)

    case GetFirstSecret =>
      if (walletVars.proverOpt.nonEmpty) {
        walletVars.proverOpt.foreach(_.secrets.headOption.foreach(s => sender() ! Success(s)))
      } else {
        sender() ! Failure(new Exception("Wallet is locked"))
      }

    //todo: returns only confirmed boxes now is it okay?
    case GetWalletBoxes(unspent) =>
      val currentHeight = height
      sender() ! (if (unspent) registry.walletUnspentBoxes() else registry.walletConfirmedBoxes(0))
        .map(tb => WalletBox(tb, tb.inclusionHeightOpt.map(currentHeight - _)))
        .sortBy(_.trackedBox.inclusionHeightOpt)

    case GetAppBoxes(appId, unspent) =>
      val currentHeight = height
      sender() ! (if (unspent) registry.unspentBoxes(appId) else registry.confirmedBoxes(appId, 0))
        .map(tb => WalletBox(tb, tb.inclusionHeightOpt.map(currentHeight - _)))
        .sortBy(_.trackedBox.inclusionHeightOpt)

    case GetUncertainBoxes(appId) =>
      val currentHeight = height
      sender() ! registry.uncertainBoxes(appId)
        .map(tb => WalletBox(tb, tb.inclusionHeightOpt.map(currentHeight - _)))
        .sortBy(_.trackedBox.inclusionHeightOpt)

    case GetTransactions =>
      sender() ! registry.allWalletTxs()
        .sortBy(-_.inclusionHeight)
        .map(tx => AugWalletTransaction(tx, height - tx.inclusionHeight))

    case GetTransaction(id) =>
      sender() ! registry.getTx(id)
        .map(tx => AugWalletTransaction(tx, height - tx.inclusionHeight))

    case ReadRandomPublicKey =>
      val publicKeys = walletVars.publicKeys
      sender() ! publicKeys(Random.nextInt(publicKeys.size))

    case ReadApplications =>
      sender() ! walletVars.externalApplications
  }

  private def onStateChanged: Receive = {
    case ChangedState(s: ErgoStateReader@unchecked) =>
      storage.updateStateContext(s.stateContext)
  }

  //Secret is set in form of keystore file of testMnemonic in the config
  private def secretIsSet: Boolean = secretStorageOpt.nonEmpty || walletSettings.testMnemonic.nonEmpty

  private def walletInit: Receive = {
    //Init wallet (w. mnemonic generation) if secret is not set yet
    case InitWallet(pass, mnemonicPassOpt) if !secretIsSet =>
      //Read high-quality random bits from Java's SecureRandom
      val entropy = scorex.utils.Random.randomBytes(settings.walletSettings.seedStrengthBits / 8)
      val mnemonicTry = new Mnemonic(walletSettings.mnemonicPhraseLanguage, walletSettings.seedStrengthBits)
        .toMnemonic(entropy)
        .map { mnemonic =>
          val secretStorage = JsonSecretStorage
            .init(Mnemonic.toSeed(mnemonic, mnemonicPassOpt), pass)(settings.walletSettings.secretStorage)
          secretStorageOpt = Some(secretStorage)
          mnemonic
        } match {
        case s: Success[String] =>
          self ! UnlockWallet(pass)
          util.Arrays.fill(entropy, 0: Byte)
          log.info("Wallet is initialized")
          s
        case Failure(t) =>
          val f = wrapLegalExc(t) //getting nicer message for illegal key size exception
          log.error(s"Wallet initialization is failed, details: ${f.exception.getMessage}")
          f
      }
      sender() ! mnemonicTry


    //Restore wallet with mnemonic if secret is not set yet
    case RestoreWallet(mnemonic, passOpt, encryptionPass) if !secretIsSet =>
      val res = Try {
        JsonSecretStorage.restore(mnemonic, passOpt, encryptionPass)(settings.walletSettings.secretStorage)
      }.map { secretStorage =>
        secretStorageOpt = Some(secretStorage)
      } match {
        case s: Success[Unit] =>
          self ! UnlockWallet(encryptionPass)
          log.info("Wallet is restored")
          s
        case Failure(t) =>
          val f = wrapLegalExc(t) //getting nicer message for illegal key size exception
          log.error(s"Wallet restoration is failed, details: ${f.exception.getMessage}")
          f
      }
      sender() ! res

    // branch for key already being set
    case _: RestoreWallet | _: InitWallet =>
      sender() ! Failure(new Exception("Wallet is already initialized or testMnemonic is set. Clear current secret to re-init it."))
  }

  private def walletCommands: Receive = {
    case UnlockWallet(pass) =>
      secretStorageOpt match {
        case Some(secretStorage) =>
          sender() ! secretStorage.unlock(pass)
          processUnlock(secretStorage)
        case None =>
          sender() ! Failure(new Exception("Wallet not initialized"))
      }

    case LockWallet =>
      walletVars = walletVars.resetProver()
      secretStorageOpt.foreach(_.lock())

    case GetLockStatus =>
      sender() ! (secretIsSet -> walletVars.proverOpt.isDefined)

    case GenerateTransaction(requests, inputsRaw) =>
      sender() ! generateTransactionWithOutputs(requests, inputsRaw)

    case DeriveKey(encodedPath) =>
      withWalletLockHandler(sender()) {
        _.secret.foreach { rootSecret =>
          DerivationPath.fromEncoded(encodedPath).foreach {
            case path if !path.publicBranch =>
              val secret = rootSecret.derive(path).asInstanceOf[ExtendedSecretKey]
              processSecretAddition(secret)
              sender() ! Success(P2PKAddress(secret.publicKey.key))
            case path =>
              sender() ! Failure(new Exception(
                s"A private path is expected, but the public one given: $path"))
          }
        }
      }

    case DeriveNextKey =>
      withWalletLockHandler(sender()) {
        _.secret.foreach { rootSecret =>
          sender() ! nextPath.map { path =>
            val secret = rootSecret.derive(path).asInstanceOf[ExtendedSecretKey]
            processSecretAddition(secret)
            path -> P2PKAddress(secret.publicKey.key)
          }
        }
      }

    case UpdateChangeAddress(address) =>
      storage.updateChangeAddress(address)

    case RemoveApplication(appId) =>
      val res = Try(storage.removeApplication(appId))
      res.foreach(app => walletVars = walletVars.removeApplication(appId))
      sender() ! res

    case AddApplication(appRequest) =>
      val res = storage.addApplication(appRequest)
      res.foreach(app => walletVars = walletVars.addApplication(app))
      sender() ! res


    case MakeCertain(appId: AppId, boxId: BoxId) =>
      sender() ! registry.makeCertain(appId, boxId)

    case StopTracking(appId: AppId, boxId: BoxId) =>
      sender() ! registry.removeApp(appId, boxId)
  }

  private def withWalletLockHandler(callback: ActorRef)
                                   (body: JsonSecretStorage => Unit): Unit =
    secretStorageOpt match {
      case Some(secretStorage) if !secretStorage.isLocked =>
        body(secretStorage)
      case Some(_) =>
        callback ! Failure(new Exception("Wallet is locked"))
      case None =>
        callback ! Failure(new Exception("Wallet is not initialized"))
    }

  private type FilterFn = TrackedBox => Boolean
  /**
    * This filter is selecting boxes which are onchain and not spent offchain yet.
    * This filter is used when wallet is looking through its boxes to assemble a transaction.
    */
  private val onChainFilter: FilterFn = (trackedBox: TrackedBox) => trackedBox.chainStatus.onChain &&
    offChainRegistry.onChainBalances.exists(_.id == encodedBoxId(trackedBox.box.id))

  /**
    * This filter is not filtering out anything, used when the wallet works with externally provided boxes.
    */
  private val noFilter: FilterFn = (_: TrackedBox) => true

  /**
    * Tries to prove the given box in order to define whether it could be spent by this wallet.
    */
  private def resolve(box: ErgoBox): Boolean = {
    val testingTx = UnsignedErgoLikeTransaction(
      IndexedSeq(new UnsignedInput(box.id)),
      IndexedSeq(new ErgoBoxCandidate(1L, Constants.TrueLeaf, creationHeight = height))
    )

    val transactionContext = TransactionContext(IndexedSeq(box), IndexedSeq(), testingTx, selfIndex = 0)
    val context = new ErgoContext(stateContext, transactionContext, ContextExtension.empty,
      parameters.maxBlockCost, CostTable.interpreterInitCost)

    walletVars.proverOpt.flatMap(_.prove(box.ergoTree, context, testingTx.messageToSign).toOption).isDefined
  }

  private def requestsToBoxCandidates(requests: Seq[TransactionRequest]): Try[Seq[ErgoBoxCandidate]] =
    Traverse[List].sequence {
      requests.toList
        .map {
          case PaymentRequest(address, value, assets, registers) =>
            Success(new ErgoBoxCandidate(value, address.script, height, assets.toColl, registers))
          case AssetIssueRequest(addressOpt, amount, name, description, decimals, registers) =>
            // Check that auxiliary registers do not try to rewrite registers R0...R6
            val registersCheck = if (registers.exists(_.forall(_._1.number < 7))) {
              Failure(new Exception("Additional registers contain R0...R6"))
            } else {
              Success(())
            }
            registersCheck.flatMap { _ =>
              val firstInputOpt = inputsFor(
                requests
                  .collect { case pr: PaymentRequest => pr.value }
                  .sum
              ).headOption
              firstInputOpt
                .fold[Try[ErgoBox]](Failure(new Exception("Can't issue asset with no inputs")))(Success(_))
                .flatMap { firstInput =>
                  val assetId = Digest32 !@@ firstInput.id
                  val nonMandatoryRegisters = scala.Predef.Map(
                    R4 -> ByteArrayConstant(name.getBytes("UTF-8")),
                    R5 -> ByteArrayConstant(description.getBytes("UTF-8")),
                    R6 -> IntConstant(decimals)
                  ) ++ registers.getOrElse(Map())
                  (addressOpt orElse walletVars.publicKeys.headOption)
                    .fold[Try[ErgoAddress]](Failure(new Exception("No address available for box locking")))(Success(_))
                    .map { lockWithAddress =>
                      val minimalErgoAmount =
                        BoxUtils.minimalErgoAmountSimulated(
                          lockWithAddress.script,
                          Colls.fromItems(assetId -> amount),
                          nonMandatoryRegisters,
                          parameters
                        )
                      new ErgoBoxCandidate(
                        minimalErgoAmount,
                        lockWithAddress.script,
                        height,
                        Colls.fromItems(assetId -> amount),
                        nonMandatoryRegisters
                      )
                    }
                }
            }
          case other =>
            Failure(new Exception(s"Unknown TransactionRequest type: $other"))
        }
    }

  /**
    * A helper method which makes TrackedBox sequence out of boxes provided
    */
  private def boxesToFakeTracked(inputs: Seq[ErgoBox]): Iterator[TrackedBox] = {
    inputs
      .map { box => // declare fake inclusion height in order to confirm the box is onchain
        TrackedBox(box.transactionId, box.index, Some(1), None, None, box, Map(PaymentsAppId -> BoxCertainty.Certain))
      }
      .toIterator
  }

  /**
    * Generates new transaction according to a given requests using available boxes.
    */
  private def generateTransactionWithOutputs(requests: Seq[TransactionRequest],
                                             inputsRaw: Seq[String]): Try[ErgoTransaction] =
    walletVars.proverOpt match {
      case Some(prover) =>
        Traverse[List]
          .sequence {
            inputsRaw
              .toList
              .map(in => Base16.decode(in).flatMap(ErgoBoxSerializer.parseBytesTry))
          }
          .flatMap { inputs =>
            requestsToBoxCandidates(requests).flatMap { payTo =>
              require(walletVars.publicKeys.nonEmpty, "No public keys in the prover to extract change address from")
              require(requests.count(_.isInstanceOf[AssetIssueRequest]) <= 1, "Too many asset issue requests")
              require(payTo.forall(c => c.value >= BoxUtils.minimalErgoAmountSimulated(c, parameters)), "Minimal ERG value not met")
              require(payTo.forall(_.additionalTokens.forall(_._2 >= 0)), "Negative asset value")

              val assetIssueBox = payTo
                .zip(requests)
                .filter(_._2.isInstanceOf[AssetIssueRequest])
                .map(_._1)
                .headOption

              val targetBalance = payTo
                .map(_.value)
                .sum

              val targetAssets = payTo
                .filterNot(bx => assetIssueBox.contains(bx))
                .foldLeft(Map.empty[ModifierId, Long]) { case (acc, bx) =>
                  // TODO optimize: avoid toArray and use mapFirst
                  val boxTokens = bx.additionalTokens.toArray.map(t => bytesToId(t._1) -> t._2).toMap
                  AssetUtils.mergeAssets(boxTokens, acc)
                }

              val (inputBoxes, filter) = if (inputs.nonEmpty) {
                //inputs are provided externally, no need for filtering
                (boxesToFakeTracked(inputs), noFilter)
              } else {
                //inputs are to be selected by the wallet
                (registry.walletUnspentBoxes().toIterator, onChainFilter)
              }

              val selectionOpt = boxSelector.select(inputBoxes, filter, targetBalance, targetAssets)

              val makeTx = prepareTransaction(prover, payTo) _

              selectionOpt.map(makeTx) match {
                case Some(txTry) => txTry.map(ErgoTransaction.apply)
                case None => Failure(new Exception(s"No enough boxes to assemble a transaction for $payTo"))
              }
            }
          }

      case None =>
        Failure(new Exception(s"Cannot generateTransactionWithOutputs($requests, $inputsRaw): Wallet is locked"))
    }

  private def prepareTransaction(prover: ErgoProvingInterpreter, payTo: Seq[ErgoBoxCandidate])
                                (r: BoxSelector.BoxSelectionResult): Try[ErgoLikeTransaction] = {
    val inputs = r.boxes.toIndexedSeq

    val changeAddress = storage.readChangeAddress
      .map(_.pubkey)
      .getOrElse {
        log.warn("Change address not specified. Using root address from wallet.")
        prover.pubKeys.head
      }

    val changeBoxCandidates = r.changeBoxes.map { case (ergChange, tokensChange) =>
      val assets = tokensChange.map(t => Digest32 @@ idToBytes(t._1) -> t._2).toIndexedSeq
      new ErgoBoxCandidate(ergChange, changeAddress, height, assets.toColl)
    }

    val unsignedTx = new UnsignedErgoTransaction(
      inputs.map(_.id).map(id => new UnsignedInput(id)),
      IndexedSeq(),
      (payTo ++ changeBoxCandidates).toIndexedSeq
    )

    prover.sign(unsignedTx, inputs, IndexedSeq(), stateContext)
      .fold(e => Failure(new Exception(s"Failed to sign boxes due to ${e.getMessage}: $inputs", e)), tx => Success(tx))
  }

  private def processSecretAddition(secret: ExtendedSecretKey): Unit =
    walletVars.proverOpt.foreach { prover =>
      log.info(s"New secret created, public image: ${Base16.encode(secret.publicKey.keyBytes)}")
      val secrets = prover.secretKeys :+ secret
      val updProver = new ErgoProvingInterpreter(secrets, parameters)(prover.IR)
      walletVars = walletVars.withProver(updProver)
      storage.addPath(secret.path)
    }

  private def processUnlock(secretStorage: JsonSecretStorage): Unit = {
    val secrets = secretStorage.secret.toIndexedSeq ++ storage.readPaths.flatMap { path =>
      secretStorage.secret.toSeq.map(sk => sk.derive(path).asInstanceOf[ExtendedSecretKey])
    }
    walletVars = walletVars.withProver(ErgoProvingInterpreter(secrets, parameters))
  }

  private def inputsFor(targetAmount: Long,
                        targetAssets: Map[ModifierId, Long] = Map.empty): Seq[ErgoBox] = {
    val unspentBoxes = registry.walletUnspentBoxes()
    boxSelector
      .select(unspentBoxes.toIterator, onChainFilter, targetAmount, targetAssets)
      .toSeq
      .flatMap(_.boxes)
  }

  private def readSecretStorage: Try[JsonSecretStorage] = {
    val dir = new File(settings.walletSettings.secretStorage.secretDir)
    if (dir.exists()) {
      dir.listFiles().toList match {
        case files if files.size > 1 =>
          Failure(new Exception(s"Ambiguous secret files in dir '$dir'"))
        case headFile :: _ =>
          Success(new JsonSecretStorage(headFile, settings.walletSettings.secretStorage.encryption))
        case Nil =>
          Failure(new Exception(s"Cannot readSecretStorage: Secret file not found in dir '$dir'"))
      }
    } else {
      Failure(new Exception(s"Cannot readSecretStorage: Secret dir '$dir' doesn't exist"))
    }
  }

  private def wrapLegalExc[T](e: Throwable): Failure[T] =
    if (e.getMessage.startsWith("Illegal key size")) {
      val dkLen = settings.walletSettings.secretStorage.encryption.dkLen
      Failure[T](new Exception(s"Key of length $dkLen is not allowed on your JVM version." +
        s"Set `ergo.wallet.secretStorage.encryption.dkLen = 128` or update JVM"))
    } else {
      Failure[T](e)
    }

  /**
    * Finds next available path index for a new key.
    */
  private def nextPath: Try[DerivationPath] = {
    @scala.annotation.tailrec
    def nextPath(accPath: List[Int], rem: Seq[Seq[Int]]): Try[DerivationPath] = {
      if (!rem.forall(_.isEmpty)) {
        val maxChildIdx = rem.flatMap(_.headOption).max
        if (!Index.isHardened(maxChildIdx)) {
          Success(DerivationPath(0 +: (accPath :+ maxChildIdx + 1), publicBranch = false))
        } else {
          nextPath(accPath :+ maxChildIdx, rem.map(_.drop(1)))
        }
      } else {
        Failure(
          new Exception("Out of non-hardened index space. Try to derive hardened key specifying path manually"))
      }
    }

    val secrets = walletVars.proverOpt.toIndexedSeq.flatMap(_.secretKeys)
    if (secrets.size == 1) {
      Success(DerivationPath(Array(0, 1), publicBranch = false))
    } else {
      nextPath(List.empty, secrets.map(_.path.decodedPath.tail.toList))
    }
  }

}

object ErgoWalletActor {

  /**
    * Inner class of the wallet actor which it encapsulating its mutable state (aside of the databases
    * the actor modifies). The main intention behind the class is to make modifications of this part of the internal
    * state explicit and unit-testable.
    *
    *
    * @param proverOpt
    * @param externalApplications
    *
    * @param settings
    */
  case class WalletVars(proverOpt: Option[ErgoProvingInterpreter],
                        externalApplications: Seq[ExternalApplication])(implicit val settings: ErgoSettings) {

    private[wallet] implicit val addressEncoder: ErgoAddressEncoder =
      ErgoAddressEncoder(settings.chainSettings.addressPrefix)

    val publicKeys: Seq[P2PKAddress] = proverOpt.toSeq.flatMap(_.pubKeys.map(P2PKAddress.apply))

    val miningScriptsBytes: Seq[Array[Byte]] = proverOpt.toSeq.flatMap(_.pubKeys).map(pk =>
      ErgoScriptPredef.rewardOutputScript(settings.chainSettings.monetary.minerRewardDelay, pk)
    ).map(_.bytes)

    val trackedBytes: Seq[Array[Byte]] = proverOpt.toSeq.flatMap(_.pubKeys).map(_.propBytes.toArray)

    def resetProver(): WalletVars = this.copy(proverOpt = None)

    def withProver(prover: ErgoProvingInterpreter): WalletVars = this.copy(proverOpt = Some(prover))

    def removeApplication(appId: AppId): WalletVars =
      this.copy(externalApplications = this.externalApplications.filter(_.appId != appId))

    def addApplication(app: ExternalApplication): WalletVars =
      this.copy(externalApplications = this.externalApplications :+ app)
  }

  object WalletVars {
    def initial(storage: WalletStorage, settings: ErgoSettings): WalletVars = WalletVars(None, storage.allApplications)(settings)
  }

  final case class WatchFor(address: ErgoAddress)

  final case class ScanOffChain(tx: ErgoTransaction)

  final case class ScanOnChain(block: ErgoFullBlock)

  final case class Rollback(version: VersionTag)

  final case class GenerateTransaction(requests: Seq[TransactionRequest], inputsRaw: Seq[String])

  final case class ReadBalances(chainStatus: ChainStatus)

  final case class ReadPublicKeys(from: Int, until: Int)

  final case class InitWallet(pass: String, mnemonicPassOpt: Option[String])

  final case class RestoreWallet(mnemonic: String, passOpt: Option[String], encryptionPass: String)

  final case class UnlockWallet(pass: String)

  final case class DeriveKey(path: String)

  final case class GetWalletBoxes(unspentOnly: Boolean)

  final case class GetAppBoxes(appId: AppId, unspentOnly: Boolean)

  final case class GetUncertainBoxes(appId: AppId)

  final case class UpdateChangeAddress(address: P2PKAddress)

  final case class AddApplication(appRequest: ExternalAppRequest)

  final case class RemoveApplication(appId: AppId)

  final case class GetTransaction(id: ModifierId)

  case object GetTransactions

  case object DeriveNextKey

  case object LockWallet

  case object GetLockStatus

  case object GetFirstSecret

  case object ReadRandomPublicKey

  case object ReadApplications

  case class MakeCertain(appId: AppId, boxId: BoxId)

  case class StopTracking(appId: AppId, boxId: BoxId)

}<|MERGE_RESOLUTION|>--- conflicted
+++ resolved
@@ -53,26 +53,14 @@
 
   private var secretStorageOpt: Option[JsonSecretStorage] = None
 
-<<<<<<< HEAD
   private val storage: WalletStorage = settings.walletStorage
   private val registry: WalletRegistry = settings.walletRegistry
-  private var offChainRegistry: OffChainRegistry = OffChainRegistry.empty
+  private var offChainRegistry: OffChainRegistry = OffChainRegistry.init(registry)
 
   private var walletVars = WalletVars.initial(storage, settings)
-=======
-  private val walletSettings: WalletSettings = settings.walletSettings
-
-  private val storage: WalletStorage = WalletStorage.readOrCreate(settings)
->>>>>>> 38bda10b
 
   private implicit val ergoAddressEncoder = walletVars.addressEncoder
 
-<<<<<<< HEAD
-=======
-  private var offChainRegistry: OffChainRegistry = OffChainRegistry.init(registry)
-
-  private val parameters: Parameters = LaunchParameters
->>>>>>> 38bda10b
 
   // State context used to sign transactions and check that coins found in the blockchain are indeed belonging
   // to the wallet (by executing testing transactions against them).
