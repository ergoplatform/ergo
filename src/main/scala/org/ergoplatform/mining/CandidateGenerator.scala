package org.ergoplatform.mining

import akka.actor.{Actor, ActorRef, ActorRefFactory, Props}
import akka.pattern.StatusReply
import com.google.common.primitives.Longs
import org.ergoplatform.ErgoBox.TokenId
import org.ergoplatform.mining.AutolykosPowScheme.derivedHeaderFields
import org.ergoplatform.mining.difficulty.RequiredDifficulty
import org.ergoplatform.mining.emission.EmissionRules
import org.ergoplatform.modifiers.ErgoFullBlock
import org.ergoplatform.modifiers.history._
import org.ergoplatform.modifiers.history.extension.Extension
import org.ergoplatform.modifiers.history.header.{Header, HeaderWithoutPow}
import org.ergoplatform.modifiers.history.popow.NipopowAlgos
import org.ergoplatform.modifiers.mempool.ErgoTransaction
import org.ergoplatform.network.ErgoNodeViewSynchronizer.ReceivableMessages
import ReceivableMessages.{ChangedHistory, ChangedMempool, ChangedState, NodeViewChange, SemanticallySuccessfulModifier}
import org.ergoplatform.nodeView.ErgoReadersHolder.{GetReaders, Readers}
import org.ergoplatform.nodeView.history.ErgoHistory.Height
import org.ergoplatform.nodeView.history.{ErgoHistory, ErgoHistoryReader}
import org.ergoplatform.nodeView.mempool.ErgoMemPoolReader
import org.ergoplatform.nodeView.state.{ErgoState, ErgoStateContext, StateType, UtxoStateReader}
import org.ergoplatform.settings.{ErgoSettings, ErgoValidationSettingsUpdate}
import org.ergoplatform.wallet.Constants.MaxAssetsPerBox
import org.ergoplatform.wallet.interpreter.ErgoInterpreter
import org.ergoplatform.{ErgoBox, ErgoBoxCandidate, ErgoScriptPredef, Input}
import org.ergoplatform.nodeView.ErgoNodeViewHolder.ReceivableMessages.{EliminateTransactions, LocallyGeneratedModifier}
import scorex.core.utils.NetworkTimeProvider
import scorex.crypto.hash.Digest32
import scorex.util.encode.Base16
import scorex.util.{ModifierId, ScorexLogging}
import sigmastate.SType.ErgoBoxRType
import sigmastate.basics.DLogProtocol.ProveDlog
import sigmastate.eval.Extensions._
import sigmastate.eval._
import sigmastate.interpreter.ProverResult
import special.collection.Coll

import scala.annotation.tailrec
import scala.concurrent.duration._
import scala.util.{Failure, Random, Success, Try}

/** Responsible for generating block candidates and validating solutions.
  * It is observing changes of history, utxo state, mempool and newly applied blocks
  * to generate valid block candidates when it is needed. */
class CandidateGenerator(
  minerPk: ProveDlog,
  readersHolderRef: ActorRef,
  viewHolderRef: ActorRef,
  timeProvider: NetworkTimeProvider,
  ergoSettings: ErgoSettings
) extends Actor
  with ScorexLogging {

  import org.ergoplatform.mining.CandidateGenerator._

  /** retrieve Readers once on start and then get updated by events */
  override def preStart(): Unit = {
    log.info("CandidateGenerator is starting")
    readersHolderRef ! GetReaders
  }

  /** Send solved block to local blockchain controller */
  private def sendToNodeView(newBlock: ErgoFullBlock): Unit = {
    log.info(
      s"New block ${newBlock.id} w. nonce ${Longs.fromByteArray(newBlock.header.powSolution.n)}"
    )
    viewHolderRef ! LocallyGeneratedModifier(newBlock.header)
    val sectionsToApply = if (ergoSettings.nodeSettings.stateType == StateType.Digest) {
      newBlock.blockSections
    } else {
      newBlock.mandatoryBlockSections
    }
    sectionsToApply.foreach(viewHolderRef ! LocallyGeneratedModifier(_))
  }

  override def receive: Receive = {

    /** first we need to get Readers to have some initial state to work with */
    case Readers(h, s: UtxoStateReader, m, _) =>
      val lastHeaders   = h.lastHeaders(500).headers
      val avgMiningTime = getBlockMiningTimeAvg(lastHeaders.map(_.timestamp))
      val avgTxsCount = getTxsPerBlockCountAvg(
        lastHeaders.flatMap(h.getFullBlock).map(_.transactions.size)
      )
      log.info(
        s"CandidateGenerator initialized, avgMiningTime: ${avgMiningTime.toSeconds}s, avgTxsCount: $avgTxsCount"
      )
      context.become(
        initialized(
          CandidateGeneratorState(
            cache       = None,
            solvedBlock = None,
            h,
            s,
            m,
            avgGenTime = 1000.millis
          )
        )
      )
      self ! GenerateCandidate(txsToInclude = Seq.empty, reply = false)
      context.system.eventStream
        .subscribe(self, classOf[SemanticallySuccessfulModifier])
      context.system.eventStream.subscribe(self, classOf[NodeViewChange])
    case Readers(_, _, _, _) =>
      log.error("Invalid readers state, mining is possible in UTXO mode only")
    case m =>
      // retry until initialized
      context.system.scheduler
        .scheduleOnce(100.millis, self, m)(context.dispatcher, sender())
  }

  private def initialized(state: CandidateGeneratorState): Receive = {
    case ChangedHistory(h: ErgoHistoryReader) =>
      context.become(initialized(state.copy(hr = h)))
    case ChangedState(s: UtxoStateReader) =>
      context.become(initialized(state.copy(sr = s)))
    case ChangedMempool(mp: ErgoMemPoolReader) =>
      context.become(initialized(state.copy(mpr = mp)))
    case _: NodeViewChange =>
    // Just ignore all other NodeView Changes

    /**
      * When new block is applied, either one mined by us or received from peers isn't equal to our candidate's parent,
      * we need to generate new candidate and possibly also discard existing solution if it is also behind
      */
    case SemanticallySuccessfulModifier(mod: ErgoFullBlock) =>
      log.info(
        s"Preparing new candidate on getting new block at ${mod.height}"
      )
      if (needNewCandidate(state.cache, mod)) {
        if (needNewSolution(state.solvedBlock, mod))
          context.become(initialized(state.copy(cache = None, solvedBlock = None)))
        else
          context.become(initialized(state.copy(cache = None)))
        self ! GenerateCandidate(txsToInclude = Seq.empty, reply = false)
      } else {
        context.become(initialized(state))
      }

    case SemanticallySuccessfulModifier(_) =>
    // Just ignore all other modifiers.

    case gen @ GenerateCandidate(txsToInclude, reply) =>
      val senderOpt = if (reply) Some(sender()) else None
      if (cachedFor(state.cache, txsToInclude)) {
        senderOpt.foreach(_ ! StatusReply.success(state.cache.get))
      } else {
        val start = System.currentTimeMillis()
        CandidateGenerator.generateCandidate(
          state.hr,
          state.sr,
          state.mpr,
          timeProvider,
          minerPk,
          txsToInclude,
          ergoSettings
        ) match {
          case Some(Failure(ex)) =>
            log.error(s"Candidate generation failed", ex)
            senderOpt.foreach(
              _ ! StatusReply.error(s"Candidate generation failed : ${ex.getMessage}")
            )
          case Some(Success((candidate, eliminatedTxs))) =>
            if (eliminatedTxs.ids.nonEmpty) viewHolderRef ! eliminatedTxs
            val generationTook = System.currentTimeMillis() - start
            log.info(s"Generated new candidate in $generationTook ms")
            context.become(
              initialized(
                state.copy(cache = Some(candidate), avgGenTime = generationTook.millis)
              )
            )
            senderOpt.foreach(_ ! StatusReply.success(candidate))
          case None =>
            log.warn(
              "Can not generate block candidate: either mempool is empty or chain is not synced (maybe last block not fully applied yet"
            )
            senderOpt.foreach { s =>
              context.system.scheduler.scheduleOnce(state.avgGenTime, self, gen)(
                context.system.dispatcher,
                s
              )
            }
        }
      }

    case preSolution: AutolykosSolution
        if state.solvedBlock.isEmpty && state.cache.nonEmpty =>
      // Inject node pk if it is not externally set (in Autolykos 2)
      val solution =
        if (preSolution.pk.isInfinity) {
          AutolykosSolution(minerPk.value, preSolution.w, preSolution.n, preSolution.d)
        } else {
          preSolution
        }
      val result: StatusReply[Unit] = {
        val newBlock = completeBlock(state.cache.get.candidateBlock, solution)
        log.info(s"New block mined, header: ${newBlock.header}")
        ergoSettings.chainSettings.powScheme
          .validate(newBlock.header)
          .map(_ => newBlock) match {
          case Success(newBlock) =>
            sendToNodeView(newBlock)
            context.become(initialized(state.copy(solvedBlock = Some(newBlock))))
            StatusReply.success(())
          case Failure(exception) =>
            log.warn(s"Removing candidate due to invalid block", exception)
            context.become(initialized(state.copy(cache = None)))
            StatusReply.error(
              new Exception(s"Invalid block mined: ${exception.getMessage}", exception)
            )
        }
      }
      log.info(s"Processed solution $solution with the result $result")
      sender() ! result

    case _: AutolykosSolution =>
      sender() ! StatusReply.error(
        s"Block already solved : ${state.solvedBlock.map(_.id)}"
      )

  }

}

object CandidateGenerator extends ScorexLogging {

  /**
    * Holder for both candidate block and data for external miners derived from it
    * (to avoid possibly costly recalculation)
    *
    * @param candidateBlock  - block candidate
    * @param externalVersion - message for external miner
    * @param txsToInclude    - transactions which were prioritized for inclusion in the block candidate
    */
  case class Candidate(
    candidateBlock: CandidateBlock,
    externalVersion: WorkMessage,
    txsToInclude: Seq[ErgoTransaction]
  )

  case class GenerateCandidate(
    txsToInclude: Seq[ErgoTransaction],
    reply: Boolean
  )

  /** Local state of candidate generator to avoid mutable vars */
  case class CandidateGeneratorState(
    cache: Option[Candidate],
    solvedBlock: Option[ErgoFullBlock],
    hr: ErgoHistoryReader,
    sr: UtxoStateReader,
    mpr: ErgoMemPoolReader,
    avgGenTime: FiniteDuration // approximation of average block generation time for more efficient retries
  )

  def apply(
    minerPk: ProveDlog,
    readersHolderRef: ActorRef,
    viewHolderRef: ActorRef,
    timeProvider: NetworkTimeProvider,
    ergoSettings: ErgoSettings
  )(implicit context: ActorRefFactory): ActorRef =
    context.actorOf(
      Props(
        new CandidateGenerator(
          minerPk,
          readersHolderRef,
          viewHolderRef,
          timeProvider,
          ergoSettings
        )
      ),
      s"CandidateGenerator-${Random.alphanumeric.take(5).mkString}"
    )

  /** checks that current candidate block is cached with given `txs` */
  def cachedFor(
    candidateOpt: Option[Candidate],
    txs: Seq[ErgoTransaction]
  ): Boolean = {
    candidateOpt.isDefined && candidateOpt.exists { c =>
      txs.isEmpty || (txs.size == c.txsToInclude.size && txs.forall(
        c.txsToInclude.contains
      ))
    }
  }

  /** we need new candidate if given block is not parent of our cached block */
  def needNewCandidate(
    cache: Option[Candidate],
    bestFullBlock: ErgoFullBlock
  ): Boolean = {
    val parentHeaderIdOpt = cache.map(_.candidateBlock).flatMap(_.parentOpt).map(_.id)
    !parentHeaderIdOpt.contains(bestFullBlock.header.id)
  }

  /** Solution is valid only if bestFullBlock on the chain is its parent */
  def needNewSolution(
    solvedBlock: Option[ErgoFullBlock],
    bestFullBlock: ErgoFullBlock
  ): Boolean =
    solvedBlock.nonEmpty && !solvedBlock.map(_.parentId).contains(bestFullBlock.id)

  /** Calculate average mining time from latest block header timestamps */
  def getBlockMiningTimeAvg(
    timestamps: IndexedSeq[Header.Timestamp]
  ): FiniteDuration = {
    val miningTimes =
      timestamps.sorted
        .sliding(2, 1)
        .map { case IndexedSeq(prev, next) => next - prev }
        .toVector
    Math.round(miningTimes.sum / miningTimes.length.toDouble).millis
  }

  /** Get average count of transactions per block */
  def getTxsPerBlockCountAvg(txsPerBlock: IndexedSeq[Int]): Long =
    Math.round(txsPerBlock.sum / txsPerBlock.length.toDouble)

  /** Helper which is checking that inputs of the transaction are not spent */
  private def inputsNotSpent(tx: ErgoTransaction, s: UtxoStateReader): Boolean =
    tx.inputs.forall(inp => s.boxById(inp.boxId).isDefined)

  /**
    * @return None if chain is not synced or Some of attempt to create candidate
    */
  def generateCandidate(
    h: ErgoHistoryReader,
    s: UtxoStateReader,
    m: ErgoMemPoolReader,
    timeProvider: NetworkTimeProvider,
    pk: ProveDlog,
    txsToInclude: Seq[ErgoTransaction],
    ergoSettings: ErgoSettings
  ): Option[Try[(Candidate, EliminateTransactions)]] = {
    //mandatory transactions to include into next block taken from the previous candidate
    lazy val unspentTxsToInclude = txsToInclude.filter { tx =>
      inputsNotSpent(tx, s)
    }

    //only transactions valid from against the current utxo state we take from the mem pool
    lazy val poolTransactions = m.getAllPrioritized

    lazy val emissionTxOpt =
      CandidateGenerator.collectEmission(s, pk, ergoSettings.chainSettings.emissionRules)

    def chainSynced =
      h.bestFullBlockOpt.map(_.id) == s.stateContext.lastHeaderOpt.map(_.id)

    def hasAnyMemPoolOrMinerTx =
      poolTransactions.nonEmpty || unspentTxsToInclude.nonEmpty || emissionTxOpt.nonEmpty

    if (!hasAnyMemPoolOrMinerTx) {
      log.info(s"Avoiding generation of a block without any transactions")
      None
    } else if (!chainSynced) {
      log.info(
        "Chain not synced probably due to racing condition when last block is not fully applied yet"
      )
      None
    } else {
      val desiredUpdate = ergoSettings.votingTargets.desiredUpdate
      Some(
        createCandidate(
          pk,
          h,
          desiredUpdate,
          s,
          timeProvider,
          poolTransactions,
          emissionTxOpt,
          unspentTxsToInclude,
          ergoSettings
        )
      )
    }
  }

  /**
    * Assemble correct block candidate based on
    *
    * @param minerPk                 - public key of the miner
    * @param history                 - blockchain reader (to extract parent)
    * @param proposedUpdate          - votes for parameters update or/and soft-fork
    * @param state                   - UTXO set reader
    * @param timeProvider            - network time provider
    * @param poolTxs                 - memory pool transactions
    * @param emissionTxOpt           - optional emission transaction
    * @param prioritizedTransactions - transactions which are going into the block in the first place
    *                                (before transactions from the pool). No guarantee of inclusion in general case.
    * @return - candidate or an error
    */
  def createCandidate(
    minerPk: ProveDlog,
    history: ErgoHistoryReader,
    proposedUpdate: ErgoValidationSettingsUpdate,
    state: UtxoStateReader,
    timeProvider: NetworkTimeProvider,
    poolTxs: Seq[ErgoTransaction],
    emissionTxOpt: Option[ErgoTransaction],
    prioritizedTransactions: Seq[ErgoTransaction],
    ergoSettings: ErgoSettings
  ): Try[(Candidate, EliminateTransactions)] =
    Try {
      val popowAlgos = new NipopowAlgos(ergoSettings.chainSettings.powScheme)
      // Extract best header and extension of a best block user their data for assembling a new block
      val bestHeaderOpt: Option[Header] = history.bestFullBlockOpt.map(_.header)
      val bestExtensionOpt: Option[Extension] = bestHeaderOpt
        .flatMap(h => history.typedModifierById[Extension](h.extensionId))

      // Make progress in time since last block.
      // If no progress is made, then, by consensus rules, the block will be rejected.
      val timestamp =
        Math.max(timeProvider.time(), bestHeaderOpt.map(_.timestamp + 1).getOrElse(0L))

      val stateContext = state.stateContext

      // Calculate required difficulty for the new block
      val nBits: Long = bestHeaderOpt
        .map(parent => history.requiredDifficultyAfter(parent))
        .map(d => RequiredDifficulty.encodeCompactBits(d))
        .getOrElse(ergoSettings.chainSettings.initialNBits)

      // Obtain NiPoPoW interlinks vector to pack it into the extension section
      val updInterlinks       = popowAlgos.updateInterlinks(bestHeaderOpt, bestExtensionOpt)
      val interlinksExtension = popowAlgos.interlinksToExtension(updInterlinks)
      val votingSettings      = ergoSettings.chainSettings.voting
      val (extensionCandidate, votes: Array[Byte], version: Byte) = bestHeaderOpt
        .map { header =>
          val newHeight     = header.height + 1
          val currentParams = stateContext.currentParameters
          val betterVersion = ergoSettings.chainSettings.protocolVersion > header.version
          val votingFinishHeight: Option[Height] = currentParams.softForkStartingHeight
            .map(_ + votingSettings.votingLength * votingSettings.softForkEpochs)
          val forkVotingAllowed = votingFinishHeight.forall(fh => newHeight < fh)
          val forkOrdered       = ergoSettings.votingTargets.softFork != 0
          val voteForFork       = betterVersion && forkOrdered && forkVotingAllowed

          if (newHeight % votingSettings.votingLength == 0 && newHeight > 0) {
            val (newParams, activatedUpdate) = currentParams.update(
              newHeight,
              voteForFork,
              stateContext.votingData.epochVotes,
              proposedUpdate,
              votingSettings
            )
            val newValidationSettings =
              stateContext.validationSettings.updated(activatedUpdate)
            (
              newParams.toExtensionCandidate ++ interlinksExtension ++ newValidationSettings.toExtensionCandidate,
              newParams.suggestVotes(ergoSettings.votingTargets.targets, voteForFork),
              newParams.blockVersion
            )
          } else {
            (
              interlinksExtension,
              currentParams.vote(
                ergoSettings.votingTargets.targets,
                stateContext.votingData.epochVotes,
                voteForFork
              ),
              currentParams.blockVersion
            )
          }
        }
        .getOrElse(
          (interlinksExtension, Array(0: Byte, 0: Byte, 0: Byte), Header.InitialVersion)
        )

      val upcomingContext = state.stateContext.upcoming(
        minerPk.h,
        timestamp,
        nBits,
        votes,
        proposedUpdate,
        version
      )

      val emissionTxs = emissionTxOpt.toSeq
<<<<<<< HEAD
      val transactions = emissionTxs ++ prioritizedTransactions ++ poolTxs
      val extraFeeCost = transactions.size * state.constants.settings.walletSettings.defaultTransactionFee
      val (txs, toEliminate) = collectTxs(
        minerPk,
        state.stateContext.currentParameters.maxBlockCost + extraFeeCost,
=======

      // todo: remove in 5.0
      // we allow for some gap, to avoid possible problems when different interpreter version can estimate cost
      // differently due to bugs in AOT costing
      val safeGap = if(state.stateContext.currentParameters.maxBlockCost < 1000000) {
        0
      } else {
        150000
      }

      val (txs, toEliminate) = collectTxs(
        minerPk,
        state.stateContext.currentParameters.maxBlockCost - safeGap,
>>>>>>> 7550991e
        state.stateContext.currentParameters.maxBlockSize,
        state,
        upcomingContext,
        transactions
      )

      val eliminateTransactions = EliminateTransactions(toEliminate)

      if (txs.isEmpty) {
        throw new IllegalArgumentException(
          s"Proofs for 0 txs cannot be generated : emissionTxs: ${emissionTxs.size}, priorityTxs: ${prioritizedTransactions.size}, poolTxs: ${poolTxs.size}"
        )
      }

      def deriveWorkMessage(block: CandidateBlock) = {
        ergoSettings.chainSettings.powScheme.deriveExternalCandidate(
          block,
          minerPk,
          prioritizedTransactions.map(_.id)
        )
      }

      state.proofsForTransactions(txs) match {
        case Success((adProof, adDigest)) =>
          val candidate = CandidateBlock(
            bestHeaderOpt,
            version,
            nBits,
            adDigest,
            adProof,
            txs,
            timestamp,
            extensionCandidate,
            votes
          )
          val ext = deriveWorkMessage(candidate)
          log.info(
            s"Got candidate block at height ${ErgoHistory.heightOf(candidate.parentOpt) + 1}" +
            s" with ${candidate.transactions.size} transactions, msg ${Base16.encode(ext.msg)}"
          )
          Success(
            Candidate(candidate, ext, prioritizedTransactions) -> eliminateTransactions
          )
        case Failure(t: Throwable) =>
          // We can not produce a block for some reason, so print out an error
          // and collect only emission transaction if it exists.
          // We consider that emission transaction is always valid.
          emissionTxOpt match {
            case Some(emissionTx) =>
              log.error(
                "Failed to produce proofs for transactions, but emission box is found: ",
                t
              )
              val fallbackTxs = Seq(emissionTx)
              state.proofsForTransactions(fallbackTxs).map {
                case (adProof, adDigest) =>
                  val candidate = CandidateBlock(
                    bestHeaderOpt,
                    version,
                    nBits,
                    adDigest,
                    adProof,
                    fallbackTxs,
                    timestamp,
                    extensionCandidate,
                    votes
                  )
                  Candidate(
                    candidate,
                    deriveWorkMessage(candidate),
                    prioritizedTransactions
                  ) -> eliminateTransactions
              }
            case None =>
              log.error(
                "Failed to produce proofs for transactions and no emission box available: ",
                t
              )
              Failure(t)
          }
      }
    }.flatten

  /**
    * Transaction and its cost.
    */
  type CostedTransaction = (ErgoTransaction, Long)

  //TODO move ErgoMiner to mining package and make `collectTxs` and `fixTxsConflicts` private[mining]

  def collectEmission(
    state: UtxoStateReader,
    minerPk: ProveDlog,
    emission: EmissionRules
  ): Option[ErgoTransaction] = {
    collectRewards(
      state.emissionBoxOpt,
      state.stateContext.currentHeight,
      Seq.empty,
      minerPk,
      emission,
      Colls.emptyColl
    ).headOption
  }

  def collectFees(
    currentHeight: Int,
    txs: Seq[ErgoTransaction],
    minerPk: ProveDlog,
    emission: EmissionRules
  ): Option[ErgoTransaction] = {
    collectRewards(None, currentHeight, txs, minerPk, emission, Colls.emptyColl).headOption
  }

  /**
    * Generate from 0 to 2 transaction that collecting rewards from fee boxes in block transactions `txs` and
    * emission box `emissionBoxOpt`
    */
  def collectRewards(
    emissionBoxOpt: Option[ErgoBox],
    currentHeight: Int,
    txs: Seq[ErgoTransaction],
    minerPk: ProveDlog,
    emission: EmissionRules,
    assets: Coll[(TokenId, Long)] = Colls.emptyColl
  ): Seq[ErgoTransaction] = {
    val propositionBytes = emission.settings.feePropositionBytes

    val inputs = txs.flatMap(_.inputs)
    val feeBoxes: Seq[ErgoBox] = ErgoState
      .boxChanges(txs)
      ._2
      .filter(b => java.util.Arrays.equals(b.propositionBytes, propositionBytes))
      .filter(b => !inputs.exists(i => java.util.Arrays.equals(i.boxId, b.id)))
    val nextHeight = currentHeight + 1
    val minerProp =
      ErgoScriptPredef.rewardOutputScript(emission.settings.minerRewardDelay, minerPk)

    val emissionTxOpt: Option[ErgoTransaction] = emissionBoxOpt.map { emissionBox =>
      val prop           = emissionBox.ergoTree
      val emissionAmount = emission.minersRewardAtHeight(nextHeight)
      val newEmissionBox: ErgoBoxCandidate =
        new ErgoBoxCandidate(emissionBox.value - emissionAmount, prop, nextHeight)
      val inputs = IndexedSeq(new Input(emissionBox.id, ProverResult.empty))

      val minerBox = new ErgoBoxCandidate(emissionAmount, minerProp, nextHeight, assets)

      ErgoTransaction(
        inputs,
        IndexedSeq(),
        IndexedSeq(newEmissionBox, minerBox)
      )
    }
    val feeTxOpt: Option[ErgoTransaction] = if (feeBoxes.nonEmpty) {
      val feeAmount = feeBoxes.map(_.value).sum
      val feeAssets =
        feeBoxes.toColl.flatMap(_.additionalTokens).take(MaxAssetsPerBox)
      val inputs = feeBoxes.map(b => new Input(b.id, ProverResult.empty))
      val minerBox =
        new ErgoBoxCandidate(feeAmount, minerProp, nextHeight, feeAssets, Map())
      Some(ErgoTransaction(inputs.toIndexedSeq, IndexedSeq(), IndexedSeq(minerBox)))
    } else {
      None
    }
    Seq(emissionTxOpt, feeTxOpt).flatten
  }

  /**
    * Helper function which decides whether transactions can fit into a block with given cost and size limits
    */
  def correctLimits(
    blockTxs: Seq[CostedTransaction],
    maxBlockCost: Long,
    maxBlockSize: Long
  ): Boolean = {
    blockTxs.map(_._2).sum < maxBlockCost && blockTxs.map(_._1.size).sum < maxBlockSize
  }

  /**
    * Collects valid non-conflicting transactions from `mandatoryTxs` and then `mempoolTxsIn` and adds a transaction
    * collecting fees from them to `minerPk`.
    *
    * Resulting transactions total cost does not exceed `maxBlockCost`, total size does not exceed `maxBlockSize`,
    * and the miner's transaction is correct.
    *
    * @return - transactions to include into the block, transaction ids turned out to be invalid.
    */
  def collectTxs(
    minerPk: ProveDlog,
    maxBlockCost: Long,
    maxBlockSize: Long,
    us: UtxoStateReader,
    upcomingContext: ErgoStateContext,
    transactions: Seq[ErgoTransaction]
  ): (Seq[ErgoTransaction], Seq[ModifierId]) = {

    val currentHeight = us.stateContext.currentHeight

    log.info(
      s"Assembling a block candidate for block #$currentHeight from ${transactions.length} transactions available"
    )

    val verifier: ErgoInterpreter = ErgoInterpreter(upcomingContext.currentParameters)

    @tailrec
    def loop(
      mempoolTxs: Iterable[ErgoTransaction],
      acc: Seq[CostedTransaction],
      lastFeeTx: Option[CostedTransaction],
      invalidTxs: Seq[ModifierId]
    ): (Seq[ErgoTransaction], Seq[ModifierId]) = {
      // transactions from mempool and fee txs from the previous step
      def current: Seq[ErgoTransaction] = (acc ++ lastFeeTx).map(_._1)

      val stateWithTxs = us.withTransactions(current)

      mempoolTxs.headOption match {
        case Some(tx) =>
          if (!inputsNotSpent(tx, stateWithTxs) || doublespend(current, tx)) {
            //mark transaction as invalid if it tries to do double-spending or trying to spend outputs not present
            //do these checks before validating the scripts to save time
            log.debug(s"Transaction ${tx.id} double-spending or spending non-existing inputs")
            loop(mempoolTxs.tail, acc, lastFeeTx, invalidTxs :+ tx.id)
          } else {
            // check validity and calculate transaction cost
            stateWithTxs.validateWithCost(
              tx,
              Some(upcomingContext),
<<<<<<< HEAD
              maxBlockCost
=======
              maxTransactionComplexity,
              Some(verifier)
>>>>>>> 7550991e
            ) match {
              case Success(costConsumed) =>
                val newTxs   = acc :+ (tx -> costConsumed)
                val newBoxes = newTxs.flatMap(_._1.outputs)

                val emissionRules =
                  stateWithTxs.constants.settings.chainSettings.emissionRules
                collectFees(currentHeight, newTxs.map(_._1), minerPk, emissionRules) match {
                  case Some(feeTx) =>
                    val boxesToSpend = feeTx.inputs.flatMap(i =>
                      newBoxes.find(b => java.util.Arrays.equals(b.id, i.boxId))
                    )
                    feeTx.statefulValidity(boxesToSpend, IndexedSeq(), upcomingContext)(verifier) match {
                      case Success(cost) =>
                        val blockTxs: Seq[CostedTransaction] = (feeTx -> cost) +: newTxs
                        if (correctLimits(blockTxs, maxBlockCost, maxBlockSize)) {
                          loop(mempoolTxs.tail, newTxs, Some(feeTx -> cost), invalidTxs)
                        } else {
                          current -> invalidTxs
                        }
                      case Failure(e) =>
                        log.warn(
                          s"Fee collecting tx is invalid, not including it, " +
                          s"details: ${e.getMessage} from ${stateWithTxs.stateContext}"
                        )
                        current -> invalidTxs
                    }
                  case None =>
                    log.info(s"No fee proposition found in txs ${newTxs.map(_._1.id)} ")
                    val blockTxs: Seq[CostedTransaction] = newTxs ++ lastFeeTx.toSeq
                    if (correctLimits(blockTxs, maxBlockCost, maxBlockSize)) {
                      loop(mempoolTxs.tail, blockTxs, lastFeeTx, invalidTxs)
                    } else {
                      current -> invalidTxs
                    }
                }
              case Failure(e) =>
                log.debug(s"Not included transaction ${tx.id} due to ${e.getMessage}")
                loop(mempoolTxs.tail, acc, lastFeeTx, invalidTxs :+ tx.id)
            }
          }
        case _ => // mempool is empty
          current -> invalidTxs
      }
    }

    val res = loop(transactions, Seq.empty, None, Seq.empty)
    log.info(
      s"Collected ${res._1.length} transactions For block #$currentHeight, " +
      s"${res._2.length} transactions turned out to be invalid"
    )
    res
  }

  /** Checks that transaction "tx" is not spending outputs spent already by transactions "txs" */
  def doublespend(txs: Seq[ErgoTransaction], tx: ErgoTransaction): Boolean = {
    val txsInputs = txs.flatMap(_.inputs.map(_.boxId))
    tx.inputs.exists(i => txsInputs.exists(_.sameElements(i.boxId)))
  }

  /**
    * Derives header without pow from [[CandidateBlock]].
    */
  def deriveUnprovenHeader(candidate: CandidateBlock): HeaderWithoutPow = {
    val (parentId, height) = derivedHeaderFields(candidate.parentOpt)
    val transactionsRoot =
      BlockTransactions.transactionsRoot(candidate.transactions, candidate.version)
    val adProofsRoot            = ADProofs.proofDigest(candidate.adProofBytes)
    val extensionRoot: Digest32 = candidate.extension.digest

    HeaderWithoutPow(
      candidate.version,
      parentId,
      adProofsRoot,
      candidate.stateRoot,
      transactionsRoot,
      candidate.timestamp,
      candidate.nBits,
      height,
      extensionRoot,
      candidate.votes
    )
  }

  /**
    * Assemble `ErgoFullBlock` using candidate block and provided pow solution.
    */
  def completeBlock(
    candidate: CandidateBlock,
    solution: AutolykosSolution
  ): ErgoFullBlock = {
    val header   = deriveUnprovenHeader(candidate).toHeader(solution, None)
    val adProofs = ADProofs(header.id, candidate.adProofBytes)
    val blockTransactions =
      BlockTransactions(header.id, candidate.version, candidate.transactions)
    val extension = Extension(header.id, candidate.extension.fields)
    new ErgoFullBlock(header, blockTransactions, extension, Some(adProofs))
  }

}<|MERGE_RESOLUTION|>--- conflicted
+++ resolved
@@ -478,13 +478,6 @@
       )
 
       val emissionTxs = emissionTxOpt.toSeq
-<<<<<<< HEAD
-      val transactions = emissionTxs ++ prioritizedTransactions ++ poolTxs
-      val extraFeeCost = transactions.size * state.constants.settings.walletSettings.defaultTransactionFee
-      val (txs, toEliminate) = collectTxs(
-        minerPk,
-        state.stateContext.currentParameters.maxBlockCost + extraFeeCost,
-=======
 
       // todo: remove in 5.0
       // we allow for some gap, to avoid possible problems when different interpreter version can estimate cost
@@ -498,11 +491,10 @@
       val (txs, toEliminate) = collectTxs(
         minerPk,
         state.stateContext.currentParameters.maxBlockCost - safeGap,
->>>>>>> 7550991e
         state.stateContext.currentParameters.maxBlockSize,
         state,
         upcomingContext,
-        transactions
+        emissionTxs ++ prioritizedTransactions ++ poolTxs
       )
 
       val eliminateTransactions = EliminateTransactions(toEliminate)
@@ -727,12 +719,8 @@
             stateWithTxs.validateWithCost(
               tx,
               Some(upcomingContext),
-<<<<<<< HEAD
-              maxBlockCost
-=======
-              maxTransactionComplexity,
+              maxBlockCost,
               Some(verifier)
->>>>>>> 7550991e
             ) match {
               case Success(costConsumed) =>
                 val newTxs   = acc :+ (tx -> costConsumed)
