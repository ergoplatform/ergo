--- conflicted
+++ resolved
@@ -255,11 +255,8 @@
                      emission: EmissionRules,
                      assets: Seq[(TokenId, Long)] = Seq()): Seq[ErgoTransaction] = {
 
-<<<<<<< HEAD
-    val propositionBytes = ErgoScriptPredef.feeProposition(emission.settings.minerRewardDelay).bytes
-=======
     val propositionBytes = emission.settings.feePropositionBytes
->>>>>>> 4eb3d3b1
+
     val inputs = txs.flatMap(_.inputs)
     val feeBoxes: Seq[ErgoBox] = ErgoState.boxChanges(txs)._2
       .filter(b => java.util.Arrays.equals(b.propositionBytes, propositionBytes))
