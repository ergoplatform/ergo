--- conflicted
+++ resolved
@@ -51,11 +51,7 @@
                                 (checkBoxExistence: ErgoBox.BoxId => Try[ErgoBox]): ValidationResult[Long] = {
     import cats.implicits._
     implicit val verifier: ErgoInterpreter = ErgoInterpreter(currentStateContext.currentParameters)
-<<<<<<< HEAD
-    implicit val vs: ValidationSettings = initialSettings
-=======
     val validationSettings: ValidationSettings = stateContext.validationSettings
->>>>>>> a354c018
 
     def execTx(txs: List[ErgoTransaction], accCostTry: ValidationResult[Long]): ValidationResult[Long] = (txs, accCostTry) match {
       case (tx :: tail, r: Valid[Long]) =>
