--- conflicted
+++ resolved
@@ -371,11 +371,7 @@
     }
   }
 
-<<<<<<< HEAD
-  def recreateStorage(state: ErgoWalletState, settings: ErgoSettings): Try[ErgoWalletState] =
-=======
-  override def recreateStorage(state: ErgoWalletState, settings: ErgoSettings)(implicit addrEncoder: ErgoAddressEncoder): Try[ErgoWalletState] =
->>>>>>> 61616849
+  override def recreateStorage(state: ErgoWalletState, settings: ErgoSettings): Try[ErgoWalletState] =
     Try {
       val storageFolder = WalletStorage.storageFolder(settings)
       log.info(s"Removing the wallet storage folder $storageFolder")
@@ -519,11 +515,7 @@
     prover.bagForTransaction(tx, inputBoxes, dataBoxes, state.stateContext, real, simulated)
   }
 
-<<<<<<< HEAD
-  def deriveKeyFromPath(state: ErgoWalletState, encodedPath: String, addrEncoder: ErgoAddressEncoder): Try[(P2PKAddress, ErgoWalletState)] =
-=======
-  override def deriveKeyFromPath(state: ErgoWalletState, encodedPath: String)(implicit addrEncoder: ErgoAddressEncoder): Try[(P2PKAddress, ErgoWalletState)] =
->>>>>>> 61616849
+  override def deriveKeyFromPath(state: ErgoWalletState, encodedPath: String, addrEncoder: ErgoAddressEncoder): Try[(P2PKAddress, ErgoWalletState)] =
     state.secretStorageOpt match {
       case Some(secretStorage) if !secretStorage.isLocked =>
         val rootSecret = secretStorage.secret.get // unlocked means Some(secret)
@@ -547,11 +539,7 @@
         Failure(new Exception("Unable to derive key from path, wallet is not initialized"))
     }
 
-<<<<<<< HEAD
-  def deriveNextKey(state: ErgoWalletState, usePreEip3Derivation: Boolean): Try[(DeriveNextKeyResult, ErgoWalletState)] =
-=======
-  override def deriveNextKey(state: ErgoWalletState, usePreEip3Derivation: Boolean)(implicit addrEncoder: ErgoAddressEncoder): Try[(DeriveNextKeyResult, ErgoWalletState)] =
->>>>>>> 61616849
+  override def deriveNextKey(state: ErgoWalletState, usePreEip3Derivation: Boolean): Try[(DeriveNextKeyResult, ErgoWalletState)] =
     state.secretStorageOpt match {
       case Some(secretStorage) if !secretStorage.isLocked =>
         val masterKey = secretStorage.secret.get // unlocked means Some(secret)
