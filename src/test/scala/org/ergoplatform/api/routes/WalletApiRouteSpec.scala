--- conflicted
+++ resolved
@@ -26,14 +26,9 @@
   val ergoSettings: ErgoSettings = ErgoSettings.read(Some("src/test/resources/application.conf"))
   val route: Route = WalletApiRoute(readersRef, nodeViewRef, settings).route
 
-<<<<<<< HEAD
-  private implicit val ergoAddressEncoder = new ErgoAddressEncoder(ergoSettings.chainSettings.addressPrefix)
-  implicit val requestEncoder: PaymentRequestEncoder = new PaymentRequestEncoder(ergoSettings)
-=======
   implicit val paymentRequestEncoder: PaymentRequestEncoder = new PaymentRequestEncoder(ergoSettings)
   implicit val assetIssueRequestEncoder: AssetIssueRequestEncoder = new AssetIssueRequestEncoder(ergoSettings)
-  implicit val ergoAddressEncoder: ErgoAddressEncoder = new ErgoAddressEncoder(ergoSettings)
->>>>>>> d17c390a
+  implicit val ergoAddressEncoder: ErgoAddressEncoder = new ErgoAddressEncoder(ergoSettings.chainSettings.addressPrefix)
 
   it should "generate payment transaction" in {
     val amount = 100L
