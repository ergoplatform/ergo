--- conflicted
+++ resolved
@@ -5,16 +5,13 @@
 
 import org.ergoplatform.ErgoBoxCandidate
 import org.ergoplatform.settings.ErgoSettings
-<<<<<<< HEAD
-import org.scalatest.{EitherValues, OptionValues, TryValues}
-import scorex.core.network.{Incoming, Outgoing}
-import scorex.core.network.peer.PeerInfo
-=======
 import org.ergoplatform.utils.generators.ValidBlocksGenerators
 import org.scalactic.{Prettifier, source}
 import org.scalatest.enablers.{Collecting, InspectorAsserting}
 import org.scalatest.{EitherValues, Inspectors, OptionValues}
->>>>>>> ef495871
+import org.scalatest.{EitherValues, OptionValues, TryValues}
+import scorex.core.network.{Incoming, Outgoing}
+import scorex.core.network.peer.PeerInfo
 import scorex.core.utils.{NetworkTimeProvider, ScorexEncoding}
 import scorex.util.ScorexLogging
 
@@ -29,20 +26,6 @@
     with OptionValues
     with EitherValues {
 
-<<<<<<< HEAD
-  val timeProvider: NetworkTimeProvider = ErgoTestHelpers.defaultTimeProvider
-
-
-  val inetAddr1 = new InetSocketAddress("92.92.92.92", 27017)
-  val inetAddr2 = new InetSocketAddress("93.93.93.93", 27017)
-  val ts1 = System.currentTimeMillis() - 100
-  val ts2 = System.currentTimeMillis() + 100
-
-  val peers = Map(
-    inetAddr1 -> PeerInfo(ts1, Some(inetAddr1), Some("first"), Some(Outgoing), Seq()),
-    inetAddr2 -> PeerInfo(ts2, None, Some("second"), Some(Incoming), Seq())
-  )
-=======
   def await[A](f: Future[A]): A = Await.result[A](f, defaultAwaitDuration)
 
   def updateHeight(box: ErgoBoxCandidate, creationHeight: Int): ErgoBoxCandidate =
@@ -70,7 +53,16 @@
                                                      prettifier: Prettifier,
                                                      pos: source.Position): InspectorAsserting[A]#Result =
     Inspectors.forAll(xs)(fun)
->>>>>>> ef495871
+
+  val inetAddr1 = new InetSocketAddress("92.92.92.92", 27017)
+  val inetAddr2 = new InetSocketAddress("93.93.93.93", 27017)
+  val ts1 = System.currentTimeMillis() - 100
+  val ts2 = System.currentTimeMillis() + 100
+
+  val peers = Map(
+    inetAddr1 -> PeerInfo(ts1, Some(inetAddr1), Some("first"), Some(Outgoing), Seq()),
+    inetAddr2 -> PeerInfo(ts2, None, Some("second"), Some(Incoming), Seq())
+  )
 }
 
 object ErgoTestHelpers {
