--- conflicted
+++ resolved
@@ -1,9 +1,5 @@
 package org.ergoplatform.nodeView.state
 
-<<<<<<< HEAD
-import io.iohk.iodb.{ByteArrayWrapper, Store}
-=======
->>>>>>> 0b5f196e
 import org.ergoplatform.ErgoBox
 import org.ergoplatform.settings.{Algos, VotingSettings}
 import scorex.core.transaction.state.StateReader
@@ -18,21 +14,13 @@
   val store: LDBVersionedStore
   val constants: StateConstants
 
-<<<<<<< HEAD
-  private val chainSettings = constants.settings.chainSettings
-=======
   private lazy val chainSettings = constants.settings.chainSettings
->>>>>>> 0b5f196e
 
   protected lazy val votingSettings: VotingSettings = chainSettings.voting
 
   def stateContext: ErgoStateContext = ErgoStateReader.storageStateContext(store, constants)
 
-<<<<<<< HEAD
-  def genesisboxes: Seq[ErgoBox] = ErgoState.genesisBoxes(chainSettings)
-=======
   def genesisBoxes: Seq[ErgoBox] = ErgoState.genesisBoxes(chainSettings)
->>>>>>> 0b5f196e
 }
 
 object ErgoStateReader {
