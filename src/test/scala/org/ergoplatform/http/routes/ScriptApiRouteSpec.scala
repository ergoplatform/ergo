package org.ergoplatform.http.routes

import akka.http.scaladsl.model.StatusCodes
import akka.http.scaladsl.server.Route
import akka.http.scaladsl.testkit.ScalatestRouteTest
import de.heikoseeberger.akkahttpcirce.FailFastCirceSupport
import io.circe.Json
import org.ergoplatform.{ErgoAddressEncoder, Pay2SAddress, Pay2SHAddress}
import org.ergoplatform.settings.{Args, ErgoSettings, ErgoSettingsReader}
import org.ergoplatform.utils.Stubs
import io.circe.syntax._
import org.ergoplatform.http.api.ScriptApiRoute
import org.ergoplatform.settings.Constants.TrueTree
import org.scalatest.flatspec.AnyFlatSpec
import org.scalatest.matchers.should.Matchers
import scorex.util.encode.Base16
<<<<<<< HEAD
import sigma.ast.SByte
import sigma.ast.syntax.CollectionConstant
import sigma.serialization.{ErgoTreeSerializer, ValueSerializer}

=======
import sigma.ast.syntax.CollectionConstant
import sigma.ast.{ErgoTree, SByte, TrueLeaf}
import sigma.serialization.{ErgoTreeSerializer, ValueSerializer}
>>>>>>> a74d8f46

class ScriptApiRouteSpec extends AnyFlatSpec
  with Matchers
  with ScalatestRouteTest
  with Stubs
  with FailFastCirceSupport {

  import org.ergoplatform.utils.ErgoNodeTestConstants._
  implicit val addressEncoder: ErgoAddressEncoder = settings.addressEncoder

  val prefix = "/script"

  val ergoSettings: ErgoSettings = ErgoSettingsReader.read(
    Args(userConfigPathOpt = Some("src/test/resources/application.conf"), networkTypeOpt = None))
  val route: Route = ScriptApiRoute(digestReadersRef, settings).route

  val scriptSource: String =
    """
      |{
      |    val myPk = PK("3WwUerNahQR1YXyq8AKi5UkKsYeJ99zxrqNqt3BCG4xSGeTERHiQ")
      |    HEIGHT < 9197 && myPk.isProven
      |}
      |""".stripMargin

  val scriptSourceSigProp: String =
    """
      |{
      |    PK("3WwUerNahQR1YXyq8AKi5UkKsYeJ99zxrqNqt3BCG4xSGeTERHiQ")
      |}
      |""".stripMargin

  it should "execute script with context" in {
    val suffix = "/executeWithContext"
    val stream = ClassLoader.getSystemClassLoader.getResourceAsStream("execute-script.json")
    val req = scala.io.Source.fromInputStream(stream).getLines().mkString("\n")
    val assertion = (json: Json) => {
      status shouldBe StatusCodes.OK
      val value = json.hcursor.downField("value").downField("op").as[Int].right.get
      val condition = json.hcursor.downField("value").downField("condition").as[Boolean].right.get
      val cost = json.hcursor.downField("cost").as[Int].right.get
      value shouldEqual -45
      condition shouldEqual true
      cost shouldEqual 6
    }
    val json = io.circe.parser.parse(req)
    Post(prefix + suffix, json) ~> route ~> check(assertion(responseAs[Json]))
  }

  it should "generate valid P2SAddress form source" in {
    val suffix = "/p2sAddress"
    val assertion = (json: Json) => {
      status shouldBe StatusCodes.OK
      val addressStr = json.hcursor.downField("address").as[String].right.get
      addressEncoder.fromString(addressStr).get.addressTypePrefix shouldEqual Pay2SAddress.addressTypePrefix
    }
    Post(prefix + suffix, Json.obj("source" -> scriptSource.asJson)) ~> route ~> check(assertion(responseAs[Json]))
    Post(prefix + suffix, Json.obj("source" -> scriptSourceSigProp.asJson)) ~> route ~>
      check(assertion(responseAs[Json]))
  }

  it should "generate valid P2SHAddress form source" in {
    val suffix = "/p2shAddress"
    val assertion = (json: Json) => {
      status shouldBe StatusCodes.OK
      val addressStr = json.hcursor.downField("address").as[String].right.get
      addressEncoder.fromString(addressStr).get.addressTypePrefix shouldEqual Pay2SHAddress.addressTypePrefix
    }
    Post(prefix + suffix, Json.obj("source" -> scriptSource.asJson)) ~> route ~> check(assertion(responseAs[Json]))
    Post(prefix + suffix, Json.obj("source" -> scriptSourceSigProp.asJson)) ~> route ~>
      check(assertion(responseAs[Json]))
  }

  it should "get through address <-> ergoTree round-trip" in {
    val suffix = "addressToTree"

    val assertion = (json: Json, address: String) => {
      status shouldBe StatusCodes.OK
      val treeStr = json.hcursor.downField("tree").as[String].right.get

      val tree = ErgoTreeSerializer.DefaultSerializer.deserializeErgoTree(Base16.decode(treeStr).get)

      val addr = addressEncoder.fromProposition(tree).get

      addressEncoder.toString(addr) shouldBe address
    }

    val p2pk = "3WvsT2Gm4EpsM9Pg18PdY6XyhNNMqXDsvJTbbf6ihLvAmSb7u5RN"
    Get(s"$prefix/$suffix/$p2pk") ~> route ~> check(assertion(responseAs[Json], p2pk))

<<<<<<< HEAD
    val tree = TrueTree
=======
    val script = TrueLeaf.toSigmaProp
    val tree = ErgoTree.fromProposition(script)
>>>>>>> a74d8f46

    val p2sh = Pay2SHAddress.apply(tree).toString()
    p2sh shouldBe "rbcrmKEYduUvADj9Ts3dSVSG27h54pgrq5fPuwB"
    Get(s"$prefix/$suffix/$p2sh") ~> route ~> check(assertion(responseAs[Json], p2sh))

    val p2s = addressEncoder.toString(addressEncoder.fromProposition(tree).get)
    p2s shouldBe "Ms7smJwLGbUAjuWQ"
    Get(s"$prefix/$suffix/$p2s") ~> route ~> check(assertion(responseAs[Json], p2s))
  }

  it should "address <-> bytes roundtrip via addressToBytes" in {
    val suffix = "addressToBytes"

    val assertion = (json: Json, address: String) => {
      status shouldBe StatusCodes.OK
      val vs = json.hcursor.downField("bytes").as[String].right.get
      val vbs = Base16.decode(vs).get

      val bac = ValueSerializer.deserialize(vbs).asInstanceOf[CollectionConstant[SByte.type]]

      val bs = bac.value.toArray.map(b => b.byteValue())

      val tree = ErgoTreeSerializer.DefaultSerializer.deserializeErgoTree(bs)

      val addr = addressEncoder.fromProposition(tree).get

      addressEncoder.toString(addr) shouldBe address
    }

    val p2pk = "3WvsT2Gm4EpsM9Pg18PdY6XyhNNMqXDsvJTbbf6ihLvAmSb7u5RN"
    Get(s"$prefix/$suffix/$p2pk") ~> route ~> check(assertion(responseAs[Json], p2pk))

    val p2sh = "rbcrmKEYduUvADj9Ts3dSVSG27h54pgrq5fPuwB"
    Get(s"$prefix/$suffix/$p2sh") ~> route ~> check(assertion(responseAs[Json], p2sh))

<<<<<<< HEAD
    val tree = TrueTree
=======
    val script = TrueLeaf.toSigmaProp
    val tree = ErgoTree.fromProposition(script)
>>>>>>> a74d8f46
    val p2s = addressEncoder.toString(addressEncoder.fromProposition(tree).get)
    p2s shouldBe "Ms7smJwLGbUAjuWQ"
    Get(s"$prefix/$suffix/$p2s") ~> route ~> check(assertion(responseAs[Json], p2s))
  }

}<|MERGE_RESOLUTION|>--- conflicted
+++ resolved
@@ -14,16 +14,9 @@
 import org.scalatest.flatspec.AnyFlatSpec
 import org.scalatest.matchers.should.Matchers
 import scorex.util.encode.Base16
-<<<<<<< HEAD
 import sigma.ast.SByte
 import sigma.ast.syntax.CollectionConstant
 import sigma.serialization.{ErgoTreeSerializer, ValueSerializer}
-
-=======
-import sigma.ast.syntax.CollectionConstant
-import sigma.ast.{ErgoTree, SByte, TrueLeaf}
-import sigma.serialization.{ErgoTreeSerializer, ValueSerializer}
->>>>>>> a74d8f46
 
 class ScriptApiRouteSpec extends AnyFlatSpec
   with Matchers
@@ -113,12 +106,7 @@
     val p2pk = "3WvsT2Gm4EpsM9Pg18PdY6XyhNNMqXDsvJTbbf6ihLvAmSb7u5RN"
     Get(s"$prefix/$suffix/$p2pk") ~> route ~> check(assertion(responseAs[Json], p2pk))
 
-<<<<<<< HEAD
     val tree = TrueTree
-=======
-    val script = TrueLeaf.toSigmaProp
-    val tree = ErgoTree.fromProposition(script)
->>>>>>> a74d8f46
 
     val p2sh = Pay2SHAddress.apply(tree).toString()
     p2sh shouldBe "rbcrmKEYduUvADj9Ts3dSVSG27h54pgrq5fPuwB"
@@ -154,12 +142,7 @@
     val p2sh = "rbcrmKEYduUvADj9Ts3dSVSG27h54pgrq5fPuwB"
     Get(s"$prefix/$suffix/$p2sh") ~> route ~> check(assertion(responseAs[Json], p2sh))
 
-<<<<<<< HEAD
     val tree = TrueTree
-=======
-    val script = TrueLeaf.toSigmaProp
-    val tree = ErgoTree.fromProposition(script)
->>>>>>> a74d8f46
     val p2s = addressEncoder.toString(addressEncoder.fromProposition(tree).get)
     p2s shouldBe "Ms7smJwLGbUAjuWQ"
     Get(s"$prefix/$suffix/$p2s") ~> route ~> check(assertion(responseAs[Json], p2s))
