package org.ergoplatform.mining

import akka.actor.{Actor, ActorRef, ActorRefFactory, Props}
import akka.pattern.StatusReply
import com.google.common.primitives.Longs
import org.ergoplatform.ErgoBox.TokenId
import org.ergoplatform.mining.AutolykosPowScheme.derivedHeaderFields
import org.ergoplatform.mining.difficulty.RequiredDifficulty
import org.ergoplatform.modifiers.ErgoFullBlock
import org.ergoplatform.modifiers.history._
import org.ergoplatform.modifiers.history.extension.Extension
import org.ergoplatform.modifiers.history.header.{Header, HeaderWithoutPow}
import org.ergoplatform.modifiers.history.popow.NipopowAlgos
import org.ergoplatform.modifiers.mempool.ErgoTransaction
import org.ergoplatform.network.ErgoNodeViewSynchronizer.ReceivableMessages
import ReceivableMessages.{ChangedHistory, ChangedMempool, ChangedState, NodeViewChange, SemanticallySuccessfulModifier}
import org.ergoplatform.nodeView.ErgoReadersHolder.{GetReaders, Readers}
import org.ergoplatform.nodeView.history.ErgoHistory.Height
import org.ergoplatform.nodeView.history.{ErgoHistory, ErgoHistoryReader}
import org.ergoplatform.nodeView.mempool.ErgoMemPoolReader
import org.ergoplatform.nodeView.state.{ErgoState, ErgoStateContext, StateType, UtxoStateReader}
import org.ergoplatform.settings.{ErgoSettings, ErgoValidationSettingsUpdate, Parameters}
import org.ergoplatform.wallet.Constants.MaxAssetsPerBox
import org.ergoplatform.wallet.interpreter.ErgoInterpreter
import org.ergoplatform.{ErgoBox, ErgoBoxCandidate, ErgoScriptPredef, Input}
import org.ergoplatform.nodeView.ErgoNodeViewHolder.ReceivableMessages.{EliminateTransactions, LocallyGeneratedModifier}
import scorex.core.utils.NetworkTimeProvider
import scorex.crypto.hash.Digest32
import scorex.util.encode.Base16
import scorex.util.{ModifierId, ScorexLogging}
import sigmastate.SType.ErgoBoxRType
import sigmastate.basics.DLogProtocol.ProveDlog
import sigmastate.eval.Extensions._
import sigmastate.eval._
import sigmastate.interpreter.ProverResult
import special.collection.Coll

import scala.annotation.tailrec
import scala.concurrent.duration._
import scala.util.{Failure, Random, Success, Try}

/** Responsible for generating block candidates and validating solutions.
  * It is observing changes of history, utxo state, mempool and newly applied blocks
  * to generate valid block candidates when it is needed. */
class CandidateGenerator(
  minerPk: ProveDlog,
  readersHolderRef: ActorRef,
  viewHolderRef: ActorRef,
  timeProvider: NetworkTimeProvider,
  ergoSettings: ErgoSettings
) extends Actor
  with ScorexLogging {

  import org.ergoplatform.mining.CandidateGenerator._

  /** retrieve Readers once on start and then get updated by events */
  override def preStart(): Unit = {
    log.info("CandidateGenerator is starting")
    readersHolderRef ! GetReaders
  }

  /** Send solved block to local blockchain controller */
  private def sendToNodeView(newBlock: ErgoFullBlock): Unit = {
    log.info(
      s"New block ${newBlock.id} w. nonce ${Longs.fromByteArray(newBlock.header.powSolution.n)}"
    )
    viewHolderRef ! LocallyGeneratedModifier(newBlock.header)
    val sectionsToApply = if (ergoSettings.nodeSettings.stateType == StateType.Digest) {
      newBlock.blockSections
    } else {
      newBlock.mandatoryBlockSections
    }
    sectionsToApply.foreach(viewHolderRef ! LocallyGeneratedModifier(_))
  }

  override def receive: Receive = {

    /** first we need to get Readers to have some initial state to work with */
    case Readers(h, s: UtxoStateReader, m, _) =>
      val lastHeaders   = h.lastHeaders(500).headers
      val avgMiningTime = getBlockMiningTimeAvg(lastHeaders.map(_.timestamp))
      val avgTxsCount = getTxsPerBlockCountAvg(
        lastHeaders.flatMap(h.getFullBlock).map(_.transactions.size)
      )
      log.info(
        s"CandidateGenerator initialized, avgMiningTime: ${avgMiningTime.toSeconds}s, avgTxsCount: $avgTxsCount"
      )
      context.become(
        initialized(
          CandidateGeneratorState(
            cache       = None,
            solvedBlock = None,
            h,
            s,
            m,
            avgGenTime = 1000.millis
          )
        )
      )
      self ! GenerateCandidate(txsToInclude = Seq.empty, reply = false)
      context.system.eventStream
        .subscribe(self, classOf[SemanticallySuccessfulModifier])
      context.system.eventStream.subscribe(self, classOf[NodeViewChange])
    case Readers(_, _, _, _) =>
      log.error("Invalid readers state, mining is possible in UTXO mode only")
    case m =>
      // retry until initialized
      context.system.scheduler
        .scheduleOnce(100.millis, self, m)(context.dispatcher, sender())
  }

  private def initialized(state: CandidateGeneratorState): Receive = {
    case ChangedHistory(h: ErgoHistoryReader) =>
      context.become(initialized(state.copy(hr = h)))
    case ChangedState(s: UtxoStateReader) =>
      context.become(initialized(state.copy(sr = s)))
    case ChangedMempool(mp: ErgoMemPoolReader) =>
      context.become(initialized(state.copy(mpr = mp)))
    case _: NodeViewChange =>
    // Just ignore all other NodeView Changes

    /**
      * When new block is applied, either one mined by us or received from peers isn't equal to our candidate's parent,
      * we need to generate new candidate and possibly also discard existing solution if it is also behind
      */
    case SemanticallySuccessfulModifier(mod: ErgoFullBlock) =>
      log.info(
        s"Preparing new candidate on getting new block at ${mod.height}"
      )
      if (needNewCandidate(state.cache, mod)) {
        if (needNewSolution(state.solvedBlock, mod))
          context.become(initialized(state.copy(cache = None, solvedBlock = None)))
        else
          context.become(initialized(state.copy(cache = None)))
        self ! GenerateCandidate(txsToInclude = Seq.empty, reply = false)
      } else {
        context.become(initialized(state))
      }

    case SemanticallySuccessfulModifier(_) =>
    // Just ignore all other modifiers.

    case gen @ GenerateCandidate(txsToInclude, reply) =>
      val senderOpt = if (reply) Some(sender()) else None
      if (cachedFor(state.cache, txsToInclude)) {
        senderOpt.foreach(_ ! StatusReply.success(state.cache.get))
      } else {
        val start = System.currentTimeMillis()
        CandidateGenerator.generateCandidate(
          state.hr,
          state.sr,
          state.mpr,
          timeProvider,
          minerPk,
          txsToInclude,
          ergoSettings
        ) match {
          case Some(Failure(ex)) =>
            log.error(s"Candidate generation failed", ex)
            senderOpt.foreach(
              _ ! StatusReply.error(s"Candidate generation failed : ${ex.getMessage}")
            )
          case Some(Success((candidate, eliminatedTxs))) =>
            if (eliminatedTxs.ids.nonEmpty) viewHolderRef ! eliminatedTxs
            val generationTook = System.currentTimeMillis() - start
            log.info(s"Generated new candidate in $generationTook ms")
            context.become(
              initialized(
                state.copy(cache = Some(candidate), avgGenTime = generationTook.millis)
              )
            )
            senderOpt.foreach(_ ! StatusReply.success(candidate))
          case None =>
            log.warn(
              "Can not generate block candidate: either mempool is empty or chain is not synced (maybe last block not fully applied yet"
            )
            senderOpt.foreach { s =>
              context.system.scheduler.scheduleOnce(state.avgGenTime, self, gen)(
                context.system.dispatcher,
                s
              )
            }
        }
      }

    case preSolution: AutolykosSolution
        if state.solvedBlock.isEmpty && state.cache.nonEmpty =>
      // Inject node pk if it is not externally set (in Autolykos 2)
      val solution =
        if (preSolution.pk.isInfinity) {
          AutolykosSolution(minerPk.value, preSolution.w, preSolution.n, preSolution.d)
        } else {
          preSolution
        }
      val result: StatusReply[Unit] = {
        val newBlock = completeBlock(state.cache.get.candidateBlock, solution)
        log.info(s"New block mined, header: ${newBlock.header}")
        ergoSettings.chainSettings.powScheme
          .validate(newBlock.header)
          .map(_ => newBlock) match {
          case Success(newBlock) =>
            sendToNodeView(newBlock)
            context.become(initialized(state.copy(solvedBlock = Some(newBlock))))
            StatusReply.success(())
          case Failure(exception) =>
            log.warn(s"Removing candidate due to invalid block", exception)
            context.become(initialized(state.copy(cache = None)))
            StatusReply.error(
              new Exception(s"Invalid block mined: ${exception.getMessage}", exception)
            )
        }
      }
      log.info(s"Processed solution $solution with the result $result")
      sender() ! result

    case _: AutolykosSolution =>
      sender() ! StatusReply.error(
        s"Block already solved : ${state.solvedBlock.map(_.id)}"
      )

  }

}

object CandidateGenerator extends ScorexLogging {

  /**
    * Holder for both candidate block and data for external miners derived from it
    * (to avoid possibly costly recalculation)
    *
    * @param candidateBlock  - block candidate
    * @param externalVersion - message for external miner
    * @param txsToInclude    - transactions which were prioritized for inclusion in the block candidate
    */
  case class Candidate(
    candidateBlock: CandidateBlock,
    externalVersion: WorkMessage,
    txsToInclude: Seq[ErgoTransaction]
  )

  case class GenerateCandidate(
    txsToInclude: Seq[ErgoTransaction],
    reply: Boolean
  )

  /** Local state of candidate generator to avoid mutable vars */
  case class CandidateGeneratorState(
    cache: Option[Candidate],
    solvedBlock: Option[ErgoFullBlock],
    hr: ErgoHistoryReader,
    sr: UtxoStateReader,
    mpr: ErgoMemPoolReader,
    avgGenTime: FiniteDuration // approximation of average block generation time for more efficient retries
  )

  def apply(
    minerPk: ProveDlog,
    readersHolderRef: ActorRef,
    viewHolderRef: ActorRef,
    timeProvider: NetworkTimeProvider,
    ergoSettings: ErgoSettings
  )(implicit context: ActorRefFactory): ActorRef =
    context.actorOf(
      Props(
        new CandidateGenerator(
          minerPk,
          readersHolderRef,
          viewHolderRef,
          timeProvider,
          ergoSettings
        )
      ),
      s"CandidateGenerator-${Random.alphanumeric.take(5).mkString}"
    )

  /** checks that current candidate block is cached with given `txs` */
  def cachedFor(
    candidateOpt: Option[Candidate],
    txs: Seq[ErgoTransaction]
  ): Boolean = {
    candidateOpt.isDefined && candidateOpt.exists { c =>
      txs.isEmpty || (txs.size == c.txsToInclude.size && txs.forall(
        c.txsToInclude.contains
      ))
    }
  }

  /** we need new candidate if given block is not parent of our cached block */
  def needNewCandidate(
    cache: Option[Candidate],
    bestFullBlock: ErgoFullBlock
  ): Boolean = {
    val parentHeaderIdOpt = cache.map(_.candidateBlock).flatMap(_.parentOpt).map(_.id)
    !parentHeaderIdOpt.contains(bestFullBlock.header.id)
  }

  /** Solution is valid only if bestFullBlock on the chain is its parent */
  def needNewSolution(
    solvedBlock: Option[ErgoFullBlock],
    bestFullBlock: ErgoFullBlock
  ): Boolean =
    solvedBlock.nonEmpty && !solvedBlock.map(_.parentId).contains(bestFullBlock.id)

  /** Calculate average mining time from latest block header timestamps */
  def getBlockMiningTimeAvg(
    timestamps: IndexedSeq[Header.Timestamp]
  ): FiniteDuration = {
    val miningTimes =
      timestamps.sorted
        .sliding(2, 1)
        .map { case IndexedSeq(prev, next) => next - prev }
        .toVector
    Math.round(miningTimes.sum / miningTimes.length.toDouble).millis
  }

  /** Get average count of transactions per block */
  def getTxsPerBlockCountAvg(txsPerBlock: IndexedSeq[Int]): Long =
    Math.round(txsPerBlock.sum / txsPerBlock.length.toDouble)

  /** Helper which is checking that inputs of the transaction are not spent */
  private def inputsNotSpent(tx: ErgoTransaction, s: UtxoStateReader): Boolean =
    tx.inputs.forall(inp => s.boxById(inp.boxId).isDefined)

  /**
    * @return None if chain is not synced or Some of attempt to create candidate
    */
  def generateCandidate(
    h: ErgoHistoryReader,
    s: UtxoStateReader,
    m: ErgoMemPoolReader,
    timeProvider: NetworkTimeProvider,
    pk: ProveDlog,
    txsToInclude: Seq[ErgoTransaction],
    ergoSettings: ErgoSettings
  ): Option[Try[(Candidate, EliminateTransactions)]] = {
    //mandatory transactions to include into next block taken from the previous candidate
    lazy val unspentTxsToInclude = txsToInclude.filter { tx =>
      inputsNotSpent(tx, s)
    }

    val stateContext = s.stateContext

    //only transactions valid from against the current utxo state we take from the mem pool
    lazy val poolTransactions = m.getAllPrioritized

    lazy val emissionTxOpt =
      CandidateGenerator.collectEmission(s, pk, stateContext)

    def chainSynced =
      h.bestFullBlockOpt.map(_.id) == stateContext.lastHeaderOpt.map(_.id)

    def hasAnyMemPoolOrMinerTx =
      poolTransactions.nonEmpty || unspentTxsToInclude.nonEmpty || emissionTxOpt.nonEmpty

    if (!hasAnyMemPoolOrMinerTx) {
      log.info(s"Avoiding generation of a block without any transactions")
      None
    } else if (!chainSynced) {
      log.info(
        "Chain not synced probably due to racing condition when last block is not fully applied yet"
      )
      None
    } else {
      val desiredUpdate = ergoSettings.votingTargets.desiredUpdate
      Some(
        createCandidate(
          pk,
          h,
          desiredUpdate,
          s,
          timeProvider,
          poolTransactions,
          emissionTxOpt,
          unspentTxsToInclude,
          ergoSettings
        )
      )
    }
  }

  /**
    * Private method which suggests to vote for soft-fork (or not)
    *
    * @param ergoSettings - constant settings
    * @param currentParams - network parameters after last block mined
    * @param header - last mined header
    * @return `true` if the node should vote for soft-fork
    */
  private def forkOrdered(ergoSettings: ErgoSettings, currentParams: Parameters, header: Header): Boolean = {
    val nextHeight = header.height + 1

    val protocolVersion = ergoSettings.chainSettings.protocolVersion

    // if protocol version is 2 (node version 4.x, we still can vote for 5.0 soft-fork)
<<<<<<< HEAD
    val betterVersion = if(ergoSettings.networkType.isMainNet && protocolVersion == 2) {
=======
    val betterVersion = if (ergoSettings.networkType.isMainNet && protocolVersion == 2) {
>>>>>>> 0e9c3c64
      true
    } else {
      protocolVersion > header.version
    }

    val votingSettings = ergoSettings.chainSettings.voting
    val votingFinishHeight: Option[Height] = currentParams.softForkStartingHeight
      .map(_ + votingSettings.votingLength * votingSettings.softForkEpochs)
    val forkVotingAllowed = votingFinishHeight.forall(fh => nextHeight < fh)

<<<<<<< HEAD
    val nextHeightCondition = if(ergoSettings.networkType.isMainNet) {
      nextHeight >= 819201 // mainnet voting start height, first block of epoch #800
=======
    val nextHeightCondition = if (ergoSettings.networkType.isMainNet) {
      nextHeight >= 823297 // mainnet voting start height, first block of epoch #804
>>>>>>> 0e9c3c64
    } else {
      nextHeight >= 4096
    }

    betterVersion &&
<<<<<<< HEAD
     forkVotingAllowed &&
      (ergoSettings.votingTargets.softFork != 0 && nextHeightCondition)
=======
      forkVotingAllowed &&
      nextHeightCondition
>>>>>>> 0e9c3c64
  }

  /**
    * Assemble correct block candidate based on
    *
    * @param minerPk                 - public key of the miner
    * @param history                 - blockchain reader (to extract parent)
    * @param proposedUpdate          - votes for parameters update or/and soft-fork
    * @param state                   - UTXO set reader
    * @param timeProvider            - network time provider
    * @param poolTxs                 - memory pool transactions
    * @param emissionTxOpt           - optional emission transaction
    * @param prioritizedTransactions - transactions which are going into the block in the first place
    *                                (before transactions from the pool). No guarantee of inclusion in general case.
    * @return - candidate or an error
    */
  def createCandidate(
    minerPk: ProveDlog,
    history: ErgoHistoryReader,
    proposedUpdate: ErgoValidationSettingsUpdate,
    state: UtxoStateReader,
    timeProvider: NetworkTimeProvider,
    poolTxs: Seq[ErgoTransaction],
    emissionTxOpt: Option[ErgoTransaction],
    prioritizedTransactions: Seq[ErgoTransaction],
    ergoSettings: ErgoSettings
  ): Try[(Candidate, EliminateTransactions)] =
    Try {
      val popowAlgos = new NipopowAlgos(ergoSettings.chainSettings.powScheme)
      // Extract best header and extension of a best block user their data for assembling a new block
      val bestHeaderOpt: Option[Header] = history.bestFullBlockOpt.map(_.header)
      val bestExtensionOpt: Option[Extension] = bestHeaderOpt
        .flatMap(h => history.typedModifierById[Extension](h.extensionId))

      // Make progress in time since last block.
      // If no progress is made, then, by consensus rules, the block will be rejected.
      val timestamp =
        Math.max(timeProvider.time(), bestHeaderOpt.map(_.timestamp + 1).getOrElse(0L))

      val stateContext = state.stateContext

      // Calculate required difficulty for the new block
      val nBits: Long = bestHeaderOpt
        .map(parent => history.requiredDifficultyAfter(parent))
        .map(d => RequiredDifficulty.encodeCompactBits(d))
        .getOrElse(ergoSettings.chainSettings.initialNBits)

      // Obtain NiPoPoW interlinks vector to pack it into the extension section
      val updInterlinks       = popowAlgos.updateInterlinks(bestHeaderOpt, bestExtensionOpt)
      val interlinksExtension = popowAlgos.interlinksToExtension(updInterlinks)
      val votingSettings      = ergoSettings.chainSettings.voting
      val (extensionCandidate, votes: Array[Byte], version: Byte) = bestHeaderOpt
        .map { header =>
          val newHeight     = header.height + 1
          val currentParams = stateContext.currentParameters
          val voteForSoftFork = forkOrdered(ergoSettings, currentParams, header)

          if (newHeight % votingSettings.votingLength == 0 && newHeight > 0) {
            val (newParams, activatedUpdate) = currentParams.update(
              newHeight,
              voteForSoftFork,
              stateContext.votingData.epochVotes,
              proposedUpdate,
              votingSettings
            )
            val newValidationSettings = stateContext.validationSettings.updated(activatedUpdate)
            (
              newParams.toExtensionCandidate ++ interlinksExtension ++ newValidationSettings.toExtensionCandidate,
              newParams.suggestVotes(ergoSettings.votingTargets.targets, voteForSoftFork),
              newParams.blockVersion
            )
          } else {
            (
              interlinksExtension,
              currentParams.vote(
                ergoSettings.votingTargets.targets,
                stateContext.votingData.epochVotes,
                voteForSoftFork
              ),
              currentParams.blockVersion
            )
          }
        }
        .getOrElse(
          (interlinksExtension, Array(0: Byte, 0: Byte, 0: Byte), Header.InitialVersion)
        )

      val upcomingContext = state.stateContext.upcoming(
        minerPk.h,
        timestamp,
        nBits,
        votes,
        proposedUpdate,
        version
      )

      val emissionTxs = emissionTxOpt.toSeq

      // todo: remove in 5.0
      // we allow for some gap, to avoid possible problems when different interpreter version can estimate cost
      // differently due to bugs in AOT costing
      val safeGap = if(state.stateContext.currentParameters.maxBlockCost < 1000000) {
        0
      } else if(state.stateContext.currentParameters.maxBlockCost < 5000000) {
        150000
      } else {
        1000000
      }

      val (txs, toEliminate) = collectTxs(
        minerPk,
        state.stateContext.currentParameters.maxBlockCost - safeGap,
        state.stateContext.currentParameters.maxBlockSize,
        state,
        upcomingContext,
        emissionTxs ++ prioritizedTransactions ++ poolTxs
      )

      val eliminateTransactions = EliminateTransactions(toEliminate)

      if (txs.isEmpty) {
        throw new IllegalArgumentException(
          s"Proofs for 0 txs cannot be generated : emissionTxs: ${emissionTxs.size}, priorityTxs: ${prioritizedTransactions.size}, poolTxs: ${poolTxs.size}"
        )
      }

      def deriveWorkMessage(block: CandidateBlock) = {
        ergoSettings.chainSettings.powScheme.deriveExternalCandidate(
          block,
          minerPk,
          prioritizedTransactions.map(_.id)
        )
      }

      state.proofsForTransactions(txs) match {
        case Success((adProof, adDigest)) =>
          val candidate = CandidateBlock(
            bestHeaderOpt,
            version,
            nBits,
            adDigest,
            adProof,
            txs,
            timestamp,
            extensionCandidate,
            votes
          )
          val ext = deriveWorkMessage(candidate)
          log.info(
            s"Got candidate block at height ${ErgoHistory.heightOf(candidate.parentOpt) + 1}" +
            s" with ${candidate.transactions.size} transactions, msg ${Base16.encode(ext.msg)}"
          )
          Success(
            Candidate(candidate, ext, prioritizedTransactions) -> eliminateTransactions
          )
        case Failure(t: Throwable) =>
          // We can not produce a block for some reason, so print out an error
          // and collect only emission transaction if it exists.
          // We consider that emission transaction is always valid.
          emissionTxOpt match {
            case Some(emissionTx) =>
              log.error(
                "Failed to produce proofs for transactions, but emission box is found: ",
                t
              )
              val fallbackTxs = Seq(emissionTx)
              state.proofsForTransactions(fallbackTxs).map {
                case (adProof, adDigest) =>
                  val candidate = CandidateBlock(
                    bestHeaderOpt,
                    version,
                    nBits,
                    adDigest,
                    adProof,
                    fallbackTxs,
                    timestamp,
                    extensionCandidate,
                    votes
                  )
                  Candidate(
                    candidate,
                    deriveWorkMessage(candidate),
                    prioritizedTransactions
                  ) -> eliminateTransactions
              }
            case None =>
              log.error(
                "Failed to produce proofs for transactions and no emission box available: ",
                t
              )
              Failure(t)
          }
      }
    }.flatten

  /**
    * Transaction and its cost.
    */
  type CostedTransaction = (ErgoTransaction, Int)

  //TODO move ErgoMiner to mining package and make `collectTxs` and `fixTxsConflicts` private[mining]

  def collectEmission(
    state: UtxoStateReader,
    minerPk: ProveDlog,
    stateContext: ErgoStateContext
  ): Option[ErgoTransaction] = {
    collectRewards(
      state.emissionBoxOpt,
      state.stateContext.currentHeight,
      Seq.empty,
      minerPk,
      stateContext,
      Colls.emptyColl
    ).headOption
  }

  def collectFees(
    currentHeight: Int,
    txs: Seq[ErgoTransaction],
    minerPk: ProveDlog,
    stateContext: ErgoStateContext
  ): Option[ErgoTransaction] = {
    collectRewards(None, currentHeight, txs, minerPk, stateContext, Colls.emptyColl).headOption
  }

  /**
    * Generate from 0 to 2 transaction that collecting rewards from fee boxes in block transactions `txs` and
    * emission box `emissionBoxOpt`
    */
  def collectRewards(
    emissionBoxOpt: Option[ErgoBox],
    currentHeight: Int,
    txs: Seq[ErgoTransaction],
    minerPk: ProveDlog,
    stateContext: ErgoStateContext,
    assets: Coll[(TokenId, Long)] = Colls.emptyColl
  ): Seq[ErgoTransaction] = {
    val chainSettings = stateContext.ergoSettings.chainSettings
    val propositionBytes = chainSettings.monetary.feePropositionBytes
    val emission = chainSettings.emissionRules

    // forming transaction collecting emission
    val reemissionSettings = chainSettings.reemission
    val reemissionRules = reemissionSettings.reemissionRules

    val eip27ActivationHeight = reemissionSettings.activationHeight
    val reemissionTokenId = Digest32 @@ reemissionSettings.reemissionTokenIdBytes

    val nextHeight = currentHeight + 1
    val minerProp =
      ErgoScriptPredef.rewardOutputScript(emission.settings.minerRewardDelay, minerPk)

    val emissionTxOpt: Option[ErgoTransaction] = emissionBoxOpt.map { emissionBox =>
      val prop           = emissionBox.ergoTree
      val emissionAmount = emission.minersRewardAtHeight(nextHeight)

      // how many nanoERG should be re-emitted
      lazy val reemissionAmount = reemissionRules.reemissionForHeight(nextHeight, emission)

      val emissionBoxAssets: Coll[(TokenId, Long)] = if (nextHeight == eip27ActivationHeight) {
        // we inject emission box NFT and reemission tokens on activation height
        // see "Activation Details" section of EIP-27
        val injTokens = reemissionSettings.injectionBox.additionalTokens

        //swap tokens if emission NFT is going after reemission
        if (injTokens.apply(1)._2 == 1) {
          Colls.fromItems(injTokens.apply(1), injTokens.apply(0))
        } else {
          injTokens
        }
      } else {
        emissionBox.additionalTokens
      }

      val updEmissionAssets = if (nextHeight >= eip27ActivationHeight) {
        // deduct reemission from emission box
        val reemissionTokens = emissionBoxAssets.apply(1)._2
        val updAmount = reemissionTokens - reemissionAmount
        emissionBoxAssets.updated(1, reemissionTokenId -> updAmount)
      } else {
        emissionBoxAssets
      }

      val newEmissionBox: ErgoBoxCandidate =
        new ErgoBoxCandidate(emissionBox.value - emissionAmount, prop, nextHeight, updEmissionAssets)
      val inputs = if (nextHeight == eip27ActivationHeight) {
        // injection - second input is injection box
        IndexedSeq(
          new Input(emissionBox.id, ProverResult.empty),
          new Input(reemissionSettings.injectionBox.id, ProverResult.empty)
        )
      } else {
        IndexedSeq(new Input(emissionBox.id, ProverResult.empty))
      }

      val minerAmt = if (nextHeight == eip27ActivationHeight) {
        // injection - injection box value going to miner
        emissionAmount + reemissionSettings.injectionBox.value
      } else {
        emissionAmount
      }
      val minersAssets = if (nextHeight >= eip27ActivationHeight) {
        // miner is getting reemission tokens
        assets.append(Colls.fromItems(reemissionTokenId -> reemissionAmount))
      } else {
        assets
      }
      val minerBox = new ErgoBoxCandidate(minerAmt, minerProp, nextHeight, minersAssets)

      val emissionTx = ErgoTransaction(
        inputs,
        dataInputs = IndexedSeq.empty,
        IndexedSeq(newEmissionBox, minerBox)
      )
      log.info(s"Emission tx for nextHeight = $nextHeight: $emissionTx")
      emissionTx
    }

    // forming transaction collecting tx fees
    val inputs = txs.flatMap(_.inputs)
    val feeBoxes: Seq[ErgoBox] = ErgoState
      .newBoxes(txs)
      .filter(b => java.util.Arrays.equals(b.propositionBytes, propositionBytes) && !inputs.exists(i => java.util.Arrays.equals(i.boxId, b.id)))
    val feeTxOpt: Option[ErgoTransaction] = if (feeBoxes.nonEmpty) {
      val feeAmount = feeBoxes.map(_.value).sum
      val feeAssets =
        feeBoxes.toColl.flatMap(_.additionalTokens).take(MaxAssetsPerBox)
      val inputs = feeBoxes.map(b => new Input(b.id, ProverResult.empty))
      val minerBox =
        new ErgoBoxCandidate(feeAmount, minerProp, nextHeight, feeAssets, Map())
      Some(ErgoTransaction(inputs.toIndexedSeq, IndexedSeq(), IndexedSeq(minerBox)))
    } else {
      None
    }

    Seq(emissionTxOpt, feeTxOpt).flatten
  }

  /**
    * Helper function which decides whether transactions can fit into a block with given cost and size limits
    */
  def correctLimits(
    blockTxs: Seq[CostedTransaction],
    maxBlockCost: Long,
    maxBlockSize: Long
  ): Boolean = {
    blockTxs.map(_._2).sum < maxBlockCost && blockTxs.map(_._1.size).sum < maxBlockSize
  }

  /**
    * Collects valid non-conflicting transactions from `mandatoryTxs` and then `mempoolTxsIn` and adds a transaction
    * collecting fees from them to `minerPk`.
    *
    * Resulting transactions total cost does not exceed `maxBlockCost`, total size does not exceed `maxBlockSize`,
    * and the miner's transaction is correct.
    *
    * @return - transactions to include into the block, transaction ids turned out to be invalid.
    */
  def collectTxs(
    minerPk: ProveDlog,
    maxBlockCost: Int,
    maxBlockSize: Int,
    us: UtxoStateReader,
    upcomingContext: ErgoStateContext,
    transactions: Seq[ErgoTransaction]
  ): (Seq[ErgoTransaction], Seq[ModifierId]) = {

    val currentHeight = us.stateContext.currentHeight
    val nextHeight = upcomingContext.currentHeight

    log.info(
      s"Assembling a block candidate for block #$nextHeight from ${transactions.length} transactions available"
    )

    val verifier: ErgoInterpreter = ErgoInterpreter(upcomingContext.currentParameters)

    @tailrec
    def loop(
      mempoolTxs: Iterable[ErgoTransaction],
      acc: Seq[CostedTransaction],
      lastFeeTx: Option[CostedTransaction],
      invalidTxs: Seq[ModifierId]
    ): (Seq[ErgoTransaction], Seq[ModifierId]) = {
      // transactions from mempool and fee txs from the previous step
      def current: Seq[ErgoTransaction] = (acc ++ lastFeeTx).map(_._1)

      val stateWithTxs = us.withTransactions(current)

      mempoolTxs.headOption match {
        case Some(tx) =>
          if (!inputsNotSpent(tx, stateWithTxs) || doublespend(current, tx)) {
            //mark transaction as invalid if it tries to do double-spending or trying to spend outputs not present
            //do these checks before validating the scripts to save time
            log.debug(s"Transaction ${tx.id} double-spending or spending non-existing inputs")
            loop(mempoolTxs.tail, acc, lastFeeTx, invalidTxs :+ tx.id)
          } else {
            // check validity and calculate transaction cost
            stateWithTxs.validateWithCost(
              tx,
              Some(upcomingContext),
              maxBlockCost,
              Some(verifier)
            ) match {
              case Success(costConsumed) =>
                val newTxs   = acc :+ (tx -> costConsumed)
                val newBoxes = newTxs.flatMap(_._1.outputs)

                collectFees(currentHeight, newTxs.map(_._1), minerPk, upcomingContext) match {
                  case Some(feeTx) =>
                    val boxesToSpend = feeTx.inputs.flatMap(i =>
                      newBoxes.find(b => java.util.Arrays.equals(b.id, i.boxId))
                    )
                    feeTx.statefulValidity(boxesToSpend, IndexedSeq(), upcomingContext)(verifier) match {
                      case Success(cost) =>
                        val blockTxs: Seq[CostedTransaction] = (feeTx -> cost) +: newTxs
                        if (correctLimits(blockTxs, maxBlockCost, maxBlockSize)) {
                          loop(mempoolTxs.tail, newTxs, Some(feeTx -> cost), invalidTxs)
                        } else {
                          current -> invalidTxs
                        }
                      case Failure(e) =>
                        log.warn(
                          s"Fee collecting tx is invalid, not including it, " +
                          s"details: ${e.getMessage} from ${stateWithTxs.stateContext}"
                        )
                        current -> invalidTxs
                    }
                  case None =>
                    log.info(s"No fee proposition found in txs ${newTxs.map(_._1.id)} ")
                    val blockTxs: Seq[CostedTransaction] = newTxs ++ lastFeeTx.toSeq
                    if (correctLimits(blockTxs, maxBlockCost, maxBlockSize)) {
                      loop(mempoolTxs.tail, blockTxs, lastFeeTx, invalidTxs)
                    } else {
                      current -> invalidTxs
                    }
                }
              case Failure(e) =>
                log.info(s"Not included transaction ${tx.id} due to ${e.getMessage}: ", e)
                loop(mempoolTxs.tail, acc, lastFeeTx, invalidTxs :+ tx.id)
            }
          }
        case _ => // mempool is empty
          current -> invalidTxs
      }
    }

    val res = loop(transactions, Seq.empty, None, Seq.empty)
    log.debug(
      s"Collected ${res._1.length} transactions for block #$currentHeight, " +
      s"${res._2.length} transactions turned out to be invalid"
    )
    log.whenDebugEnabled {
      log.debug(s"Invalid trandaction ids for block #$currentHeight : ${res._2}")
    }
    res
  }

  /** Checks that transaction "tx" is not spending outputs spent already by transactions "txs" */
  def doublespend(txs: Seq[ErgoTransaction], tx: ErgoTransaction): Boolean = {
    val txsInputs = txs.flatMap(_.inputs.map(_.boxId))
    tx.inputs.exists(i => txsInputs.exists(_.sameElements(i.boxId)))
  }

  /**
    * Derives header without pow from [[CandidateBlock]].
    */
  def deriveUnprovenHeader(candidate: CandidateBlock): HeaderWithoutPow = {
    val (parentId, height) = derivedHeaderFields(candidate.parentOpt)
    val transactionsRoot =
      BlockTransactions.transactionsRoot(candidate.transactions, candidate.version)
    val adProofsRoot            = ADProofs.proofDigest(candidate.adProofBytes)
    val extensionRoot: Digest32 = candidate.extension.digest

    HeaderWithoutPow(
      candidate.version,
      parentId,
      adProofsRoot,
      candidate.stateRoot,
      transactionsRoot,
      candidate.timestamp,
      candidate.nBits,
      height,
      extensionRoot,
      candidate.votes
    )
  }

  /**
    * Assemble `ErgoFullBlock` using candidate block and provided pow solution.
    */
  def completeBlock(
    candidate: CandidateBlock,
    solution: AutolykosSolution
  ): ErgoFullBlock = {
    val header   = deriveUnprovenHeader(candidate).toHeader(solution, None)
    val adProofs = ADProofs(header.id, candidate.adProofBytes)
    val blockTransactions = BlockTransactions(header.id, candidate.version, candidate.transactions)
    val extension = Extension(header.id, candidate.extension.fields)
    new ErgoFullBlock(header, blockTransactions, extension, Some(adProofs))
  }

}<|MERGE_RESOLUTION|>--- conflicted
+++ resolved
@@ -392,11 +392,7 @@
     val protocolVersion = ergoSettings.chainSettings.protocolVersion
 
     // if protocol version is 2 (node version 4.x, we still can vote for 5.0 soft-fork)
-<<<<<<< HEAD
-    val betterVersion = if(ergoSettings.networkType.isMainNet && protocolVersion == 2) {
-=======
     val betterVersion = if (ergoSettings.networkType.isMainNet && protocolVersion == 2) {
->>>>>>> 0e9c3c64
       true
     } else {
       protocolVersion > header.version
@@ -407,25 +403,15 @@
       .map(_ + votingSettings.votingLength * votingSettings.softForkEpochs)
     val forkVotingAllowed = votingFinishHeight.forall(fh => nextHeight < fh)
 
-<<<<<<< HEAD
-    val nextHeightCondition = if(ergoSettings.networkType.isMainNet) {
-      nextHeight >= 819201 // mainnet voting start height, first block of epoch #800
-=======
     val nextHeightCondition = if (ergoSettings.networkType.isMainNet) {
       nextHeight >= 823297 // mainnet voting start height, first block of epoch #804
->>>>>>> 0e9c3c64
     } else {
       nextHeight >= 4096
     }
 
     betterVersion &&
-<<<<<<< HEAD
-     forkVotingAllowed &&
-      (ergoSettings.votingTargets.softFork != 0 && nextHeightCondition)
-=======
       forkVotingAllowed &&
       nextHeightCondition
->>>>>>> 0e9c3c64
   }
 
   /**
