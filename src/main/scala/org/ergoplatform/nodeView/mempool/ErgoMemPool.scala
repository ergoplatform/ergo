--- conflicted
+++ resolved
@@ -2,10 +2,7 @@
 
 import org.ergoplatform.mining.emission.EmissionRules
 import org.ergoplatform.modifiers.mempool.ErgoTransaction
-<<<<<<< HEAD
-=======
 import org.ergoplatform.nodeView.mempool.OrderedTxPool.WeightedTxId
->>>>>>> 1b03df6a
 import org.ergoplatform.nodeView.state.{ErgoState, UtxoState}
 import org.ergoplatform.settings.ErgoSettings
 import scorex.core.transaction.MemoryPool
@@ -30,12 +27,7 @@
 
   override def take(limit: Int): Iterable[ErgoTransaction] = pool.orderedTransactions.values.take(limit)
 
-  override def getAll: Seq[ErgoTransaction] = {
-    println("ot: " + pool.orderedTransactions)
-    val vs = pool.orderedTransactions.values.toSeq
-    println("vs: " + vs)
-    vs
-  }
+  override def getAll: Seq[ErgoTransaction] = pool.orderedTransactions.values.toSeq
 
   override def getAll(ids: Seq[ModifierId]): Seq[ErgoTransaction] = ids.flatMap(pool.get)
 
