package org.ergoplatform.nodeView.state

import java.io.File

import org.ergoplatform.ErgoBox.R4
import org.ergoplatform._
import org.ergoplatform.mining.emission.EmissionRules
import org.ergoplatform.mining.pkFromBytes
import org.ergoplatform.modifiers.ErgoPersistentModifier
import org.ergoplatform.modifiers.mempool.ErgoTransaction
import org.ergoplatform.modifiers.state.{Insertion, Removal, StateChanges}
import org.ergoplatform.nodeView.history.ErgoHistory
import org.ergoplatform.settings.{ChainSettings, ErgoSettings}
import scorex.core.transaction.state.MinimalState
import scorex.core.{VersionTag, bytesToVersion}
import scorex.crypto.authds.{ADDigest, ADKey}
import scorex.util.encode.Base16
import scorex.util.{ModifierId, ScorexLogging, bytesToId}
import sigmastate.Values.{ByteArrayConstant, IntConstant, SigmaPropConstant}
import sigmastate.basics.DLogProtocol.ProveDlog
import sigmastate.serialization.ValueSerializer
import sigmastate.{AtLeast, Values}

import scala.collection.mutable
import scala.util.Try

/**
  * Implementation of minimal state concept in Scorex. Minimal state (or just state from now) is some data structure
  * enough to validate a new blockchain element(e.g. block).
  * State in Ergo could be UTXO, like in Bitcoin or just a single digest. If the state is about UTXO, transaction set
  * of a block could be verified with no help of additional data. If the state is about just a digest, then proofs for
  * transformations of UTXO set presented in form of authenticated dynamic dictionary are needed to check validity of
  * a transaction set (see https://eprint.iacr.org/2016/994 for details).
  */
trait ErgoState[IState <: MinimalState[ErgoPersistentModifier, IState]]
  extends MinimalState[ErgoPersistentModifier, IState] with ErgoStateReader {

  self: IState =>

  def closeStorage(): Unit = {
    log.warn("Closing state's store.")
    store.close()
  }

  override def applyModifier(mod: ErgoPersistentModifier): Try[IState]

  override def rollbackTo(version: VersionTag): Try[IState]

  def rollbackVersions: Iterable[VersionTag]

  override type NVCT = this.type
}

object ErgoState extends ScorexLogging {

  type ModifierProcessing[T <: ErgoState[T]] = PartialFunction[ErgoPersistentModifier, Try[T]]

  def stateDir(settings: ErgoSettings): File = new File(s"${settings.directory}/state")

  /**
    * @param txs - sequence of transactions
    * @return ordered sequence of operations on UTXO set from this sequence of transactions
    *         if some box was created and later spend in this sequence - it is not included in the result at all
    *         if box was first spend and created after that - it is in both toInsert and toRemove
    */
  def stateChanges(txs: Seq[ErgoTransaction]): StateChanges = {
    val (toRemove, toInsert) = boxChanges(txs)
    val toRemoveChanges = toRemove.map(id => Removal(id))
    val toInsertChanges = toInsert.map(b => Insertion(b))
    StateChanges(toRemoveChanges, toInsertChanges)
  }

  /**
    * @param txs - sequence of transactions
    * @return modifications from `txs` - sequence of ids to remove, and sequence of ErgoBoxes to create.
    *         if some box was created and later spend in this sequence - it is not included in the result at all
    *         if box was first spend and created after that - it is in both toInsert and toRemove,
    *         and an error will be thrown further during tree modification
    */
  def boxChanges(txs: Seq[ErgoTransaction]): (Seq[ADKey], Seq[ErgoBox]) = {
    val toInsert: mutable.HashMap[ModifierId, ErgoBox] = mutable.HashMap.empty
    val toRemove: mutable.ArrayBuffer[(ModifierId, ADKey)] = mutable.ArrayBuffer()
    txs.foreach { tx =>
      tx.inputs.foreach { i =>
        val wrapped = bytesToId(i.boxId)
        toInsert.remove(wrapped) match {
          case None => toRemove.append((wrapped, i.boxId))
          case _ => // old value removed, do nothing
        }
      }
      tx.outputs.foreach(o => toInsert += bytesToId(o.id) -> o)
    }
    (toRemove.sortBy(_._1).map(_._2), toInsert.toSeq.sortBy(_._1).map(_._2))
  }

  /**
    * Genesis box that contains all coins to be collected by Ergo foundation.
    * Box is protected by the script that allows to take part of them every block
    * and proposition from R4
    */
  private def genesisFoundersBox(settings: ChainSettings): ErgoBox = {
    val emission = settings.emissionRules
    val pks = settings.foundersPubkeys
      .map(str => pkFromBytes(Base16.decode(str).get))
      .map(pk => SigmaPropConstant(ProveDlog(pk)))
    val protection = AtLeast(IntConstant(2), pks).isProven
    val protectionBytes = ValueSerializer.serialize(protection)
    val value = emission.foundersCoinsTotal - EmissionRules.CoinsInOneErgo
    val prop = ErgoScriptPredef.foundationScript(settings.monetary)
    ErgoBox(value, prop, ErgoHistory.EmptyHistoryHeight, Seq(), Map(R4 -> ByteArrayConstant(protectionBytes)))
  }

  /**
    * Genesis box that contains coins in the system to be collected by miners.
    * Box is protected by the script that allows to take part of them every block.
    */
  private def genesisEmissionBox(chainSettings: ChainSettings): ErgoBox = {
    val value = chainSettings.emissionRules.minersCoinsTotal
    val prop = chainSettings.monetary.emissionBoxProposition
    ErgoBox(value, prop, ErgoHistory.EmptyHistoryHeight, Seq(), Map())
  }

  /**
    * Genesis box that contains proofs of no premine.
    * It is a long-living box with special bytes in registers
    */
  private def noPremineBox(chainSettings: ChainSettings): ErgoBox = {
    val proofsBytes = chainSettings.noPremineProof.map(b => ByteArrayConstant(b.getBytes("UTF-8")))
    val proofs = ErgoBox.nonMandatoryRegisters.zip(proofsBytes).toMap
    ErgoBox(EmissionRules.CoinsInOneErgo, Values.FalseLeaf, ErgoHistory.EmptyHistoryHeight, Seq(), proofs)
  }

  /**
    * All boxes of genesis state.
    * Emission box is always the first.
    */
  def genesisBoxes(chainSettings: ChainSettings): Seq[ErgoBox] = {
    Seq(genesisEmissionBox(chainSettings), noPremineBox(chainSettings), genesisFoundersBox(chainSettings))
  }

  def generateGenesisUtxoState(stateDir: File,
                               constants: StateConstants): (UtxoState, BoxHolder) = {

    log.info("Generating genesis UTXO state")
    val boxes = genesisBoxes(constants.settings.chainSettings)
    val bh = BoxHolder(boxes)

    UtxoState.fromBoxHolder(bh, boxes.headOption, stateDir, constants).ensuring(us => {
      log.info(s"Genesis UTXO state generated with hex digest ${Base16.encode(us.rootHash)}")
      java.util.Arrays.equals(us.rootHash, constants.settings.chainSettings.genesisStateDigest) && us.version == genesisStateVersion
    }) -> bh
  }

  def generateGenesisDigestState(stateDir: File, settings: ErgoSettings): DigestState = {
<<<<<<< HEAD
    DigestState.create(Some(genesisStateVersion), Some(settings.chainSettings.genesisStateDigest),
      stateDir, settings)
=======
    DigestState.create(Some(genesisStateVersion), Some(settings.chainSettings.monetary.afterGenesisStateDigest),
      stateDir, StateConstants(None, settings))
>>>>>>> da129f23
  }

  val preGenesisStateDigest: ADDigest = ADDigest @@ Array.fill(32)(0: Byte)

  lazy val genesisStateVersion: VersionTag = bytesToVersion(Array.fill(32)(1: Byte))

  def readOrGenerate(settings: ErgoSettings,
                     constants: StateConstants): ErgoState[_] = {
    val dir = stateDir(settings)
    dir.mkdirs()

    settings.nodeSettings.stateType match {
      case StateType.Digest => DigestState.create(None, None, dir, constants)
      case StateType.Utxo if dir.listFiles().nonEmpty => UtxoState.create(dir, constants)
      case _ => ErgoState.generateGenesisUtxoState(dir, constants)._1
    }
  }

}<|MERGE_RESOLUTION|>--- conflicted
+++ resolved
@@ -152,13 +152,8 @@
   }
 
   def generateGenesisDigestState(stateDir: File, settings: ErgoSettings): DigestState = {
-<<<<<<< HEAD
-    DigestState.create(Some(genesisStateVersion), Some(settings.chainSettings.genesisStateDigest),
-      stateDir, settings)
-=======
     DigestState.create(Some(genesisStateVersion), Some(settings.chainSettings.monetary.afterGenesisStateDigest),
       stateDir, StateConstants(None, settings))
->>>>>>> da129f23
   }
 
   val preGenesisStateDigest: ADDigest = ADDigest @@ Array.fill(32)(0: Byte)
