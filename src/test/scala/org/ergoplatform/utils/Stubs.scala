--- conflicted
+++ resolved
@@ -339,15 +339,9 @@
     val minimalSuffix = 2
     val txCostLimit     = initSettings.nodeSettings.maxTransactionCost
     val nodeSettings: NodeConfigurationSettings = NodeConfigurationSettings(stateType, verifyTransactions, blocksToKeep,
-<<<<<<< HEAD
-      PoPoWBootstrap, minimalSuffix, mining = false, complexityLimit, blockCandidateGenerationInterval = 45.seconds,
-      useExternalMiner = false, internalMinersCount = 1, internalMinerPollingInterval = 1.second,miningPubKeyHex = None,
-      offlineGeneration = false, 200, 100000, 1.minute, rebroadcastCount = 200, 1000000, 100)
-=======
       PoPoWBootstrap, minimalSuffix, mining = false, txCostLimit, useExternalMiner = false,
       internalMinersCount = 1, internalMinerPollingInterval = 1.second,miningPubKeyHex = None,
       offlineGeneration = false, 200, 5.minutes, 100000, 1.minute, rebroadcastCount = 200, 1000000, 100)
->>>>>>> 0e8ac971
     val scorexSettings: ScorexSettings = null
     val walletSettings: WalletSettings = null
     val chainSettings = settings.chainSettings.copy(epochLength = epochLength, useLastEpochs = useLastEpochs)
