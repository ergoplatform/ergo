--- conflicted
+++ resolved
@@ -281,14 +281,10 @@
 /**
   * The `GetSnapshotsInfo` message requests an `SnapshotsInfo` message from the receiving node
   */
-<<<<<<< HEAD
-class GetSnapshotsInfoSpec extends MessageSpecV1[Unit] {
+object GetSnapshotsInfoSpec extends MessageSpecV1[Unit] {
   private val SizeLimit = 100
 
-=======
-object GetSnapshotsInfoSpec extends MessageSpecV1[Unit] {
->>>>>>> 80ed8840
-  override val messageCode: Message.MessageCode = 76: Byte
+  override val messageCode: MessageCode = 76: Byte
 
   override val messageName: String = "GetSnapshotsInfo"
 
@@ -303,15 +299,11 @@
 /**
   * The `SnapshotsInfo` message is a reply to a `GetSnapshotsInfo` message.
   */
-class SnapshotsInfoSpec extends MessageSpecV1[SnapshotsInfo] {
-<<<<<<< HEAD
+object SnapshotsInfoSpec extends MessageSpecV1[SnapshotsInfo] {
   private val SizeLimit = 1000
 
-  override val messageCode: Message.MessageCode = 77: Byte
-
-=======
   override val messageCode: MessageCode = 77: Byte
->>>>>>> 80ed8840
+
   override val messageName: String = "SnapshotsInfo"
 
   override def serialize(si: SnapshotsInfo, w: Writer): Unit = {
