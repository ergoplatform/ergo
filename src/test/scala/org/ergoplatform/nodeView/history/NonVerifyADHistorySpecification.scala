package org.ergoplatform.nodeView.history

import org.ergoplatform.mining.difficulty.LinearDifficultyControl
import org.ergoplatform.modifiers.history.{HeaderChain, PoPoWProof}
import org.ergoplatform.modifiers.state.UTXOSnapshotChunk
import org.ergoplatform.settings.Constants
import scorex.core.consensus.History.HistoryComparisonResult

import scala.util.Random

class NonVerifyADHistorySpecification extends HistorySpecification {

  private def genHistory() =
<<<<<<< HEAD
    generateHistory(verify = false, adState = true, popow = false, blocksToKeep = 0, nonce = Random.nextLong())
=======
    generateHistory(verify = false, adState = true, popow = false, toKeep = 0, nonce = Random.nextLong(), epoch = 1000)
>>>>>>> 7ada67a1
      .ensuring(_.bestFullBlockOpt.isEmpty)

  private lazy val popowHistory = ensureMinimalHeight(genHistory(), 100)

  property("Should apply UTXOSnapshotChunks") {
    forAll(randomUTXOSnapshotChunkGen) { snapshot: UTXOSnapshotChunk =>
      popowHistory.applicable(snapshot) shouldBe true
      val processInfo = popowHistory.append(snapshot).get._2
      processInfo.toApply shouldEqual Seq(snapshot)
      popowHistory.applicable(snapshot) shouldBe false
    }
  }

  property("Should calculate difficulty correctly") {
    val epochLength = 2
    val blocksBeforeRecalculate = epochLength * LinearDifficultyControl.UseLastEpochs + 1

    var history = generateHistory(verify = false, adState = true, popow = false, blocksToKeep = 0,
      nonce = Random.nextLong(), epochLength = epochLength)

    history = applyHeaderChain(history, genHeaderChain(blocksBeforeRecalculate, history))
    history.requiredDifficulty should not be Constants.InitialDifficulty
  }


  property("PoPoW history should be able to apply PoPoWProof proofs") {
    //todo: why .get is not enough?
    popowHistory.constructPoPoWProof(3, 5).map { proof =>
      var newHistory = generateHistory(verify = false, adState = true, popow = true, 0, System.nanoTime())
      newHistory.applicable(proof) shouldBe true
      newHistory = newHistory.append(proof).get._1
      newHistory.bestHeaderOpt.isDefined shouldBe true
    }
  }

  property("non-PoPoW history should ignore PoPoWProof proofs") {
    popowHistory.constructPoPoWProof(3, 5).map { proof =>
      val newHistory = generateHistory(verify = false, adState = true, popow = false, 0)
      newHistory.applicable(proof) shouldBe false
    }
  }

  property("constructPoPoWProof() should generate valid proof") {
    forAll(smallInt, smallInt) { (m, k) =>
      popowHistory.constructPoPoWProof(m + 1, k + 1).map { proof =>
        PoPoWProof.validate(proof) shouldBe 'success
      }
    }
  }

  property("lastHeaders() should return correct number of blocks") {
    forAll(smallInt) { m =>
      val lastHeaders = popowHistory.lastHeaders(m)
      if (m > 0) {
        lastHeaders.last shouldBe popowHistory.bestHeaderOpt.get
      }
      lastHeaders.length shouldBe m
    }
  }

  property("Compare headers chain") {
    var history = genHistory()

    def getInfo(c: HeaderChain) = ErgoSyncInfo(answer = true, c.headers.map(_.id), None)

    val common = genHeaderChain(BlocksInChain, history)
    history = applyHeaderChain(history, common)

    val fork1 = genHeaderChain(BlocksInChain, history)
    val fork2 = genHeaderChain(BlocksInChain + 1, history)

    history = applyHeaderChain(history, fork1.tail)
    history.bestHeaderOpt.get shouldBe fork1.last

    history.compare(getInfo(fork2)) shouldBe HistoryComparisonResult.Older
    history.compare(getInfo(fork1)) shouldBe HistoryComparisonResult.Equal
    history.compare(getInfo(fork1.take(BlocksInChain - 1))) shouldBe HistoryComparisonResult.Younger
    history.compare(getInfo(fork2.take(BlocksInChain - 1))) shouldBe HistoryComparisonResult.Younger
    history.compare(getInfo(fork2.tail)) shouldBe HistoryComparisonResult.Nonsense
  }

  property("continuationIds() for light history should contain ids of next headers in our chain") {
    var history = genHistory()

    history = ensureMinimalHeight(history, BlocksInChain + 1)
    val chain = history.lastHeaders(BlocksInChain)

    forAll(smallInt) { forkLength: Int =>
      whenever(forkLength > 1 && chain.size > forkLength) {
        val si = ErgoSyncInfo(answer = true, Seq(chain.headers(chain.size - forkLength - 1).id), None)
        val continuation = history.continuationIds(si, forkLength).get
        continuation.length shouldBe forkLength
        continuation.last._2 shouldEqual chain.last.id
        continuation.head._2 shouldEqual chain.headers(chain.size - forkLength).id
      }
    }
  }

  property("commonBlockThenSuffixes()") {
    var history = genHistory()

    history = ensureMinimalHeight(history, BlocksInChain + 1)

    val forkDepth = BlocksInChain / 2
    forAll(smallInt) { forkLength: Int =>
      whenever(forkLength > forkDepth) {

        val fork1 = genHeaderChain(forkLength, history).tail
        val common = fork1.headers(forkDepth)
        val fork2 = fork1.take(forkDepth) ++ genHeaderChain(forkLength + 1, Seq(common))

        history = applyHeaderChain(history, fork1)
        history.bestHeaderOpt.get shouldBe fork1.last

        val (our, their) = history.commonBlockThenSuffixes(fork2, history.bestHeaderOpt.get, 1000)
        our.head shouldBe their.head
        our.head shouldBe common
        our.last shouldBe fork1.last
        their.last shouldBe fork2.last
      }
    }
  }

  property("Append headers to best chain in history") {
    var history = genHistory()

    val chain = genHeaderChain(BlocksInChain, history)

    chain.headers.foreach { header =>
      val inHeight = history.heightOf(header.parentId).getOrElse(-1)

      history.contains(header) shouldBe false
      history.applicable(header) shouldBe true

      history = history.append(header).get._1

      history.contains(header) shouldBe true
      history.applicable(header) shouldBe false
      history.bestHeaderOpt.get shouldBe header
      history.openSurfaceIds() shouldEqual Seq(header.id)
      history.heightOf(header.id).get shouldBe (inHeight + 1)
    }
  }
}<|MERGE_RESOLUTION|>--- conflicted
+++ resolved
@@ -11,11 +11,7 @@
 class NonVerifyADHistorySpecification extends HistorySpecification {
 
   private def genHistory() =
-<<<<<<< HEAD
-    generateHistory(verify = false, adState = true, popow = false, blocksToKeep = 0, nonce = Random.nextLong())
-=======
-    generateHistory(verify = false, adState = true, popow = false, toKeep = 0, nonce = Random.nextLong(), epoch = 1000)
->>>>>>> 7ada67a1
+    generateHistory(verify = false, adState = true, popow = false, blocksToKeep = 0, nonce = Random.nextLong(), epochLength = 1000)
       .ensuring(_.bestFullBlockOpt.isEmpty)
 
   private lazy val popowHistory = ensureMinimalHeight(genHistory(), 100)
