package org.ergoplatform.utils.generators

import org.bouncycastle.math.ec.ECPoint
import org.bouncycastle.util.BigIntegers
import org.ergoplatform.ErgoBox.{BoxId, NonMandatoryRegisterId, TokenId}
import org.ergoplatform.mining.{AutolykosSolution, genPk, q}
import org.ergoplatform.mining.difficulty.RequiredDifficulty
import org.ergoplatform.modifiers.history.{ADProofs, Extension, ExtensionSerializer, Header}
import org.ergoplatform.modifiers.mempool.TransactionIdsForHeader
import org.ergoplatform.nodeView.history.ErgoSyncInfo
import org.ergoplatform.nodeView.mempool.ErgoMemPool
import org.ergoplatform.settings.Constants
import org.ergoplatform.utils.{BoxUtils, ErgoTestConstants}
import org.scalacheck.Arbitrary.arbByte
import org.scalacheck.{Arbitrary, Gen}
import org.scalatest.Matchers
import scapi.sigma.DLogProtocol.{DLogProverInput, ProveDlog}
import scorex.crypto.authds.{ADDigest, ADKey, SerializedAdProof}
import scorex.crypto.hash.Digest32
import scorex.testkit.generators.CoreGenerators
import scorex.util.{ModifierId, _}
import sigmastate.Values.{EvaluatedValue, FalseLeaf, TrueLeaf, Value}
import sigmastate.interpreter.{ContextExtension, ProverResult}
import sigmastate.{SBoolean, _}

import scala.util.Random

trait ErgoGenerators extends CoreGenerators with Matchers with ErgoTestConstants {

  lazy val trueLeafGen: Gen[Value[SBoolean.type]] = Gen.const(TrueLeaf)
  lazy val falseLeafGen: Gen[Value[SBoolean.type]] = Gen.const(FalseLeaf)

  lazy val smallPositiveInt: Gen[Int] = Gen.choose(1, 5)

  lazy val noProofGen: Gen[ProverResult] =
    Gen.const(emptyProverResult)

  lazy val proveDlogGen: Gen[ProveDlog] = for {
    seed <- genBytes(32)
  } yield DLogProverInput(BigIntegers.fromUnsignedByteArray(seed)).publicImage

  lazy val ergoPropositionGen: Gen[Value[SBoolean.type]] = Gen.oneOf(trueLeafGen, falseLeafGen, proveDlogGen)

  lazy val positiveIntGen: Gen[Int] = Gen.choose(1, Int.MaxValue)

  def validValueGen(proposition: Value[SBoolean.type],
                    additionalTokens: Seq[(TokenId, Long)] = Seq(),
                    additionalRegisters: Map[NonMandatoryRegisterId, _ <: EvaluatedValue[_ <: SType]] = Map(),
                    transactionId: ModifierId = Array.fill[Byte](32)(0.toByte).toModifierId,
                    boxId: Short = 0,
                    creationHeight: Long = 0): Gen[Long] = {
    val minValue = BoxUtils.minimalErgoAmountSimulated(proposition, additionalTokens, additionalRegisters, parameters)
    Gen.choose(minValue, coinsTotal)
  }

  lazy val ergoSyncInfoGen: Gen[ErgoSyncInfo] = for {
    ids <- Gen.nonEmptyListOf(modifierIdGen).map(_.take(ErgoSyncInfo.MaxBlockIds))
  } yield ErgoSyncInfo(ids)

  lazy val transactionIdsForHeaderGen: Gen[TransactionIdsForHeader] = for {
    idGenerator <- genBytes(32)
    maxLength = 100
    toTake <- Gen.chooseNum(1, 100)
    ids <- Gen.listOfN(maxLength, idGenerator).map(_.take(toTake))
  } yield TransactionIdsForHeader(ids)

  lazy val digest32Gen: Gen[Digest32] = {
    val x = Digest32 @@ genBytes(32)
    x
  }

  lazy val boxIdGen: Gen[BoxId] = {
    val x = ADKey @@ genBytes(Constants.ModifierIdSize)
    x
  }

  lazy val stateRootGen: Gen[ADDigest] = {
    val x = ADDigest @@ genBytes(Constants.ModifierIdSize + 1)
    x
  }

  lazy val serializedAdProofGen: Gen[SerializedAdProof] = {
    val x = SerializedAdProof @@ genBoundedBytes(32, 32 * 1024)
    x
  }

  def genSecureBoundedBytes(minSize: Int, maxSize: Int): Gen[Array[Byte]] =
    Gen.choose(minSize, maxSize).flatMap {
      scorex.util.Random.randomBytes
    }

  def kvGen(keySize: Int, valuesSize: Int): Gen[(Array[Byte], Array[Byte])] = for {
    key <- genSecureBoundedBytes(keySize, keySize)
    value <- genSecureBoundedBytes(valuesSize, valuesSize)
  } yield (key, value)

  lazy val extensionGen: Gen[Extension] = for {
    headerId <- modifierIdGen
    height <- positiveIntGen
    mandatoryElements <- Gen.mapOf(kvGen(Extension.MandatoryFieldKeySize, Extension.MaxMandatoryFieldValueSize))
    optionalElementsElements <- Gen.mapOf(kvGen(Extension.OptionalFieldKeySize, Extension.MaxOptionalFieldValueSize))
  } yield {
    val me = mandatoryElements.map(kv => kv._1.head -> kv._2).map(kv => Array(kv._1) -> kv._2)
    Extension(headerId,
      me.filter(e => !java.util.Arrays.equals(e._1, ExtensionSerializer.Delimiter)).toSeq,
      optionalElementsElements.take(Extension.MaxOptionalFields).toSeq)
  }


  lazy val genECPoint: Gen[ECPoint] = genBytes(32).map(b => genPk(BigInt(b).mod(q)))

  lazy val powSolutionGen: Gen[AutolykosSolution] = for {
    pk <- genECPoint
    w <- genECPoint
    n <- genBytes(8)
    d <- Arbitrary.arbitrary[BigInt].map(_.mod(q))
  } yield AutolykosSolution(pk, w, n, d)

  /**
    * Header generator with default miner pk in pow solution
    */
  lazy val defaultHeaderGen: Gen[Header] = invalidHeaderGen.map{ h =>
    h.copy(powSolution = h.powSolution.copy(pk = defaultMinerPkPoint))
  }

  lazy val invalidHeaderGen: Gen[Header] = for {
    version <- Arbitrary.arbitrary[Byte]
    parentId <- modifierIdGen
    stateRoot <- stateRootGen
    adRoot <- digest32Gen
    transactionsRoot <- digest32Gen
    requiredDifficulty <- Arbitrary.arbitrary[BigInt]
    height <- Gen.choose(1, Int.MaxValue)
    powSolution <- powSolutionGen
    interlinks <- Gen.nonEmptyListOf(modifierIdGen).map(_.take(128))
    timestamp <- positiveLongGen
    extensionHash <- digest32Gen
  } yield Header(
    version,
    parentId,
    interlinks,
    adRoot,
    stateRoot,
    transactionsRoot,
    timestamp,
    RequiredDifficulty.encodeCompactBits(requiredDifficulty),
    height,
    extensionHash,
<<<<<<< HEAD
    EquihashSolution(equihashSolutions),
    Array.fill(3)(0: Byte)
=======
    powSolution,
    None
>>>>>>> aa6bff39
  )
  lazy val randomADProofsGen: Gen[ADProofs] = for {
    headerId <- modifierIdGen
    proof <- serializedAdProofGen
  } yield ADProofs(headerId, proof)

  lazy val emptyMemPoolGen: Gen[ErgoMemPool] =
    Gen.resultOf({ _: Unit => ErgoMemPool.empty })(Arbitrary(Gen.const(())))

  /** Random long from 1 to maximum - 1
    *
    * @param maximum should be positive
    */
  def randomLong(maximum: Long = Long.MaxValue): Long = {
    if (maximum < 3) 1 else Math.abs(Random.nextLong()) % (maximum - 2) + 1
  }

}<|MERGE_RESOLUTION|>--- conflicted
+++ resolved
@@ -146,13 +146,9 @@
     RequiredDifficulty.encodeCompactBits(requiredDifficulty),
     height,
     extensionHash,
-<<<<<<< HEAD
-    EquihashSolution(equihashSolutions),
-    Array.fill(3)(0: Byte)
-=======
     powSolution,
+    Array.fill(3)(0: Byte),
     None
->>>>>>> aa6bff39
   )
   lazy val randomADProofsGen: Gen[ADProofs] = for {
     headerId <- modifierIdGen
