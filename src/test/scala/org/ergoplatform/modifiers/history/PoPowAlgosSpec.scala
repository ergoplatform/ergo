--- conflicted
+++ resolved
@@ -1,36 +1,16 @@
 package org.ergoplatform.modifiers.history
 
-<<<<<<< HEAD
 import org.ergoplatform.modifiers.history.popow.{PoPowHeader, PoPowParams, PoPowProof}
 import org.ergoplatform.modifiers.ErgoFullBlock
 import org.ergoplatform.nodeView.state.StateType
-import org.ergoplatform.utils.generators.{ChainGenerator, ErgoGenerators}
-import org.scalacheck.Gen
-import org.scalatest.prop.GeneratorDrivenPropertyChecks
-import org.scalatest.{Matchers, PropSpec}
-import scorex.util.ModifierId
-import org.ergoplatform.utils.HistoryTestHelpers
-
-class PoPowAlgosSpec
-  extends PropSpec
-    with Matchers
-    with HistoryTestHelpers
-    with ChainGenerator
-    with ErgoGenerators
-    with GeneratorDrivenPropertyChecks {
-=======
-import Extension.InterlinksVectorPrefix
-import org.ergoplatform.utils.generators.{ErgoGenerators, ChainGenerator}
+import org.ergoplatform.utils.generators.ChainGenerator
 import org.scalacheck.Gen
 import org.scalatest.matchers.should.Matchers
 import org.scalatest.propspec.AnyPropSpec
 import scorex.util.{bytesToId, ModifierId}
-
-class PoPowAlgosSpec extends AnyPropSpec with Matchers with ChainGenerator with ErgoGenerators {
->>>>>>> 9a6057fa
-
-  import org.ergoplatform.modifiers.history.popow.PoPowAlgos
-  import PoPowAlgos._
+import org.ergoplatform.utils.HistoryTestHelpers
+
+class PoPowAlgosSpec extends AnyPropSpec with Matchers with HistoryTestHelpers with ChainGenerator {
 
   private val poPowParams = PoPowParams(30, 30)
   private val ChainLength = 10
@@ -60,8 +40,8 @@
     val diffInterlinks = Gen.listOfN(255, modifierIdGen).sample.get
     val modId = modifierIdGen.sample.get
     val sameInterlinks = List.fill(255)(modId)
-    val packedDiff = PoPowAlgos.interlinksToExtension(diffInterlinks).fields
-    val packedSame = PoPowAlgos.interlinksToExtension(sameInterlinks).fields
+    val packedDiff = popowAlgos.interlinksToExtension(diffInterlinks).fields
+    val packedSame = popowAlgos.interlinksToExtension(sameInterlinks).fields
 
     packedDiff.map(_._1.last).toSet.size shouldEqual diffInterlinks.size
     packedSame.map(_._1.last).toSet.size shouldEqual 1
@@ -69,179 +49,22 @@
 
   property("unpackInterlinks") {
     val interlinks = Gen.listOfN(255, modifierIdGen).sample.get
-    val packed = PoPowAlgos.interlinksToExtension(interlinks).fields
+    val packed = popowAlgos.interlinksToExtension(interlinks).fields
     val improperlyPacked = packed.map(x => x._1 -> (x._2 :+ (127: Byte)))
 
-    val unpackedTry = unpackInterlinks(packed)
+    val unpackedTry = popowAlgos.unpackInterlinks(packed)
 
     unpackedTry shouldBe 'success
-    unpackInterlinks(improperlyPacked) shouldBe 'failure
+    popowAlgos.unpackInterlinks(improperlyPacked) shouldBe 'failure
 
     unpackedTry.get shouldEqual interlinks
   }
 
-<<<<<<< HEAD
-  property("0 level is always valid for any block") {
-    val chain = genChain(10)
-    chain.foreach(x => maxLevelOf(x.header) >= 0 shouldBe true)
-  }
-
-  property("lowestCommonAncestor - diverging") {
-    val sizes = Seq(10, 100, 1000)
-    sizes.foreach { size =>
-      val chain0 = genChain(size)
-      val branchPoint = chain0(size / 2)
-      val chain1 = chain0.take(size / 2) ++ genChain(size / 2, branchPoint)
-
-      lowestCommonAncestor(chain0.map(_.header), chain1.map(_.header)) shouldBe Some(branchPoint.header)
-    }
-  }
-
-  property("bestArg - always equal for equal proofs") {
-    val chain0 = genChain(100).map(b => PoPowHeader(b.header, unpackInterlinks(b.extension.fields).get))
-    val proof0 = prove(chain0)(poPowParams)
-    val chain1 = genChain(100).map(b => PoPowHeader(b.header, unpackInterlinks(b.extension.fields).get))
-    val proof1 = prove(chain1)(poPowParams)
-    val m = poPowParams.m
-
-    proof0.prefix.size shouldEqual proof1.prefix.size
-
-    bestArg(proof0.prefix.map(_.header))(m) shouldEqual bestArg(proof1.prefix.map(_.header))(m)
-  }
-
-  property("bestArg - always greater for better proof") {
-    val chain0 = genChain(100).map(b => PoPowHeader(b.header, unpackInterlinks(b.extension.fields).get))
-    val proof0 = prove(chain0)(poPowParams)
-    val chain1 = genChain(70).map(b => PoPowHeader(b.header, unpackInterlinks(b.extension.fields).get))
-    val proof1 = prove(chain1)(poPowParams)
-    val m = poPowParams.m
-
-    proof0.prefix.size > proof1.prefix.size shouldBe true
-
-    bestArg(proof0.prefix.map(_.header))(m) > bestArg(proof1.prefix.map(_.header))(m) shouldBe true
-  }
-
-  property("proof(chain) is equivalent to proof(histReader)") {
-    val poPowParams = PoPowParams(5, 6)
-    val blocksChain = genChain(300)
-    val pchain = blocksChain.map(b => PoPowHeader(b.header, unpackInterlinks(b.extension.fields).get))
-    val proof0 = prove(pchain)(poPowParams)
-
-    val h = generateHistory(true, StateType.Digest, false,
-      10000, 10000, 10, None)
-    val hr = applyChain(h, blocksChain)
-    val proof1 = prove(hr)(poPowParams)
-
-    proof0.suffixHead.id shouldBe proof1.suffixHead.id
-    proof0.suffixTail.map(_.id) shouldBe proof1.suffixTail.map(_.id)
-
-    proof0.prefix.map(_.id).length shouldBe proof1.prefix.map(_.id).length
-    proof0.prefix.map(_.id).sorted.toList shouldBe proof1.prefix.map(_.id).sorted.toList
-  }
-
-  property("proof(histReader) for a header in the past") {
-    val poPowParams = PoPowParams(5, 6)
-    val blocksChain = genChain(300)
-
-    val at = 200
-
-    val h = generateHistory(true, StateType.Digest, false,
-      10000, 10000, 10, None)
-    val hr = applyChain(h, blocksChain.take(at))
-    val proof0 = prove(hr, None)(poPowParams)
-
-    val id = proof0.suffixHead.header.id
-
-    val hrf = applyChain(hr, blocksChain.drop(at))
-    val proof1 = prove(hrf, Some(id))(poPowParams)
-
-
-    proof0.suffixHead.id shouldBe proof1.suffixHead.id
-    proof0.suffixTail.map(_.id) shouldBe proof1.suffixTail.map(_.id)
-
-    proof0.prefix.map(_.id).length shouldBe proof1.prefix.map(_.id).length
-    proof0.prefix.map(_.id).sorted.toList shouldBe proof1.prefix.map(_.id).sorted.toList
-  }
-
-  property("isBetterThan - marginally longer chain should be better") {
-    val sizes = Seq(1000)
-    val toPoPoWChain = (c: Seq[ErgoFullBlock]) =>
-      c.map(b => PoPowHeader(b.header, unpackInterlinks(b.extension.fields).get))
-    sizes.foreach { size =>
-      val baseChain = genChain(size)
-      val branchPoint = baseChain(baseChain.length - 1)
-      val shortChain = toPoPoWChain(baseChain)
-      val longChain = toPoPoWChain(baseChain ++ genChain(1, branchPoint).takeRight(1))
-
-      val shortProof = prove(shortChain)(poPowParams)
-      val longProof = prove(longChain)(poPowParams)
-
-      shortProof.isBetterThan(longProof) shouldBe false
-    }
-  }
-
-  property("isBetterThan - a disconnected prefix chain should not win") {
-    val smallPoPowParams = PoPowParams(50, 1)
-    val size = 100
-    val toPoPoWChain = (c: Seq[ErgoFullBlock]) =>
-      c.map(b => PoPowHeader(b.header, unpackInterlinks(b.extension.fields).get))
-    val chain = toPoPoWChain(genChain(size))
-    val proof = prove(chain)(smallPoPowParams)
-
-    val longerChain = toPoPoWChain(genChain(size*2))
-    val longerProof = prove(longerChain)(smallPoPowParams)
-
-    val disconnectedProofPrefix = proof.prefix.take(proof.prefix.length/2) ++ longerProof.prefix
-    val disconnectedProof = PoPowProof(proof.m, proof.k, disconnectedProofPrefix, proof.suffixHead, proof.suffixTail)
-    proof.isBetterThan(disconnectedProof) shouldBe true
-  }
-
-
-  property("hasValidConnections - ensures a connected prefix chain") {
-    val smallPoPowParams = PoPowParams(5, 5)
-    val sizes = Seq(100, 200)
-    val toPoPoWChain = (c: Seq[ErgoFullBlock]) =>
-      c.map(b => PoPowHeader(b.header, unpackInterlinks(b.extension.fields).get))
-    sizes.foreach { size =>
-      val chain = toPoPoWChain(genChain(size))
-      val randomBlock = toPoPoWChain(genChain(1)).head
-      val proof = prove(chain)(smallPoPowParams)
-      val disconnectedProofPrefix = proof.prefix.updated(proof.prefix.length/2, randomBlock)
-      val disconnectedProof = PoPowProof(proof.m, proof.k, disconnectedProofPrefix, proof.suffixHead, proof.suffixTail)
-      proof.hasValidConnections() shouldBe true
-      disconnectedProof.hasValidConnections() shouldBe false
-    }
-  }
-
-  property("hasValidConnections - ensures a connected suffix chain") {
-    val smallPoPowParams = PoPowParams(5, 5)
-    val sizes = Seq(100, 200)
-    val toPoPoWChain = (c: Seq[ErgoFullBlock]) =>
-      c.map(b => PoPowHeader(b.header, unpackInterlinks(b.extension.fields).get))
-    sizes.foreach { size =>
-      val chain = toPoPoWChain(genChain(size))
-      val randomBlock = genChain(1).head.header
-      val proof = prove(chain)(smallPoPowParams)
-      val disconnectedProofSuffixTail = proof.suffixTail.updated(proof.suffixTail.length/2, randomBlock)
-      val disconnectedProof = PoPowProof(proof.m, proof.k, proof.prefix, proof.suffixHead, disconnectedProofSuffixTail)
-      proof.hasValidConnections() shouldBe true
-      disconnectedProof.hasValidConnections() shouldBe false
-    }
-  }
-
-  property("hasValidConnections - ensures prefix.last & suffix.head are linked") {
-    val toPoPoWChain = (c: Seq[ErgoFullBlock]) =>
-      c.map(b => PoPowHeader(b.header, unpackInterlinks(b.extension.fields).get))
-    val prefix = toPoPoWChain(genChain(1))
-    val suffix = toPoPoWChain(genChain(1))
-    PoPowProof(0, 0, prefix, suffix.head, suffix.tail.map(_.header)).hasValidConnections() shouldBe false
-  }
-=======
   property("proofForInterlink") {
     val blockIds = Gen.listOfN(255, modifierIdGen).sample.get
-    val extension = PoPowAlgos.interlinksToExtension(blockIds)
+    val extension = popowAlgos.interlinksToExtension(blockIds)
     val blockIdToProve = blockIds.head
-    val proof = proofForInterlink(extension, blockIdToProve)
+    val proof = popowAlgos.proofForInterlink(extension, blockIdToProve)
 
     proof shouldBe defined
     val encodedField = proof.get.leafData
@@ -251,10 +74,164 @@
     val value = encodedField.drop(numBytesKey + 1)
     val blockId = value.tail
     numBytesKey shouldBe 2
-    prefix shouldBe InterlinksVectorPrefix
+    prefix shouldBe Extension.InterlinksVectorPrefix
     bytesToId(blockId) shouldBe blockIdToProve
     proof.get.valid(extension.digest) shouldBe true
   }
 
->>>>>>> 9a6057fa
+  property("0 level is always valid for any block") {
+    val chain = genChain(10)
+    chain.foreach(x => popowAlgos.maxLevelOf(x.header) >= 0 shouldBe true)
+  }
+
+  property("lowestCommonAncestor - diverging") {
+    val sizes = Seq(10, 100, 1000)
+    sizes.foreach { size =>
+      val chain0 = genChain(size)
+      val branchPoint = chain0(size / 2)
+      val chain1 = chain0.take(size / 2) ++ genChain(size / 2, branchPoint)
+
+      popowAlgos.lowestCommonAncestor(chain0.map(_.header), chain1.map(_.header)) shouldBe Some(branchPoint.header)
+    }
+  }
+
+  property("bestArg - always equal for equal proofs") {
+    val chain0 = genChain(100).map(b => PoPowHeader(b.header, popowAlgos.unpackInterlinks(b.extension.fields).get))
+    val proof0 = popowAlgos.prove(chain0)(poPowParams)
+    val chain1 = genChain(100).map(b => PoPowHeader(b.header, popowAlgos.unpackInterlinks(b.extension.fields).get))
+    val proof1 = popowAlgos.prove(chain1)(poPowParams)
+    val m = poPowParams.m
+
+    proof0.prefix.size shouldEqual proof1.prefix.size
+
+    popowAlgos.bestArg(proof0.prefix.map(_.header))(m) shouldEqual popowAlgos.bestArg(proof1.prefix.map(_.header))(m)
+  }
+
+  property("bestArg - always greater for better proof") {
+    val chain0 = genChain(100).map(b => PoPowHeader(b.header, popowAlgos.unpackInterlinks(b.extension.fields).get))
+    val proof0 = popowAlgos.prove(chain0)(poPowParams)
+    val chain1 = genChain(70).map(b => PoPowHeader(b.header, popowAlgos.unpackInterlinks(b.extension.fields).get))
+    val proof1 = popowAlgos.prove(chain1)(poPowParams)
+    val m = poPowParams.m
+
+    proof0.prefix.size > proof1.prefix.size shouldBe true
+
+    popowAlgos.bestArg(proof0.prefix.map(_.header))(m) > popowAlgos.bestArg(proof1.prefix.map(_.header))(m) shouldBe true
+  }
+
+  property("proof(chain) is equivalent to proof(histReader)") {
+    val poPowParams = PoPowParams(5, 6)
+    val blocksChain = genChain(300)
+    val pchain = blocksChain.map(b => PoPowHeader(b.header, popowAlgos.unpackInterlinks(b.extension.fields).get))
+    val proof0 = popowAlgos.prove(pchain)(poPowParams)
+
+    val h = generateHistory(true, StateType.Digest, false,
+      10000, 10000, 10, None)
+    val hr = applyChain(h, blocksChain)
+    val proof1 = popowAlgos.prove(hr)(poPowParams)
+
+    proof0.suffixHead.id shouldBe proof1.suffixHead.id
+    proof0.suffixTail.map(_.id) shouldBe proof1.suffixTail.map(_.id)
+
+    proof0.prefix.map(_.id).length shouldBe proof1.prefix.map(_.id).length
+    proof0.prefix.map(_.id).sorted.toList shouldBe proof1.prefix.map(_.id).sorted.toList
+  }
+
+  property("proof(histReader) for a header in the past") {
+    val poPowParams = PoPowParams(5, 6)
+    val blocksChain = genChain(300)
+
+    val at = 200
+
+    val h = generateHistory(true, StateType.Digest, false,
+      10000, 10000, 10, None)
+    val hr = applyChain(h, blocksChain.take(at))
+    val proof0 = popowAlgos.prove(hr, None)(poPowParams)
+
+    val id = proof0.suffixHead.header.id
+
+    val hrf = applyChain(hr, blocksChain.drop(at))
+    val proof1 = popowAlgos.prove(hrf, Some(id))(poPowParams)
+
+    proof0.suffixHead.id shouldBe proof1.suffixHead.id
+    proof0.suffixTail.map(_.id) shouldBe proof1.suffixTail.map(_.id)
+
+    proof0.prefix.map(_.id).length shouldBe proof1.prefix.map(_.id).length
+    proof0.prefix.map(_.id).sorted.toList shouldBe proof1.prefix.map(_.id).sorted.toList
+  }
+
+  property("isBetterThan - marginally longer chain should be better") {
+    val sizes = Seq(1000)
+    val toPoPoWChain = (c: Seq[ErgoFullBlock]) =>
+      c.map(b => PoPowHeader(b.header, popowAlgos.unpackInterlinks(b.extension.fields).get))
+    sizes.foreach { size =>
+      val baseChain = genChain(size)
+      val branchPoint = baseChain(baseChain.length - 1)
+      val shortChain = toPoPoWChain(baseChain)
+      val longChain = toPoPoWChain(baseChain ++ genChain(1, branchPoint).takeRight(1))
+
+      val shortProof = popowAlgos.prove(shortChain)(poPowParams)
+      val longProof = popowAlgos.prove(longChain)(poPowParams)
+
+      shortProof.isBetterThan(longProof) shouldBe false
+    }
+  }
+
+  property("isBetterThan - a disconnected prefix chain should not win") {
+    val smallPoPowParams = PoPowParams(50, 1)
+    val size = 100
+    val toPoPoWChain = (c: Seq[ErgoFullBlock]) =>
+      c.map(b => PoPowHeader(b.header, popowAlgos.unpackInterlinks(b.extension.fields).get))
+    val chain = toPoPoWChain(genChain(size))
+    val proof = popowAlgos.prove(chain)(smallPoPowParams)
+
+    val longerChain = toPoPoWChain(genChain(size*2))
+    val longerProof = popowAlgos.prove(longerChain)(smallPoPowParams)
+
+    val disconnectedProofPrefix = proof.prefix.take(proof.prefix.length/2) ++ longerProof.prefix
+    val disconnectedProof = PoPowProof(popowAlgos, proof.m, proof.k, disconnectedProofPrefix, proof.suffixHead, proof.suffixTail)
+    proof.isBetterThan(disconnectedProof) shouldBe true
+  }
+
+
+  property("hasValidConnections - ensures a connected prefix chain") {
+    val smallPoPowParams = PoPowParams(5, 5)
+    val sizes = Seq(100, 200)
+    val toPoPoWChain = (c: Seq[ErgoFullBlock]) =>
+      c.map(b => PoPowHeader(b.header, popowAlgos.unpackInterlinks(b.extension.fields).get))
+    sizes.foreach { size =>
+      val chain = toPoPoWChain(genChain(size))
+      val randomBlock = toPoPoWChain(genChain(1)).head
+      val proof = popowAlgos.prove(chain)(smallPoPowParams)
+      val disconnectedProofPrefix = proof.prefix.updated(proof.prefix.length/2, randomBlock)
+      val disconnectedProof = PoPowProof(popowAlgos, proof.m, proof.k, disconnectedProofPrefix, proof.suffixHead, proof.suffixTail)
+      proof.hasValidConnections() shouldBe true
+      disconnectedProof.hasValidConnections() shouldBe false
+    }
+  }
+
+  property("hasValidConnections - ensures a connected suffix chain") {
+    val smallPoPowParams = PoPowParams(5, 5)
+    val sizes = Seq(100, 200)
+    val toPoPoWChain = (c: Seq[ErgoFullBlock]) =>
+      c.map(b => PoPowHeader(b.header, popowAlgos.unpackInterlinks(b.extension.fields).get))
+    sizes.foreach { size =>
+      val chain = toPoPoWChain(genChain(size))
+      val randomBlock = genChain(1).head.header
+      val proof = popowAlgos.prove(chain)(smallPoPowParams)
+      val disconnectedProofSuffixTail = proof.suffixTail.updated(proof.suffixTail.length/2, randomBlock)
+      val disconnectedProof = PoPowProof(popowAlgos, proof.m, proof.k, proof.prefix, proof.suffixHead, disconnectedProofSuffixTail)
+      proof.hasValidConnections() shouldBe true
+      disconnectedProof.hasValidConnections() shouldBe false
+    }
+  }
+
+  property("hasValidConnections - ensures prefix.last & suffix.head are linked") {
+    val toPoPoWChain = (c: Seq[ErgoFullBlock]) =>
+      c.map(b => PoPowHeader(b.header, popowAlgos.unpackInterlinks(b.extension.fields).get))
+    val prefix = toPoPoWChain(genChain(1))
+    val suffix = toPoPoWChain(genChain(1))
+    PoPowProof(popowAlgos, 0, 0, prefix, suffix.head, suffix.tail.map(_.header)).hasValidConnections() shouldBe false
+  }
+
 }