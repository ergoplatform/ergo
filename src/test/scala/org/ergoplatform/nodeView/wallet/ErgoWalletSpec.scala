package org.ergoplatform.nodeView.wallet

import org.ergoplatform.ErgoLikeContext.Metadata
import org.ergoplatform.modifiers.mempool.ErgoTransaction
import org.ergoplatform.nodeView.state.ErgoStateContext
import org.ergoplatform.nodeView.wallet.requests.PaymentRequest
import org.ergoplatform.settings.Constants
import org.ergoplatform.utils._
import org.ergoplatform._
import org.scalatest.PropSpec
import scorex.crypto.authds.ADKey
import scorex.crypto.hash.{Blake2b256, Digest32}
import scorex.util.idToBytes
import sigmastate.Values.ByteArrayConstant
import sigmastate._

import scala.concurrent.{Await, blocking}
import scala.util.Random

class ErgoWalletSpec extends PropSpec with WalletTestOps {

<<<<<<< HEAD
  private implicit val ergoAddressEncoder: ErgoAddressEncoder = new ErgoAddressEncoder(settings)
=======
  private implicit val ergoAddressEncoder: ErgoAddressEncoder = new ErgoAddressEncoder(settings.chainSettings.addressPrefix)
>>>>>>> 88fc6bc2

  property("Generate transaction with multiple inputs") {
    withFixture { implicit w =>
      val meta = Metadata(Metadata.TestnetNetworkPrefix)
      val addresses = getTrackedAddresses
      addresses.length should be > 1
      val genesisBlock = makeGenesisBlock(addresses.head.script, randomNewAsset)
      val genesisTx = genesisBlock.transactions.head
      val initialBoxes = boxesAvailable(genesisTx, addresses.head.script)
      applyBlock(genesisBlock) shouldBe 'success
      wallet.scanPersistent(genesisBlock)
      blocking(Thread.sleep(scanTime(genesisBlock)))
      val snap = getConfirmedBalances
      val assetsToSpend = Some(assetsByTokenId(initialBoxes).toSeq)
      val sumToSpend = snap.balance / (addresses.length + 1)
      val req =
        PaymentRequest(addresses.head, sumToSpend, assetsToSpend, None) +:
        addresses.tail.map(a => PaymentRequest(a, sumToSpend, None, None))
      log.info(s"Confirmed balance $snap")
      log.info(s"Payment request $req")
      val tx = Await.result(wallet.generateTransaction(req), awaitDuration).get
      log.info(s"Generated transaction $tx")
      val context = ErgoStateContext(genesisBlock.header.height, genesisBlock.header.stateRoot)
      val boxesToSpend = tx.inputs.map(i => genesisTx.outputs.find(o => java.util.Arrays.equals(o.id, i.boxId)).get)
      tx.statefulValidity(boxesToSpend, context, meta) shouldBe 'success

      val block = makeNextBlock(getUtxoState, Seq(tx))
      applyBlock(block) shouldBe 'success
      wallet.scanPersistent(block)
      blocking(Thread.sleep(scanTime(block)))
      val newSnap = getConfirmedBalances
      val newSumToSpend = newSnap.balance / (addresses.length + 1)
      val req2 = PaymentRequest(addresses.head, newSumToSpend, assetsToSpend, None) +:
        addresses.tail.map(a => PaymentRequest(a, newSumToSpend, None, None))
      log.info(s"New balance $newSnap")
      log.info(s"Payment requests 2 $req2")
      val tx2 = Await.result(wallet.generateTransaction(req2), awaitDuration).get
      val context2 = ErgoStateContext(block.header.height, block.header.stateRoot)
      val boxesToSpend2 = tx2.inputs.map(i => tx.outputs.find(o => java.util.Arrays.equals(o.id, i.boxId)).get)
      tx2.statefulValidity(boxesToSpend2, context2, meta) shouldBe 'success
    }
  }

  property("off-chain scan") {
    withFixture { implicit w =>
      val pubKey = getTrackedAddresses.head.script
      val fakeInput = IndexedSeq(Input(ADKey @@ Array.fill(32)(0: Byte), emptyProverResult))

      val bs0 = getBalancesWithUnconfirmed
      bs0.balance shouldBe 0
      bs0.assetBalances shouldBe empty

      val balance1 = Random.nextInt(1000) + 1
      val box1 = IndexedSeq(new ErgoBoxCandidate(balance1, pubKey, randomNewAsset))
      wallet.scanOffchain(ErgoTransaction(fakeInput, box1))

      blocking(Thread.sleep(1000))

      val bs1 = getBalancesWithUnconfirmed
      bs1.balance shouldBe balance1
      bs1.assetBalances shouldBe assetAmount(box1)

      val balance2 = Random.nextInt(1000) + 1
      val box2 = IndexedSeq(new ErgoBoxCandidate(balance2, pubKey, randomNewAsset))
      wallet.scanOffchain(ErgoTransaction(fakeInput, box2))

      blocking(Thread.sleep(1000))

      val bs2 = getBalancesWithUnconfirmed
      bs2.balance shouldBe (balance1 + balance2)
      bs2.assetBalances shouldBe assetAmount(box1 ++ box2)

      wallet.watchFor(Pay2SAddress(Constants.TrueLeaf))
      val balance3 = Random.nextInt(1000) + 1
      val box3 = IndexedSeq(new ErgoBoxCandidate(balance3, Constants.TrueLeaf, randomNewAsset))
      wallet.scanOffchain(ErgoTransaction(fakeInput, box3))

      blocking(Thread.sleep(1000))

      val bs3 = getBalancesWithUnconfirmed
      bs3.balance shouldBe (balance1 + balance2 + balance3)
      bs3.assetBalances shouldBe assetAmount(box1 ++ box2 ++ box3)
    }
  }

  property("off-chain box spending") {
    withFixture { implicit w =>
      val address = getTrackedAddresses.head
      val tx = makeGenesisTx(address.script, randomNewAsset)
      wallet.scanOffchain(tx)
      val boxesToSpend = boxesAvailable(tx, address.script)
      val balanceToSpend = balanceAmount(boxesToSpend)
      blocking(Thread.sleep(offchainScanTime(tx)))
      val totalBalance = getBalancesWithUnconfirmed.balance
      totalBalance shouldEqual balanceToSpend

      val balanceToReturn = randomLong(balanceToSpend)
      val spendingTx = makeSpendingTx(boxesToSpend, address, balanceToReturn, assetsWithRandom(boxesToSpend))
      val assetsAfterSpending = assetAmount(boxesAvailable(spendingTx, address.script))
      wallet.scanOffchain(spendingTx)
      blocking(Thread.sleep(offchainScanTime(tx)))
      val totalAfterSpending = getBalancesWithUnconfirmed

      log.info(s"Total balance with unconfirmed: $totalBalance")
      log.info(s"Balance to spent: $balanceToSpend")
      log.info(s"Balance to return back: $balanceToReturn")
      totalAfterSpending.balance shouldEqual balanceToReturn
      totalAfterSpending.assetBalances shouldEqual assetsAfterSpending
    }
  }

  property("off-chain double registration") {
    withFixture { implicit w =>
      val address = getTrackedAddresses.head
      val tx = makeGenesisTx(address.script, randomNewAsset)
      wallet.scanOffchain(tx)
      val boxesToSpend = boxesAvailable(tx, address.script)
      val balanceToSpend = balanceAmount(boxesToSpend)
      blocking(Thread.sleep(offchainScanTime(tx)))
      val totalBalance = getBalancesWithUnconfirmed.balance

      val balanceToReturn = randomLong(balanceToSpend)
      val spendingTx = makeSpendingTx(boxesToSpend, address, balanceToReturn, assetsWithRandom(boxesToSpend))
//      val doubleSpendingTx = makeSpendingTx(boxesToSpend, address, randomLong(balanceToSpend))
      val assets = assetAmount(boxesAvailable(spendingTx, address.script))
      wallet.scanOffchain(Seq(spendingTx, spendingTx))
      wallet.scanOffchain(spendingTx)
      blocking(Thread.sleep(offchainScanTime(tx) * 3))
      val totalAfterSpending = getBalancesWithUnconfirmed

      log.info(s"Total with unconfirmed balance: $totalBalance")
      log.info(s"Balance to spent: $balanceToSpend")
      log.info(s"Balance to return back: $balanceToReturn")
      totalBalance shouldEqual balanceToSpend
      totalAfterSpending.balance shouldEqual balanceToReturn
      totalAfterSpending.assetBalances shouldEqual assets
    }
  }

  property("off-chain spending of the on-chain box") {
    withFixture { implicit w =>
      val address = getTrackedAddresses.head
      val genesisBlock = makeGenesisBlock(address.script, randomNewAsset)
      val boxesToSpend = boxesAvailable(genesisBlock, address.script)
      val sumBalance = balanceAmount(boxesToSpend)
      applyBlock(genesisBlock) shouldBe 'success
      blocking(Thread.sleep(scanTime(genesisBlock)))
      val totalBalance = getBalancesWithUnconfirmed.balance
      val confirmedBalance = getConfirmedBalances.balance

      val balanceToReturn = randomLong(sumBalance)
      val spendingTx = makeSpendingTx(boxesToSpend, address, balanceToReturn, assetsWithRandom(boxesToSpend))
      val assets = assetAmount(boxesAvailable(spendingTx, address.script))
      wallet.scanOffchain(spendingTx)
      blocking(Thread.sleep(offchainScanTime(spendingTx)))
      val confirmedAfterSpending = getConfirmedBalances.balance
      val totalAfterSpending = getBalancesWithUnconfirmed

      log.info(s"Sum balance: $sumBalance")
      log.info(s"Balance before spending: $confirmedBalance")
      log.info(s"Total with unconfirmed balance before spending: $totalBalance")
      log.info(s"Balance after spending: $confirmedAfterSpending")
      log.info(s"Total with unconfirmed after spending: $totalAfterSpending")

      confirmedBalance shouldBe sumBalance
      totalBalance shouldBe sumBalance
      confirmedAfterSpending shouldBe sumBalance
      totalAfterSpending.balance shouldBe balanceToReturn
      totalAfterSpending.assetBalances shouldBe assets
    }
  }

  ignore("assets application") {
    withFixture { implicit w =>
      val address = getTrackedAddresses.head
      val asset1Sum = randomLong()
      val genesisTx = makeGenesisTx(address.script, Seq(newAssetIdStub -> asset1Sum))
      val genesisBlock = makeNextBlock(getUtxoState, Seq(genesisTx))
      val boxesToSpend = boxesAvailable(genesisTx, address.script)
      applyBlock(genesisBlock) shouldBe 'success
      blocking(Thread.sleep(scanTime(genesisBlock)))
      val initialBalance = getConfirmedBalances
      val initialTotal = getBalancesWithUnconfirmed
      val initialAssets = initialBalance.assetBalances
      log.info(s"Confirmed: $initialBalance")
      log.info(s"With unconfirmed: $initialTotal")
      initialAssets should not be empty
      val (asset1Token, asset1InitialValue) = initialAssets.head
      asset1InitialValue shouldBe asset1Sum
      initialTotal.assetBalances shouldBe initialAssets
      val asset2Sum = randomLong()
      val asset1ToReturn = randomLong(asset1Sum)
      val assets2 = Seq(Digest32 @@ idToBytes(asset1Token) -> asset1ToReturn, newAssetIdStub -> asset2Sum)
      val spendingTx = makeSpendingTx(boxesToSpend, address,1L, assets2)
      val spendingBlock = makeNextBlock(getUtxoState, Seq(spendingTx))
//      applyBlock(spendingBlock) shouldBe 'success
      wallet.scanPersistent(spendingBlock)
      blocking(Thread.sleep(scanTime(spendingBlock)))
      val balanceAfterSpending = getConfirmedBalances
      val totalAfterSpending = getBalancesWithUnconfirmed
      log.info(s"After spending: $balanceAfterSpending")
      log.info(s"With unconfirmed after spending: $balanceAfterSpending")
      val assets = balanceAfterSpending.assetBalances
      totalAfterSpending.assetBalances shouldBe assets
      assets(asset1Token) shouldBe asset1ToReturn
      val asset2Seq = assets.filter(_._1 != asset1Token)
      asset2Seq should not be empty
      asset2Seq.head._2 shouldBe asset2Sum
    }
  }

  property("on-chain box spending") {
    withFixture { implicit w =>
      val address = getTrackedAddresses.head
      val genesisBlock = makeGenesisBlock(address.script, randomNewAsset)
      applyBlock(genesisBlock) shouldBe 'success
      blocking(Thread.sleep(scanTime(genesisBlock)))

      val confirmedBalance = getConfirmedBalances.balance
      val boxesToSpend = boxesAvailable(genesisBlock, address.script)
      val balanceToSpend = balanceAmount(boxesToSpend)
      log.info(s"Confirmed balance $confirmedBalance")
      log.info(s"Sum balance: $balanceToSpend")
      confirmedBalance should be > 0L
      confirmedBalance shouldBe balanceToSpend

      val balanceToReturn = randomLong(balanceToSpend)
      val spendingTx = makeSpendingTx(boxesToSpend, address, balanceToReturn, assetsWithRandom(boxesToSpend))
      val assets = assetAmount(boxesAvailable(spendingTx, address.script))
      val spendingBlock = makeNextBlock(getUtxoState, Seq(spendingTx))
//      applyBlock(spendingBlock) shouldBe 'success
      wallet.scanPersistent(spendingBlock)
      blocking(Thread.sleep(scanTime(spendingBlock)))

      val balanceAfterSpending = getConfirmedBalances
      log.info(s"Boxes to spend: $boxesToSpend")
      log.info(s"Total with unconfirmed balance: $confirmedBalance")
      log.info(s"Balance to spent: $balanceToSpend")
      log.info(s"Balance to return back: $balanceToReturn")
      balanceAfterSpending.balance shouldEqual (confirmedBalance - balanceToSpend + balanceToReturn)
      balanceAfterSpending.assetBalances shouldBe assets
      getBalancesWithUnconfirmed shouldEqual balanceAfterSpending
    }
  }

  property("off-chain transaction becomes on-chain") {
    withFixture { implicit w =>
      val pubKey = getTrackedAddresses.head.script
      val tx = makeGenesisTx(pubKey, randomNewAsset)
      wallet.scanOffchain(tx)
      blocking(Thread.sleep(offchainScanTime(tx)))
      val boxesToSpend = boxesAvailable(tx, pubKey)
      val sumBalance = balanceAmount(boxesToSpend)
      val sumAssets = assetAmount(boxesToSpend)
      val initialBalance = getBalancesWithUnconfirmed.balance
      initialBalance shouldBe sumBalance

      val block = makeNextBlock(getUtxoState, Seq(tx))
//      applyBlock(block) shouldBe 'success
      wallet.scanPersistent(block)
      blocking(Thread.sleep(scanTime(block)))

      val confirmedBalance = getConfirmedBalances
      log.info(s"Confirmed balance $confirmedBalance")
      log.info(s"Sum balance: $sumBalance")
      initialBalance shouldBe sumBalance
      confirmedBalance.balance should be > 0L
      confirmedBalance.balance shouldBe initialBalance
      confirmedBalance.assetBalances shouldBe sumAssets
      getBalancesWithUnconfirmed shouldBe confirmedBalance
    }
  }

  property("off-chain spending rollback") {
    withFixture { implicit w =>
      val address = getTrackedAddresses.head
      val genesisBlock = makeGenesisBlock(Constants.TrueLeaf)
      val boxesToSpend = boxesAvailable(genesisBlock, Constants.TrueLeaf)
      applyBlock(genesisBlock) shouldBe 'success
      val initialState = getCurrentState

      val sumBalance = randomLong(balanceAmount(boxesToSpend))
      val creationTx = makeTx(boxesToSpend, emptyProverResult, sumBalance, address.script)
      val boxesCreated = boxesAvailable(creationTx, address.script)
      val block = makeNextBlock(getUtxoState, Seq(creationTx))
//      applyBlock(block) shouldBe 'success
      wallet.scanPersistent(block)
      blocking(Thread.sleep(scanTime(block)))
      val totalBalance = getBalancesWithUnconfirmed.balance
      val confirmedBalance = getConfirmedBalances.balance

      val balanceToReturn = randomLong(balanceAmount(boxesCreated))
      val spendingTx = makeSpendingTx(boxesCreated, address, balanceToReturn)
      wallet.scanOffchain(spendingTx)
      blocking(Thread.sleep(offchainScanTime(spendingTx)))
      val confirmedAfterSpending = getConfirmedBalances.balance
      val totalAfterSpending = getBalancesWithUnconfirmed.balance

      wallet.rollback(initialState.version)
      val balanceAfterRollback = getConfirmedBalances.balance
      val totalAfterRollback = getBalancesWithUnconfirmed.balance

      log.info(s"Sum balance: $sumBalance")
      log.info(s"Balance before spending: $confirmedBalance")
      log.info(s"Total with unconfirmed balance before spending: $totalBalance")
      log.info(s"After spending before rollback: $confirmedAfterSpending")
      log.info(s"Total with unconfirmed balance after spending before rollback: $totalAfterSpending")
      log.info(s"Balance after rollback: $balanceAfterRollback")
      log.info(s"Total with unconfirmed balance after rollback: $totalAfterRollback")

      confirmedBalance shouldBe sumBalance
      totalBalance shouldBe sumBalance
      confirmedAfterSpending shouldBe sumBalance
      totalAfterSpending shouldBe balanceToReturn
      balanceAfterRollback shouldBe 0L
      totalAfterRollback shouldBe balanceToReturn
    }
  }

  property("on-chain rollback") {
    withFixture { implicit w =>
      val pubKey = getTrackedAddresses.head.script
      val genesisBlock = makeGenesisBlock(Constants.TrueLeaf)
      val boxesToSpend = boxesAvailable(genesisBlock, Constants.TrueLeaf)
      applyBlock(genesisBlock) shouldBe 'success
      val initialState = getCurrentState
      val initialBalance = getConfirmedBalances.balance

      val balance = randomLong(balanceAmount(boxesToSpend))
      val creationTx = makeTx(boxesToSpend, emptyProverResult, balance, pubKey)
      val block = makeNextBlock(getUtxoState, Seq(creationTx))
      wallet.scanPersistent(block)
      blocking(Thread.sleep(scanTime(block)))
      val historyHeight = getHistory.headersHeight

      val balanceBeforeRollback = getConfirmedBalances.balance
      val totalBeforeRollback = getBalancesWithUnconfirmed.balance

      wallet.rollback(initialState.version)
      blocking(Thread.sleep(100))
      val balanceAfterRollback = getConfirmedBalances.balance
      val totalAfterRollback = getBalancesWithUnconfirmed.balance

      log.info(s"Initial balance: $initialBalance")
      log.info(s"History height: $historyHeight")
      log.info(s"Confirmed balance: $balanceBeforeRollback")
      log.info(s"Total with unconfirmed balance: $totalBeforeRollback")
      log.info(s"Balance after rollback: $balanceAfterRollback")
      log.info(s"Total with unconfirmed balance after rollback: $totalAfterRollback")

      initialBalance shouldBe 0L

      balanceBeforeRollback shouldBe balance
      totalBeforeRollback shouldBe balance

      balanceAfterRollback shouldBe 0L
      totalAfterRollback shouldBe balance
    }
  }

  property("on-chain spending rollback") {
    withFixture { implicit w =>
      val address = getTrackedAddresses.head
      val genesisBlock = makeGenesisBlock(address.script)
      val boxesToSpend = boxesAvailable(genesisBlock, address.script)
      val sumBalance = balanceAmount(boxesToSpend)

      applyBlock(genesisBlock) shouldBe 'success
      val initialState = getCurrentState
      blocking(Thread.sleep(scanTime(genesisBlock)))
      val initialBalance = getConfirmedBalances.balance

      val spendingTx = makeSpendingTx(boxesToSpend, address)
      val block = makeNextBlock(getUtxoState, Seq(spendingTx))
      wallet.scanPersistent(block)
      blocking(Thread.sleep(scanTime(block)))
      val historyHeight = getHistory.headersHeight

      val balanceBeforeRollback = getConfirmedBalances.balance
      val totalBeforeRollback = getBalancesWithUnconfirmed.balance

      wallet.rollback(initialState.version)
      blocking(Thread.sleep(100))
      val balanceAfterRollback = getConfirmedBalances.balance
      val totalAfterRollback = getBalancesWithUnconfirmed.balance

      log.info(s"Initial balance: $initialBalance")
      log.info(s"Balance to spend: $sumBalance")
      log.info(s"History height: $historyHeight")
      log.info(s"Confirmed balance: $balanceBeforeRollback")
      log.info(s"Total with unconfirmed balance: $totalBeforeRollback")
      log.info(s"Balance after rollback: $balanceAfterRollback")
      log.info(s"Total with unconfirmed balance after rollback: $totalAfterRollback")

      initialBalance shouldBe sumBalance

      balanceBeforeRollback shouldBe 0L
      totalBeforeRollback shouldBe 0L

      balanceAfterRollback shouldBe initialBalance
      totalAfterRollback shouldBe 0L
    }
  }

  property("on-chain spending with return rollback") {
    withFixture { implicit w =>
      val address = getTrackedAddresses.head
      val genesisBlock = makeGenesisBlock(address.script)
      val boxesToSpend = boxesAvailable(genesisBlock, address.script)
      val sumBalance = balanceAmount(boxesToSpend)

      applyBlock(genesisBlock) shouldBe 'success
      val initialState = getCurrentState
      blocking(Thread.sleep(scanTime(genesisBlock)))
      val initialBalance = getConfirmedBalances.balance

      val balanceToReturn = randomLong(sumBalance)
      val spendingTx = makeSpendingTx(boxesToSpend, address, balanceToReturn)
      val block = makeNextBlock(getUtxoState, Seq(spendingTx))
      wallet.scanPersistent(block)
      blocking(Thread.sleep(scanTime(block)))
      val historyHeight = getHistory.headersHeight

      val balanceBeforeRollback = getConfirmedBalances.balance
      val totalBeforeRollback = getBalancesWithUnconfirmed.balance

      wallet.rollback(initialState.version)
      blocking(Thread.sleep(100))
      val balanceAfterRollback = getConfirmedBalances.balance
      val totalAfterRollback = getBalancesWithUnconfirmed.balance

      log.info(s"Initial balance: $initialBalance")
      log.info(s"Balance to spend: $sumBalance")
      log.info(s"Balance to return $balanceToReturn")
      log.info(s"History height: $historyHeight")
      log.info(s"Confirmed balance: $balanceBeforeRollback")
      log.info(s"Total with unconfirmed balance: $totalBeforeRollback")
      log.info(s"Balance after rollback: $balanceAfterRollback")
      log.info(s"Total with unconfirmed balance after rollback: $totalAfterRollback")

      initialBalance shouldBe sumBalance

      balanceBeforeRollback should be > 0L
      balanceBeforeRollback shouldBe balanceToReturn
      totalBeforeRollback shouldBe balanceToReturn

      balanceAfterRollback shouldBe initialBalance
      totalAfterRollback shouldBe balanceToReturn
    }
  }

  property("on-chain spending to off-chain rollback") {
    withFixture { implicit w =>
      val address = getTrackedAddresses.head
      val genesisBlock = makeGenesisBlock(Constants.TrueLeaf)
      val boxesToSpend = boxesAvailable(genesisBlock, Constants.TrueLeaf)
      applyBlock(genesisBlock) shouldBe 'success
      val initialState = getCurrentState

      val balance = randomLong(balanceAmount(boxesToSpend))
      val creationTx = makeTx(boxesToSpend, emptyProverResult, balance, address.script)
      val boxesCreated = boxesAvailable(creationTx, address.script)
      val balanceCreated = balanceAmount(boxesCreated)
      val balanceToReturn = randomLong(balanceCreated)
      val spendingTx = makeSpendingTx(boxesCreated, address, balanceToReturn)
      val block = makeNextBlock(getUtxoState, Seq(creationTx, spendingTx))
      wallet.scanPersistent(block)
      blocking(Thread.sleep(scanTime(block)))
      val historyHeight = getHistory.headersHeight

      val balanceBeforeRollback = getConfirmedBalances.balance
      val totalBeforeRollback = getBalancesWithUnconfirmed.balance

      wallet.rollback(initialState.version)
      blocking(Thread.sleep(100))
      val balanceAfterRollback = getConfirmedBalances.balance
      val totalAfterRollback = getBalancesWithUnconfirmed.balance

      log.info(s"Balance created: $balanceCreated")
      log.info(s"History height: $historyHeight")
      log.info(s"Confirmed balance: $balanceBeforeRollback")
      log.info(s"Total with unconfirmed balance: $totalBeforeRollback")
      log.info(s"Balance after rollback: $balanceAfterRollback")
      log.info(s"Total with unconfirmed balance after rollback: $totalAfterRollback")

      balanceCreated shouldBe balance
      balanceBeforeRollback shouldBe balanceToReturn
      totalBeforeRollback shouldBe balanceToReturn

      balanceAfterRollback shouldBe 0L
      totalAfterRollback shouldBe balanceToReturn
    }
  }

  property("single-input transaction generation") {
    withFixture { implicit w =>
      val pubKey = getTrackedAddresses.head.script
      val genesisBlock = makeGenesisBlock(pubKey, randomNewAsset)
      applyBlock(genesisBlock) shouldBe 'success
      blocking(Thread.sleep(scanTime(genesisBlock)))
      val confirmedBalance = getConfirmedBalances.balance

      //pay out all the wallet balance:
      val assetToSpend = assetsByTokenId(boxesAvailable(genesisBlock, pubKey)).toSeq
      val req1 = PaymentRequest(Pay2SAddress(Values.FalseLeaf), confirmedBalance, Some(assetToSpend), None)

      val tx1 = Await.result(wallet.generateTransaction(Seq(req1)), awaitDuration).get
      tx1.outputs.size shouldBe 1
      tx1.outputs.head.value shouldBe confirmedBalance
      tx1.outputs.head.additionalTokens shouldBe assetToSpend

      //change == 1:
      val req2 = PaymentRequest(Pay2SAddress(Values.FalseLeaf), confirmedBalance - 1, None, None)

      val tx2 = Await.result(wallet.generateTransaction(Seq(req2)), awaitDuration).get
      tx2.outputs.size shouldBe 2
      tx2.outputs.head.value shouldBe confirmedBalance - 1
      tx2.outputs(1).value shouldBe 1
    }
  }

  property("watchFor") {
    withFixture { implicit w =>
      val preimage = ByteArrayConstant("hello world".getBytes("UTF-8"))
      val hash = Blake2b256(preimage.value)
      val p2s = Pay2SAddress(EQ(CalcBlake2b256(preimage), hash))

      val initialState = getCurrentState
      val genesisBlock = makeGenesisBlock(p2s.script, randomNewAsset)
      val intialAssets = assetAmount(boxesAvailable(genesisBlock, p2s.script))
      applyBlock(genesisBlock) shouldBe 'success
      blocking(Thread.sleep(scanTime(genesisBlock)))
      val confirmedBalance = getConfirmedBalances
      val sumOutputs = balanceAmount(boxesAvailable(genesisBlock, p2s.script))
      confirmedBalance.balance should be < sumOutputs
      confirmedBalance.assetBalances shouldBe empty

      wallet.rollback(initialState.version)
      blocking(Thread.sleep(100))

      wallet.watchFor(p2s)

      wallet.scanPersistent(genesisBlock)
      blocking(Thread.sleep(scanTime(genesisBlock)))
      val confirmedBalance2 = getConfirmedBalances
      confirmedBalance2.balance shouldBe sumOutputs
      confirmedBalance2.assetBalances shouldBe intialAssets
    }
  }

}<|MERGE_RESOLUTION|>--- conflicted
+++ resolved
@@ -19,11 +19,7 @@
 
 class ErgoWalletSpec extends PropSpec with WalletTestOps {
 
-<<<<<<< HEAD
-  private implicit val ergoAddressEncoder: ErgoAddressEncoder = new ErgoAddressEncoder(settings)
-=======
   private implicit val ergoAddressEncoder: ErgoAddressEncoder = new ErgoAddressEncoder(settings.chainSettings.addressPrefix)
->>>>>>> 88fc6bc2
 
   property("Generate transaction with multiple inputs") {
     withFixture { implicit w =>
