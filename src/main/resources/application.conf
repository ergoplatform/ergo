ergo {
  # Directory to keep data
  directory = ${user.dir}"/.ergo"
  directory = ${?DATADIR}

  networkType = "testnet"

  # Settings for node view holder regime. See papers.yellow.ModifiersProcessing.md
  node {
    # State type.  Possible options are:
    # "utxo" - keep full utxo set, that allows to validate arbitrary block and generate ADProofs
    # "digest" - keep state root hash only and validate transactions via ADProofs
    stateType = "utxo"

    # Download block transactions and verify them (requires BlocksToKeep == 0 if disabled)
    verifyTransactions = true

    # Number of last blocks to keep with transactions and ADproofs, for all other blocks only header will be stored.
    # Keep all blocks from genesis if negative
    # Please do not set it more than 114,688 (default adProofsSuffixLength),
    # otherwise, it could be hard to find proofs around the peers
    blocksToKeep = -1

    # Download and apply UTXO set snapshot and full-blocks after that
    utxoBootstrap = false

    # Download PoPoW proof on node bootstrap
    PoPoWBootstrap = false

    # Minimal suffix size for PoPoW proof (may be pre-defined constant or settings parameter)
    minimalSuffix = 10

    # how many utxo set snapshots to store, 0 means that they are not stored at all
    storingUtxoSnapshots = 0

    # Is the node is doing mining
    mining = false

    # maximum cost of transaction for it to be propagated
    maxTransactionCost = 1000000

    # Maximum size of transaction to be accepted into mempool
    maxTransactionSize = 98304 // 96 kb

    # Use external miner, native miner is used if set to `false`
    useExternalMiner = true

    # How many internal miner threads to spawn (used mainly for testing)
    internalMinersCount = 1

    # How frequently to ask for new block candidate
    internalMinerPollingInterval = 500ms

    # Public key mining rewards will be dedicated to (P2PK address is also accepted)
    miningPubKeyHex = null

    # If true, a node generates blocks being offline. The only really useful case for it probably is to start a new
    # blockchain
    offlineGeneration = false

    # Number of state snapshot diffs to keep. Defines maximum rollback depth
    keepVersions = 200

    # Acceptable difference between NOW and timestamp of the latest chain update or best block. This helps to discover syncing issues.
    acceptableChainUpdateDelay = 30m

    # Maximum number of unconfirmed transactions node can accept
    mempoolCapacity = 1000

    # Interval for mempool transaction re-check. We check transaction when it is entering the mempool, and then
    # re-check it every interval value
    mempoolCleanupDuration = 20m

    # Mempool transaction sorting scheme ("random", "bySize", or "byExecutionCost")
    mempoolSorting = "random"

    # Number of transactions from mempool to be re-broadcasted at each epoch
    rebroadcastCount = 3

    # Minimal fee amount of transactions mempool accepts
    minimalFeeAmount = 1000000

    # If true, the node will store all transactions, boxes and addresses in an index.
    extraIndex = false

    # List with hex-encoded identifiers of transactions banned from getting into memory pool
    blacklistedTransactions = []

    # The node is downloading headers first and only then full blocks. Depending on settings, the node is downloading
    # whether a suffix of the blockchain (if stateType = "digest" and "blocksToKeep" >= 0) or all the
    # full blocks (otherwise).

    # The node is considering that the headers-chain is synced if it sees a header of a block generated closely
    # to the current moment. The node considers that a header is close if its timestamp is no more
    # than "headerChainDiff" blocks on average than node's clocks.
    #
    # default value is 100 blocks ~= 200 minutes
    headerChainDiff = 100

    # Optional and individual checkpoint. If you going to provide it , set height and
    # corresponding block header id like
    #
    # checkpoint = {
    #    height = 703848
    #    blockId = "ed64513030a0396f492385410ba643bb24ca69f0a72b83c9bae8f04d1fa9c5cd"
    # }
    #
    # Before the height given (including it) validation of scripts is missed.
    # This improving perfomance and memory usage during initial bootstrapping.
    # The node still applying transactions to UTXO set and so checks UTXO set digests for each block.
    # Block at checkpoint height is to be checked against expected one.
    checkpoint = null

    # Dump ADProofs only for the suffix given during bootstrapping
    adProofsSuffixLength = 114688 // 112k
  }

  cache {
    history {
      # Number of recently used block sections that will be kept in memory
      blockSectionsCacheSize = 12

      # Number of recently used extra indexes that will be kept in memory (has no effect if extraIndex is disabled)
      extraCacheSize = 1000

      # Number of recently used headers that will be kept in memory
      headersCacheSize = 1000

      # Number of recently used indexes that will be kept in memory
      indexesCacheSize = 10000
    }
    network {
      # Maximum number of invalid modifiers to keep in cache, following modifiers are kept in bloom filters
      invalidModifiersCacheSize = 10000

      # For how long to keep invalid modifiers in cache
      invalidModifiersCacheExpiration = 4h
    }
    mempool {
      # Maximum number of invalid transaction id modifiers to keep in cache,
      # following modifiers are kept in bloom filters, filter size is the same,
      # and we store FIFO queue of 4 Bloom filters
      invalidModifiersCacheSize = 10000

      # For how long to keep invalid transaction id modifiers in cache
      invalidModifiersCacheExpiration = 4h
    }
  }

  # Chain-specific settings. Change only if you are going to launch a new chain (except of protocol version)!
  chain {

    # Blockchain protocol version supported by the client.
    # Please do not increase this value manually, this should be done by client developers.
    protocolVersion = 3

    # Network address prefix, currently reserved values are 0 (Ergo mainnet) and 16 (Ergo testnet)
    addressPrefix = 16

    # Monetary config for chain
    monetary {
      # number of blocks reward won't change (2 years)
      fixedRatePeriod = 525600
      # number of coins issued every block during fixedRatePeriod (75 Ergo)
      fixedRate = 75000000000
      # Part of coins issued, that is going to the foundation during fixedRatePeriod (7.5 Ergo)
      foundersInitialReward = 7500000000
      # number of blocks between reward reduction (90 days)
      epochLength = 64800
      # number of coins reward decrease every epochs (3 Ergo)
      oneEpochReduction = 3000000000
      # delay between the block mined and a time, when the reward can be spend. ~ 1 day.
      minerRewardDelay = 720
    }

    reemission {
      checkReemissionRules = false
      emissionNftId = ""
      reemissionTokenId = ""
      reemissionNftId = ""
      activationHeight = 777217
      reemissionStartHeight = 2080800
      injectionBoxBytesEncoded = ""
    }

    # Latest news from media (the Guardian, Xinhua, Vedomosti), existing cryptocurrency block ids (Bitcoin, Ethereum)
    noPremineProof = [
      "'Chaos reigns': what the papers say about the no-deal Brexit vote", # https://www.theguardian.com/politics/2019/mar/14/chaos-reigns-what-the-papers-say-about-the-no-deal-brexit-vote
      "习近平的两会时间|这里有份习近平两会日历，请查收！", # http://www.xinhuanet.com/politics/2019lh/2019-03/13/c_1124232018.htm
      "ТАСС сообщил об обнаружении нескольких майнинговых ферм на столичных рынках", # https://www.vedomosti.ru/politics/news/2019/03/14/796376-mainingovih-ferm
      "000000000000000000139a3e61bd5721827b51a5309a8bfeca0b8c4b5c060931", # https://www.blockchain.com/btc/block/000000000000000000139a3e61bd5721827b51a5309a8bfeca0b8c4b5c060931
      "0xef1d584d77e74e3c509de625dc17893b22b73d040b5d5302bbf832065f928d03" # https://etherscan.io/block/0xef1d584d77e74e3c509de625dc17893b22b73d040b5d5302bbf832065f928d03
    ]

    # Public keys of founders, represented as just group elements
    foundersPubkeys = [
      "039bb5fe52359a64c99a60fd944fc5e388cbdc4d37ff091cc841c3ee79060b8647",
      "031fb52cf6e805f80d97cde289f4f757d49accf0c83fb864b27d2cf982c37f9a8b",
      "0352ac2a471339b0d23b3d2c5ce0db0e81c969f77891b9edf0bda7fd39a78184e7"
    ]

    # Base16 representation of genesis state roothash
    genesisStateDigestHex = "cb63aa99a3060f341781d8662b58bf18b9ad258db4fe88d09f8f71cb668cad4502"

    # Desired time interval between blocks
    blockInterval = 2m

    # Length of an epoch in difficulty recalculation. 1 means difficulty recalculation every block
    epochLength = 1024

    # Number of last epochs that will be used for difficulty recalculation
    useLastEpochs = 8

    # Difficulty network start with
    initialDifficultyHex = "01"

    # Proof-of-Work algorithm and its parameters. Possible options are "fake" and "autolykos".
    powScheme {
      powType = "autolykos"
      k = 32
      n = 26
    }

    voting {
      # Length of a voting epoch.
      votingLength = 1024

      # Voting epochs to vote for soft-fork
      softForkEpochs = 32

      # Voting epochs to activate a soft-fork after acceptance
      activationEpochs = 32

      # Activation height for protocol version 2 (client version 4.0.0 hard-fork)
      version2ActivationHeight = 417792

      # Difficulty for Autolykos version 2 activation (corresponding to ~ 1 TH/s hashrate)
      version2ActivationDifficultyHex = "6f98d5000000"
    }

    # Defines an id of the genesis block. Other genesis blocks will be considered invalid.
    # genesisId = "ab19bb59871e86507defb9a7769841b1130aad4d8c1ea8b0e01e0dee9e97a27e"
  }

  wallet {

    secretStorage {

      secretDir = ${ergo.directory}"/wallet/keystore"

      encryption {

        # Pseudo-random function with output of length `dkLen` (PBKDF2 param)
        prf = "HmacSHA256"

        # Number of PBKDF2 iterations (PBKDF2 param)
        c = 128000

        # Desired bit-length of the derived key (PBKDF2 param)
        dkLen = 256
      }

    }

    # Generating seed length in bits
    # Options: 128, 160, 192, 224, 256
    seedStrengthBits = 160

    # Language to be used in mnemonic seed
    # Options: "chinese_simplified", "chinese_traditional", "english", "french", "italian", "japanese", "korean", "spanish"
    mnemonicPhraseLanguage = "english"

    # Save used boxes (may consume additional disk space) or delete them immediately
    keepSpentBoxes = false

    # Default fee wallet is using when the fee is not specified
    defaultTransactionFee = 1000000

    # Use pre-EIP3 key derivation scheme
    usePreEip3Derivation = false

    # Boxes with value smaller than dustLimit are disregarded in wallet scan logic
    dustLimit = null

    # Maximum number of inputs per transaction generated by the wallet
    maxInputs = 100

    # If transaction generated has less than optimal inputs, and new inputs can be added to eliminate dust in the
    # wallet, the wallet will add inputs (up to optimal number) to the transaction
    optimalInputs = 3

    # Mnemonic seed used in wallet for tests. If set the wallet operates in test mode.
    # testMnemonic = "ozone drill grab fiber curtain grace pudding thank cruise elder eight picnic"

    # Number of keys to be generated for tests
    # testKeysQty = 5

    # Whitelisted tokens, if non-null, the wallet will automatically burn non-whitelisted tokens from
    # inputs when doing transactions.
    # If tokensWhitelist = [], all the tokens will be burnt,
    # tokensWhitelist = ["example"] means that all the tokens except of "example" will be burnt
    # tokensWhitelist = null means no tokens burnt automatically
    tokensWhitelist = null

    # Enable this setting to handle re-emission tokens in the wallet properly,
    # e.g. doing transfers correctly in the presence of re-emission tokens
    checkEIP27 = false

    # Wallet profile allows to say wallet what kind of load it should expect,
    # and so spend memory on caches and Bloom filters accordingly.
    # There are three options: user, exchange, appServer
    # User profile is about ordinary planned usage.
    # Exchange consumes ~20 MB of RAM for high-load ready Bloom filters
    # AppServer is in between
    profile = "user"
  }


  # To vote for parameter change, in the following section put target value for a parameter.
  # For that, find parameters table in the Yellow paper, find "id" of a parameter of interest, and put target value
  # for the parameter below. A node will automatically vote, if actual parameter value is different from the target one.

  voting {
    # Example: storage fee factor id = 1, target value = 1000000
    # 1 = 1000000

    # A vote for soft-fork. protocolVersion (in the chain{} settings) must be one announced in a block header
    # increased by one also, and then the node will automatically propose a soft-fork (in the beginning of an epoch),
    # or vote for it.
    # Put any non-zero value here to vote for soft-fork, or zero to vote against.
    # 120 = 0
    # Put an array of rules to deactivate with the soft-fork
    "rulesToDisable" = []
  }
}

bounded-mailbox {
  mailbox-type = "akka.dispatch.NonBlockingBoundedMailbox"
  mailbox-capacity = 5000
}

akka {
  actor.mailbox.requirements {
    "akka.dispatch.BoundedMessageQueueSemantics" = bounded-mailbox
  }
  http {
    server {
      request-timeout = 1 minute
      max-connections = 128
    }
    parsing {
      max-uri-length = 8192
    }
  }
}

scorex {

  # Execution context used in tests
  executionContext {
    type = Dispatcher
    executor = "thread-pool-executor"
    thread-pool-executor {
      fixed-pool-size = 16
    }
    throughput = 1
  }

  # Node data directory
  dataDir = ${user.home}"/scorex"
  # Node logs directory
  logDir = ${scorex.dataDir}"/log"

  logging {
    level = "INFO"
  }

  # Node's REST API settings
  restApi {
    # Network address to bind to
    bindAddress = "0.0.0.0:9052"

    # Hex-encoded Blake2b256 hash of an API key. Should be 64-chars long Base16 string.
    # Below is the hash of "hello" string.
    # Change it!
    apiKeyHash = "324dcf027dd4a30a932c441f365a25e86b173defa4b8e58948253471b81b72cf"

    # Enable/disable CORS support.
    # This is an optional param. It would allow cors in case if this setting is set.
    # If this setting will be omitted cors will be prohibited.
    corsAllowedOrigin = "*"

    # request processing timeout
    timeout = 5s

    # node which exposes restApi in firewall should define publicly accessible URL of it
    # publicUrl = "https://example.com:80"
  }

  # P2P Network settings
  network {

    #####################################################
    # Node information to be declared during handshake  #
    #####################################################

    # Node name to send during handshake
    nodeName = "ergo-node"

    # Network protocol version to be sent in handshakes
<<<<<<< HEAD
    appVersion = 5.0.10
=======
    appVersion = 5.0.11
>>>>>>> e3cb5e46

    # Network agent name. May contain information about client code
    # stack, starting from core code-base up to the end graphical interface.
    # Basic format is `/Name:Version(comments)/Name:Version/.../`,
    # e.g. `/Ergo-Scala-client:2.0.0(iPad; U; CPU OS 3_2_1)/AndroidBuild:0.8/`
    agentName = "ergoref"

    # Network address
    bindAddress = "0.0.0.0:9020"

    ########################
    # Connection settings  #
    ########################

    # Magic bytes, that will be added to every p2p message to allow
    # distinguish different networks (e.g. testnet/mainnet).
    magicBytes = [2, 2, 2, 2]

    # String with IP address and port to send as external address during handshake.
    # Could be set automatically if UPnP is enabled.
    #
    # If `declared-address` is set, which is the common scenario for nodes running in the cloud,
    # the node will just listen to incoming connections on `bindAddress:port` and
    # broadcast its `declaredAddress` to its peers.
    # UPnP is supposed to be disabled in this scenario.
    #
    # If declared address is not set and UPnP is not enabled, the node will not listen to incoming connections at all.
    #
    # If declared address is not set and UPnP is enabled, the node will attempt to connect to an IGD, retrieve its
    # external IP address and configure the gateway to allow traffic through. If the node succeeds, the IGD's external
    # IP address becomes the node's declared address.
    #
    # In some cases, you may both set `decalredAddress` and enable UPnP (e.g. when IGD can't reliably determine its
    # external IP address). In such cases the node will attempt to configure an IGD to pass traffic from external port
    # to `bind-address:port`. Please note, however, that this setup is not recommended.
    # declaredAddress = ""

    # Enable UPnP tunnel creation only if you router/gateway supports it. Useful if your node is running in home
    # network. Completely useless if you node is in cloud.
    upnpEnabled = no

    # Accept only local connections
    localOnly = false

    # UPnP timeouts
    # upnp-gateway-timeout = 7s
    # upnp-discover-timeout = 3s

    # Add delay for sending message
    # addedMaxDelay = 0ms

    ##################
    # Peers settings #
    ##################

    # Network handshake timeout
    handshakeTimeout = 30s

    # A list of `IP:port` pairs of well known nodes.
    knownPeers = []

    # Interval between GetPeers messages to be send by our node to a random one
    getPeersInterval = 2m

    # Number of network connections
    maxConnections = 30

    # Network connection timeout
    connectionTimeout = 1s

    # interval of evicting random peer to avoid eclipsing
    peerEvictionInterval = 1h

    ############################
    # Delivery settings limits #
    ############################

    # Network delivery timeout
    deliveryTimeout = 10s

    # Max number of delivery checks. Stop expecting modifier if it was not delivered after that
    # number of delivery attempts. The node tries to ask different peers on different attempts, and
    # not increasing the delivery counter if global loss of connectivity is possible
    maxDeliveryChecks = 100

    ############
    # Timeouts #
    ############

    # Timeout for dropping dead connections
    inactiveConnectionDeadline = 10m

    # Interval between `SyncInfo` messages when our node is not synchronized yet
    syncInterval = 5s

    # Interval between `SyncInfo` messages when our node is already synchronized
    syncIntervalStable = 15s

    # Synchronization timeout
    syncTimeout = 10s

    # Synchronization status update interval
    syncStatusRefresh = 60s

    syncStatusRefreshStable = 90s

    # Synchronization status update interval for stable regime
    syncIntervalStable = 30s

    # Network controller timeout
    controllerTimeout = 5s

    ###############
    # Size limits #
    ###############

    # Desired number of inv objects. Our requests will have this size.
    desiredInvObjects = 400

    # How many persistent modifiers to store in the cache.
    # The cache stores modifiers that are waiting to be applied.
    maxModifiersCacheSize = 1024

    # Maximum number of PeerSpec objects in one Peers message
    maxPeerSpecObjects = 64

    # Default ban duration, unless permanent penalty is applied
    temporalBanDuration = 60m

    # Misbehaving peer penalty score will not be increased withing this time interval,
    # unless permanent penalty is applied
    penaltySafeInterval = 2m

    # Max penalty score peer can accumulate before being banned
    penaltyScoreThreshold = 500

    # If set (and it is set by default), the node will try to discover peers in the network.
    # If set to false, the node will use only peers from database
    # (with fallback to knownPeers config section if no peers there)
    peerDiscovery = true
  }

}


# dispatcher which is used for block candidate generator and NodeViewHolder actors only
critical-dispatcher {
  type = Dispatcher
  executor = "thread-pool-executor"
  thread-pool-executor {
    fixed-pool-size = 2
  }
  throughput = 1
}

# dispatcher for some API-related actors
api-dispatcher {
  # Dispatcher is the name of the event-based dispatcher
  type = Dispatcher
  # What kind of ExecutionService to use
  executor = "fork-join-executor"
  # Configuration for the fork join pool
  fork-join-executor {
    # Min number of threads to cap factor-based parallelism number to
    parallelism-min = 1
    # Parallelism (threads) ... ceil(available processors * factor)
    parallelism-factor = 2.0
    # Max number of threads to cap factor-based parallelism number to
    parallelism-max = 2
  }
  # Throughput defines the maximum number of messages to be
  # processed per actor before the thread jumps to the next actor.
  # Set to 1 for as fair as possible.
  throughput = 4
}<|MERGE_RESOLUTION|>--- conflicted
+++ resolved
@@ -408,11 +408,7 @@
     nodeName = "ergo-node"
 
     # Network protocol version to be sent in handshakes
-<<<<<<< HEAD
-    appVersion = 5.0.10
-=======
     appVersion = 5.0.11
->>>>>>> e3cb5e46
 
     # Network agent name. May contain information about client code
     # stack, starting from core code-base up to the end graphical interface.
