package org.ergoplatform.settings

import net.ceedubs.ficus.Ficus._
import net.ceedubs.ficus.readers.ValueReader
import org.ergoplatform.nodeView.state.StateType

import scala.concurrent.duration.FiniteDuration

/**
  * Configuration file for Ergo node regime
  *
  * @see src/main/resources/application.conf for parameters description
  */
case class NodeConfigurationSettings(stateType: StateType,
                                     verifyTransactions: Boolean,
                                     blocksToKeep: Int,
                                     poPoWBootstrap: Boolean,
                                     minimalSuffix: Int,
                                     mining: Boolean,
                                     maxTransactionCost: Int,
<<<<<<< HEAD
                                     blockCandidateGenerationInterval: FiniteDuration,
=======
                                     maxTransactionSize: Int,
>>>>>>> 60bcda53
                                     useExternalMiner: Boolean,
                                     internalMinersCount: Int,
                                     internalMinerPollingInterval: FiniteDuration,
                                     miningPubKeyHex: Option[String],
                                     offlineGeneration: Boolean,
                                     keepVersions: Int,
                                     acceptableChainUpdateDelay: FiniteDuration,
                                     mempoolCapacity: Int,
                                     mempoolCleanupDuration: FiniteDuration,
                                     rebroadcastCount: Int,
                                     minimalFeeAmount: Long,
                                     headerChainDiff: Int,
                                     blacklistedTransactions: Seq[String] = Seq.empty,
                                     skipV1TransactionsValidation: Boolean = false) {
  /**
    * Whether the node keeping all the full blocks of the blockchain or not.
    * @return true if the blockchain is pruned, false if not
    */
  val isFullBlocksPruned: Boolean = blocksToKeep >= 0
}

trait NodeConfigurationReaders extends StateTypeReaders with ModifierIdReader {


  implicit val nodeConfigurationReader: ValueReader[NodeConfigurationSettings] = { (cfg, path) =>
    val stateTypeKey = s"$path.stateType"
    val stateType = stateTypeFromString(cfg.as[String](stateTypeKey), stateTypeKey)
    NodeConfigurationSettings(
      stateType,
      cfg.as[Boolean](s"$path.verifyTransactions"),
      cfg.as[Int](s"$path.blocksToKeep"),
      cfg.as[Boolean](s"$path.PoPoWBootstrap"),
      cfg.as[Int](s"$path.minimalSuffix"),
      cfg.as[Boolean](s"$path.mining"),
      cfg.as[Int](s"$path.maxTransactionCost"),
<<<<<<< HEAD
      cfg.as[FiniteDuration](s"$path.blockCandidateGenerationInterval"),
=======
      cfg.as[Int](s"$path.maxTransactionSize"),
>>>>>>> 60bcda53
      cfg.as[Boolean](s"$path.useExternalMiner"),
      cfg.as[Int](s"$path.internalMinersCount"),
      cfg.as[FiniteDuration](s"$path.internalMinerPollingInterval"),
      cfg.as[Option[String]](s"$path.miningPubKeyHex"),
      cfg.as[Boolean](s"$path.offlineGeneration"),
      cfg.as[Int](s"$path.keepVersions"),
      cfg.as[FiniteDuration](s"$path.acceptableChainUpdateDelay"),
      cfg.as[Int](s"$path.mempoolCapacity"),
      cfg.as[FiniteDuration](s"$path.mempoolCleanupDuration"),
      cfg.as[Int](s"$path.rebroadcastCount"),
      cfg.as[Long](s"$path.minimalFeeAmount"),
      cfg.as[Int](s"$path.headerChainDiff"),
      cfg.as[Seq[String]](s"$path.blacklistedTransactions"),
      cfg.as[Boolean](s"$path.skipV1TransactionsValidation")
    )
  }

}<|MERGE_RESOLUTION|>--- conflicted
+++ resolved
@@ -18,11 +18,8 @@
                                      minimalSuffix: Int,
                                      mining: Boolean,
                                      maxTransactionCost: Int,
-<<<<<<< HEAD
+                                     maxTransactionSize: Int,
                                      blockCandidateGenerationInterval: FiniteDuration,
-=======
-                                     maxTransactionSize: Int,
->>>>>>> 60bcda53
                                      useExternalMiner: Boolean,
                                      internalMinersCount: Int,
                                      internalMinerPollingInterval: FiniteDuration,
@@ -58,11 +55,8 @@
       cfg.as[Int](s"$path.minimalSuffix"),
       cfg.as[Boolean](s"$path.mining"),
       cfg.as[Int](s"$path.maxTransactionCost"),
-<<<<<<< HEAD
+      cfg.as[Int](s"$path.maxTransactionSize"),
       cfg.as[FiniteDuration](s"$path.blockCandidateGenerationInterval"),
-=======
-      cfg.as[Int](s"$path.maxTransactionSize"),
->>>>>>> 60bcda53
       cfg.as[Boolean](s"$path.useExternalMiner"),
       cfg.as[Int](s"$path.internalMinersCount"),
       cfg.as[FiniteDuration](s"$path.internalMinerPollingInterval"),
