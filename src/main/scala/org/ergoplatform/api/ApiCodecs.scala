package org.ergoplatform.api

import cats.syntax.either._
import io.circe._
import io.circe.syntax._
import org.ergoplatform.ErgoBox
import org.ergoplatform.ErgoBox.NonMandatoryRegisterId
import org.ergoplatform.api.ApiEncoderOption.Detalization
import org.ergoplatform.mining.{groupElemFromBytes, groupElemToBytes}
import org.ergoplatform.nodeView.history.ErgoHistory.Difficulty
import org.ergoplatform.nodeView.wallet._
import org.ergoplatform.settings.Algos
import scorex.core.validation.ValidationResult
import scorex.crypto.authds.{ADDigest, ADKey}
import scorex.crypto.hash.Digest32
import scorex.util.ModifierId
import sigmastate.Values.{EvaluatedValue, Value}
import sigmastate.basics.DLogProtocol.ProveDlog
import sigmastate.interpreter.CryptoConstants.EcPointType
import sigmastate.serialization.ErgoTreeSerializer
import sigmastate.{SBoolean, SType}

import scala.util.Try

trait ApiCodecs {

  def fromTry[T](tryResult: Try[T])(implicit cursor: ACursor): Either[DecodingFailure, T] = {
    tryResult.fold(e => Left(DecodingFailure(e.toString, cursor.history)), Right.apply)
  }

  def fromOption[T](maybeResult: Option[T])(implicit cursor: ACursor): Either[DecodingFailure, T] = {
    maybeResult.fold[Either[DecodingFailure, T]](Left(DecodingFailure("No value found", cursor.history)))(Right.apply)
  }

  def fromThrows[T](throwsBlock: => T)(implicit cursor: ACursor): Either[DecodingFailure, T] = {
    Either.catchNonFatal(throwsBlock).leftMap(e => DecodingFailure(e.toString, cursor.history))
  }

  def fromValidation[T](validationResult: ValidationResult[T])
                       (implicit cursor: ACursor): Either[DecodingFailure, T] = {
    fromTry(validationResult.toTry)
  }

  implicit val bigIntEncoder: Encoder[BigInt] = { bigInt =>
    JsonNumber.fromDecimalStringUnsafe(bigInt.toString).asJson
  }

  implicit val difficultyEncoder: Encoder[Difficulty] = bigIntEncoder

  implicit val bytesEncoder: Encoder[Array[Byte]] = Algos.encode(_).asJson

  implicit val bytesDecoder: Decoder[Array[Byte]] = bytesDecoder(x => x)

  implicit val ecPointDecoder: Decoder[EcPointType] = { implicit cursor =>
    for {
      str <- cursor.as[String]
      bytes <- fromTry(Algos.decode(str))
    } yield groupElemFromBytes(bytes)
  }

<<<<<<< HEAD
  implicit val ecPointEncoder: Encoder[EcPointType] = { point: EcPointType =>
    pkToBytes(point).asJson
=======
  implicit val ecPointEncoder: Encoder[EcPointType] = { point:EcPointType =>
      groupElemToBytes(point).asJson
>>>>>>> 98c8b22f
  }

  implicit val byteSeqEncoder: Encoder[IndexedSeq[Byte]] = { in =>
    Algos.encode(in.toArray).asJson
  }

  implicit val modifierIdEncoder: Encoder[ModifierId] = Algos.encode(_).asJson

  implicit val modifierIdDecoder: Decoder[ModifierId] = _.as[String].map(ModifierId @@ _)

  implicit val digest32Encoder: Encoder[Digest32] = _.array.asJson

  implicit val digest32Decoder: Decoder[Digest32] = bytesDecoder(Digest32 @@ _)

  implicit val adKeyEncoder: Encoder[ADKey] = _.array.asJson

  implicit val adKeyDecoder: Decoder[ADKey] = bytesDecoder(ADKey @@ _)

  implicit val adDigestDecoder: Decoder[ADDigest] = bytesDecoder(ADDigest @@ _)

  def bytesDecoder[T](transform: Array[Byte] => T): Decoder[T] = { implicit cursor =>
    for {
      str <- cursor.as[String]
      bytes <- fromTry(Algos.decode(str))
    } yield transform(bytes)
  }

  implicit val valueEncoder: Encoder[Value[SType]] = { value =>
    ErgoTreeSerializer.DefaultSerializer.serializeWithSegregation(value).asJson
  }

  implicit val booleanValueEncoder: Encoder[Value[SBoolean.type]] = { value =>
    valueEncoder(value)
  }

  implicit val booleanValueDecoder: Decoder[Value[SBoolean.type]] = {
    valueDecoder(_.asInstanceOf[Value[SBoolean.type]])
  }

  implicit val evaluatedValueDecoder: Decoder[EvaluatedValue[SType]] = {
    valueDecoder(_.asInstanceOf[EvaluatedValue[SType]])
  }

  def valueDecoder[T](transform: Value[SType] => T): Decoder[T] = { implicit cursor: ACursor =>
    cursor.as[Array[Byte]] flatMap { bytes =>
      fromThrows(transform(ErgoTreeSerializer.DefaultSerializer.deserialize(bytes)))
    }
  }

  implicit val registerIdEncoder: KeyEncoder[NonMandatoryRegisterId] = { regId =>
    s"R${regId.number}"
  }

  implicit val registerIdDecoder: KeyDecoder[NonMandatoryRegisterId] = { key =>
    ErgoBox.registerByName.get(key).collect {
      case nonMandatoryId: NonMandatoryRegisterId => nonMandatoryId
    }
  }

  implicit val proveDlogEncoder: Encoder[ProveDlog] = _.pkBytes.asJson

  def decodeRegisterId(key: String)(implicit cursor: ACursor): Decoder.Result[NonMandatoryRegisterId] = {
    registerIdDecoder
      .apply(key.toUpperCase)
      .toRight(DecodingFailure(s"Unknown register identifier: $key", cursor.history))
  }

  implicit val registersEncoder: Encoder[Map[NonMandatoryRegisterId, EvaluatedValue[_ <: SType]]] = {
    _.map { case (key, value) =>
      registerIdEncoder(key) -> valueEncoder(value)
    }.asJson
  }

  implicit def assetEncoder[Id: Encoder]: Encoder[(Id, Long)] = { asset =>
    Json.obj(
      "tokenId" -> asset._1.asJson,
      "amount" -> asset._2.asJson
    )
  }

  implicit val boxEncoder: Encoder[ErgoBox] = { box =>
    Json.obj(
      "boxId" -> box.id.asJson,
      "value" -> box.value.asJson,
      "proposition" -> valueEncoder(box.proposition),
      "assets" -> box.additionalTokens.asJson,
      "creationHeight" -> box.creationHeight.asJson,
      "additionalRegisters" -> registersEncoder(box.additionalRegisters)
    )
  }

  implicit val balancesSnapshotEncoder: Encoder[BalancesSnapshot] = { v =>
    import v._
    Json.obj(
      "height" -> height.asJson,
      "balance" -> balance.asJson,
      "assets" -> assetBalances.toSeq.asJson
    )
  }

  implicit def trackedBoxEncoder(implicit opts: Detalization): Encoder[TrackedBox] = { b =>
    val plainFields = Map(
      "spent" -> b.spendingStatus.spent.asJson,
      "onchain" -> b.chainStatus.onchain.asJson,
      "certain" -> b.certainty.certain.asJson,
      "creationOutIndex" -> b.creationOutIndex.asJson,
      "inclusionHeight" -> b.inclusionHeight.asJson,
      "spendingHeight" -> b.spendingHeight.asJson,
      "box" -> b.box.asJson
    )
    val fieldsWithTx = if (opts.showDetails) {
      plainFields +
        ("creationTransaction" -> b.creationTx.asJson) +
        ("spendingTransaction" -> b.spendingTx.asJson)
    } else {
      plainFields +
        ("creationTransactionId" -> b.creationTxId.asJson) +
        ("spendingTransactionId" -> b.spendingTxId.asJson)
    }
    fieldsWithTx.asJson
  }
}

trait ApiEncoderOption

object ApiEncoderOption {

  abstract class Detalization(val showDetails: Boolean) extends ApiEncoderOption {
    implicit def implicitValue: Detalization = this
  }

  case object ShowDetails extends Detalization(true)

  case object HideDetails extends Detalization(false)

}<|MERGE_RESOLUTION|>--- conflicted
+++ resolved
@@ -58,13 +58,8 @@
     } yield groupElemFromBytes(bytes)
   }
 
-<<<<<<< HEAD
-  implicit val ecPointEncoder: Encoder[EcPointType] = { point: EcPointType =>
-    pkToBytes(point).asJson
-=======
   implicit val ecPointEncoder: Encoder[EcPointType] = { point:EcPointType =>
       groupElemToBytes(point).asJson
->>>>>>> 98c8b22f
   }
 
   implicit val byteSeqEncoder: Encoder[IndexedSeq[Byte]] = { in =>
