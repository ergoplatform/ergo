--- conflicted
+++ resolved
@@ -30,13 +30,9 @@
 
 class ErgoWalletServiceSpec extends ErgoPropertyTest with WalletTestOps with ErgoWalletSupport with ErgoTransactionGenerators with DBSpec with BeforeAndAfterAll {
 
-<<<<<<< HEAD
   override val ergoSettings: ErgoSettings = settings
 
-  private implicit val x: WalletFixture = new WalletFixture(settings, getCurrentView(_).vault)
-=======
   private implicit val x: WalletFixture = new WalletFixture(settings, parameters, getCurrentView(_).vault)
->>>>>>> 7769ffdd
   implicit override val generatorDrivenConfig: PropertyCheckConfiguration = PropertyCheckConfiguration(minSuccessful = 4, sizeRange = 4)
   private lazy val pks = getPublicKeys.toList
   private val masterKey = ExtendedSecretKey.deriveMasterKey(Mnemonic.toSeed(SecretString.create("edge talent poet tortoise trumpet dose")))
