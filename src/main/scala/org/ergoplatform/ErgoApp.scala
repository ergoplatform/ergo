--- conflicted
+++ resolved
@@ -46,11 +46,7 @@
   private val features: Seq[PeerFeature] = Seq(ModeFeature(ergoSettings.nodeSettings))
   private val featureSerializers: PeerFeature.Serializers = features.map(f => f.featureId -> f.serializer).toMap
 
-<<<<<<< HEAD
-  private val timeProvider: NetworkTimeProvider = new NetworkTimeProvider(settings.ntp)
-=======
   private val timeProvider = new NetworkTimeProvider(scorexSettings.ntp)
->>>>>>> be84fc4c
 
   private val upnpGateway: Option[UPnPGateway] =
     if (scorexSettings.network.upnpEnabled) UPnP.getValidGateway(scorexSettings.network) else None
@@ -105,7 +101,7 @@
   private val statsCollectorRef: ActorRef =
     ErgoStatsCollectorRef(readersHolderRef, networkControllerRef, ergoSettings, timeProvider)
 
-  private val syncTracker = ErgoSyncTracker(actorSystem, settings.network, timeProvider)
+  private val syncTracker = ErgoSyncTracker(actorSystem, scorexSettings.network, timeProvider)
 
   // touch it to run preStart method of the actor which is in turn running schedulers
   ErgoNodeViewSynchronizer(
@@ -123,13 +119,8 @@
   private val apiRoutes: Seq[ApiRoute] = Seq(
     EmissionApiRoute(ergoSettings),
     ErgoUtilsApiRoute(ergoSettings),
-<<<<<<< HEAD
-    ErgoPeersApiRoute(peerManagerRef, networkControllerRef, syncTracker, timeProvider, settings.restApi),
-    InfoApiRoute(statsCollectorRef, settings.restApi, timeProvider),
-=======
-    PeersApiRoute(peerManagerRef, networkControllerRef, timeProvider, scorexSettings.restApi),
+    ErgoPeersApiRoute(peerManagerRef, networkControllerRef, syncTracker, timeProvider, scorexSettings.restApi),
     InfoApiRoute(statsCollectorRef, scorexSettings.restApi, timeProvider),
->>>>>>> be84fc4c
     BlocksApiRoute(nodeViewHolderRef, readersHolderRef, ergoSettings),
     NipopowApiRoute(nodeViewHolderRef, readersHolderRef, ergoSettings),
     TransactionsApiRoute(readersHolderRef, nodeViewHolderRef, scorexSettings.restApi),
