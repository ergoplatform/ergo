package org.ergoplatform.modifiers.history

import org.ergoplatform.ErgoBox
import org.ergoplatform.modifiers.state.{Insertion, StateChanges}
import org.ergoplatform.settings.Algos.HF
import org.ergoplatform.settings.Constants
import org.ergoplatform.utils.ErgoPropertyTest
import org.scalacheck.Gen
import scorex.core.{ModifierId, bytesToId}
import scorex.crypto.authds._
import scorex.crypto.authds.avltree.batch.{BatchAVLProver, Insert}
import scorex.crypto.hash.Digest32
import scorex.util._

class AdProofSpec extends ErgoPropertyTest {
  val KL = 32

  type Digest = ADDigest
  type Proof = SerializedAdProof

  type PrevDigest = Digest
  type NewDigest = Digest

  val emptyModifierId: ModifierId = bytesToId(Array.fill(32)(0.toByte))

  private def createEnv(howMany: Int = 10):
  (Seq[Insertion], PrevDigest, NewDigest, Proof) = {

    val prover = new BatchAVLProver[Digest32, HF](KL, None)
    val zeroBox = ErgoBox(0, Constants.TrueLeaf, Seq(), Map(), Array.fill(32)(0: Byte).toModifierId, 0)
    prover.performOneOperation(Insert(zeroBox.id, ADValue @@ zeroBox.bytes))
    prover.generateProof()

    val prevDigest = prover.digest
    val boxes = (1 to howMany) map { i => ErgoBox(1, Constants.TrueLeaf, boxId = i.toShort) }
    boxes.foreach(box => prover.performOneOperation(Insert(box.id, ADValue @@ box.bytes)))
    val pf = prover.generateProof()

    val newDigest = prover.digest
    val operations: Seq[Insertion] = boxes.map(box => Insertion(box))
    (operations, prevDigest, newDigest, pf)
  }

  property("verify should be success in simple case") {
    forAll(Gen.choose(0, 1000)) { s =>
      whenever(s >= 0) {
        val (operations, prevDigest, newDigest, pf) = createEnv(s)
        val proof = ADProofs(emptyModifierId, pf)
        proof.verify(StateChanges(Seq(), operations), prevDigest, newDigest) shouldBe 'success
      }
    }
  }

  property("verify should be failed if first operation is missed") {
    val (operations, prevDigest, newDigest, pf) = createEnv()
    val proof = ADProofs(emptyModifierId, pf)
    proof.verify(StateChanges(Seq(), operations.tail), prevDigest, newDigest) shouldBe 'failure
  }

  property("verify should be failed if last operation is missed") {
    val (operations, prevDigest, newDigest, pf) = createEnv()
    val proof = ADProofs(emptyModifierId, pf)
    proof.verify(StateChanges(Seq(), operations.init), prevDigest, newDigest) shouldBe 'failure
  }

  property("verify should be failed if there are more operations than expected") {
    val (operations, prevDigest, newDigest, pf) = createEnv()
    val proof = ADProofs(emptyModifierId, pf)
<<<<<<< HEAD
    val moreInsertions = operations :+
      Insertion(ErgoBox(10, Constants.TrueLeaf))
=======
    val moreInsertions = operations :+ Insertion(ErgoBox(10, TrueLeaf))
>>>>>>> 54849cb9
    proof.verify(StateChanges(Seq(), moreInsertions), prevDigest, newDigest) shouldBe 'failure
  }

  property("verify should be failed if there are illegal operation") {
    val (operations, prevDigest, newDigest, pf) = createEnv()
    val proof = ADProofs(emptyModifierId, pf)
<<<<<<< HEAD
    val differentInsertions = operations.init :+
      Insertion(ErgoBox(10, Constants.TrueLeaf))
=======
    val differentInsertions = operations.init :+ Insertion(ErgoBox(10, TrueLeaf))
>>>>>>> 54849cb9
    proof.verify(StateChanges(Seq(), differentInsertions), prevDigest, newDigest) shouldBe 'failure
  }

  property("verify should be failed if there are operations in different order") {
    val (operations, prevDigest, newDigest, pf) = createEnv()
    val proof = ADProofs(emptyModifierId, pf)
    val operationsInDifferentOrder = operations.last +: operations.init
    proof.verify(StateChanges(Seq(), operationsInDifferentOrder), prevDigest, newDigest) shouldBe 'failure
  }

  //todo: what to do with that?
  ignore("verify should be failed if there are more proof bytes that needed") {
    val (operations, prevDigest, newDigest, pf) = createEnv()
    val proof = ADProofs(emptyModifierId, SerializedAdProof @@ (pf :+ 't'.toByte))
    proof.verify(StateChanges(Seq(), operations), prevDigest, newDigest) shouldBe 'failure
  }

  property("verify should be failed if there are less proof bytes that needed") {
    val (operations, prevDigest, newDigest, pf) = createEnv()
    val proof = ADProofs(emptyModifierId, SerializedAdProof @@ pf.init)
    proof.verify(StateChanges(Seq(), operations), prevDigest, newDigest) shouldBe 'failure
  }

  property("verify should be failed if there are different proof bytes") {
    val (operations, prevDigest, newDigest, pf) = createEnv()
    pf.update(4, 6.toByte)
    val proof = ADProofs(emptyModifierId, pf)
    proof.verify(StateChanges(Seq(), operations), prevDigest, newDigest) shouldBe 'failure
  }

  property("proof is deterministic") {
    val pf1 = createEnv()._4
    val pf2 = createEnv()._4
    ADProofs.proofDigest(pf1) shouldBe ADProofs.proofDigest(pf2)
  }

}<|MERGE_RESOLUTION|>--- conflicted
+++ resolved
@@ -66,24 +66,14 @@
   property("verify should be failed if there are more operations than expected") {
     val (operations, prevDigest, newDigest, pf) = createEnv()
     val proof = ADProofs(emptyModifierId, pf)
-<<<<<<< HEAD
-    val moreInsertions = operations :+
-      Insertion(ErgoBox(10, Constants.TrueLeaf))
-=======
-    val moreInsertions = operations :+ Insertion(ErgoBox(10, TrueLeaf))
->>>>>>> 54849cb9
+    val moreInsertions = operations :+ Insertion(ErgoBox(10, Constants.TrueLeaf))
     proof.verify(StateChanges(Seq(), moreInsertions), prevDigest, newDigest) shouldBe 'failure
   }
 
   property("verify should be failed if there are illegal operation") {
     val (operations, prevDigest, newDigest, pf) = createEnv()
     val proof = ADProofs(emptyModifierId, pf)
-<<<<<<< HEAD
-    val differentInsertions = operations.init :+
-      Insertion(ErgoBox(10, Constants.TrueLeaf))
-=======
-    val differentInsertions = operations.init :+ Insertion(ErgoBox(10, TrueLeaf))
->>>>>>> 54849cb9
+    val differentInsertions = operations.init :+ Insertion(ErgoBox(10, Constants.TrueLeaf))
     proof.verify(StateChanges(Seq(), differentInsertions), prevDigest, newDigest) shouldBe 'failure
   }
 
