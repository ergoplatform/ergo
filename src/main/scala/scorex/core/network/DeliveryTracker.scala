--- conflicted
+++ resolved
@@ -112,11 +112,7 @@
     tryWithLogging {
       val checks = requested(modifierTypeId)(modifierId).checks + 1
       setUnknown(modifierId, modifierTypeId)
-<<<<<<< HEAD
-      if (checks < maxDeliveryChecks) setRequested(modifierId, modifierTypeId,  Some(cp), checks)
-=======
       if (checks < maxDeliveryChecks) setRequested(modifierId, modifierTypeId,  Some(cp), checks)(schedule)
->>>>>>> 60bcda53
       else throw new StopExpectingError(modifierId, modifierTypeId, checks)
     }
 
