--- conflicted
+++ resolved
@@ -1,7 +1,6 @@
 package org.ergoplatform.nodeView.history
 
 import org.ergoplatform.mining.difficulty.RequiredDifficulty
-import org.ergoplatform.modifiers.history.popow.PoPowAlgos
 import org.ergoplatform.modifiers.history.{Extension, Header, HeaderChain}
 import org.ergoplatform.modifiers.state.UTXOSnapshotChunk
 import org.ergoplatform.nodeView.state.StateType
@@ -10,10 +9,7 @@
 import scorex.core.consensus.History._
 import scorex.crypto.hash.Digest32
 
-<<<<<<< HEAD
 import scala.util.Random
-=======
->>>>>>> 9a6057fa
 
 class NonVerifyADHistorySpecification extends HistoryTestHelpers {
 
@@ -221,7 +217,7 @@
         val fork1 = genHeaderChain(forkLength, history, diffBitsOpt = None, useRealTs = false).tail
         val common = fork1.headers(forkDepth)
         val commonInterlinks = history.typedModifierById[Extension](common.extensionId)
-          .map(ext => PoPowAlgos.unpackInterlinks(ext.fields).get)
+          .map(ext => popowAlgos.unpackInterlinks(ext.fields).get)
           .getOrElse(Seq.empty)
         val fork2 = fork1.take(forkDepth) ++ genHeaderChain(forkLength + 1, Option(common), commonInterlinks,
           defaultDifficultyControl, extensionHash, diffBitsOpt = None, useRealTs = false)
