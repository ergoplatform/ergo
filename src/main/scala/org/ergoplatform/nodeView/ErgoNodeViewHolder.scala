--- conflicted
+++ resolved
@@ -107,26 +107,13 @@
     val dir = stateDir(settings)
     for (file <- dir.listFiles) file.delete
 
-<<<<<<< HEAD
-    {
-      (version, digest, settings.nodeSettings.stateType) match {
-        case (Some(_), Some(_), StateType.Digest) =>
-          DigestState.create(version, digest, dir, settings)
-        case _ =>
-          ErgoState.readOrGenerate(settings, StateConstants(Some(self), settings))
-      }
-    }.asInstanceOf[State]
-      .ensuring(t => java.util.Arrays.equals(t.rootHash, digest.getOrElse(settings.chainSettings.genesisStateDigest)),
-        "State root is incorrect")
-=======
     val constants = StateConstants(Some(self), settings)
     ErgoState.readOrGenerate(settings, constants)
       .asInstanceOf[State]
       .ensuring(
-        state => java.util.Arrays.equals(state.rootHash, settings.chainSettings.monetary.afterGenesisStateDigest),
+        state => java.util.Arrays.equals(state.rootHash, settings.chainSettings.genesisStateDigest),
         "State root is incorrect"
       )
->>>>>>> 8f7b2dde
   }
 
   private def restoreConsistentState(stateIn: State, history: ErgoHistory): State = {
