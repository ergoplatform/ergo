package org.ergoplatform.nodeView.state

import java.util.concurrent.Executors

import org.ergoplatform.ErgoBox.{BoxId, R4}
import org.ergoplatform._
import org.ergoplatform.mining._
import org.ergoplatform.modifiers.ErgoFullBlock
import org.ergoplatform.modifiers.history.extension.Extension
import org.ergoplatform.modifiers.history.header.Header
import org.ergoplatform.modifiers.history.{ADProofs, BlockTransactions}
import org.ergoplatform.modifiers.mempool.{ErgoTransaction, UnsignedErgoTransaction}
import org.ergoplatform.nodeView.history.ErgoHistory
import org.ergoplatform.nodeView.state.wrapped.WrappedUtxoState
import org.ergoplatform.settings.Constants
import org.ergoplatform.utils.{ErgoPropertyTest, RandomWrapper}
import org.ergoplatform.utils.generators.ErgoTransactionGenerators
import scorex.core._
import scorex.core.transaction.state.TransactionValidation.TooHighCostError
import scorex.crypto.authds.ADKey
import scorex.db.ByteArrayWrapper
import scorex.util.encode.Base16
import sigmastate.Values.ByteArrayConstant
import sigmastate.basics.DLogProtocol.{DLogProverInput, ProveDlog}
import sigmastate.interpreter.ProverResult
import sigmastate.helpers.TestingHelpers._

import scala.concurrent.duration.Duration
import scala.concurrent.{Await, ExecutionContext, ExecutionContextExecutor, Future}
import scala.util.Try


class UtxoStateSpecification extends ErgoPropertyTest with ErgoTransactionGenerators {

  property("Founders box workflow") {
    var (us, bh) = createUtxoState(parameters)
    var foundersBox = genesisBoxes.last
    var lastBlock = validFullBlock(parentOpt = None, us, bh)
<<<<<<< HEAD
    us = us.applyModifier(lastBlock, None).get
=======
    us = us.applyModifier(lastBlock, None)(_ => ()).get
>>>>>>> 866e6bf2

    // spent founders box, leaving the same proposition
    (0 until 10) foreach { _ =>
      val height = us.stateContext.currentHeight
      val inputs = IndexedSeq(Input(foundersBox.id, emptyProverResult))
      val remaining = emission.remainingFoundationRewardAtHeight(height)
      val newFoundersBox = testBox(remaining, foundersBox.ergoTree, height, Seq(), Map(R4 -> foundersBox.additionalRegisters(R4)))
      val rewardBox = testBox(foundersBox.value - remaining, defaultProver.hdKeys.last.publicImage, height)
      val newBoxes = IndexedSeq(newFoundersBox, rewardBox)
      val unsignedTx = new UnsignedErgoTransaction(inputs, IndexedSeq(), newBoxes)
      val tx: ErgoTransaction = ErgoTransaction(defaultProver.sign(unsignedTx, IndexedSeq(foundersBox), emptyDataBoxes, us.stateContext).get)
      val txCostLimit     = initSettings.nodeSettings.maxTransactionCost
      us.validateWithCost(tx, None, txCostLimit, None).get should be <= 100000
      val block1 = validFullBlock(Some(lastBlock), us, Seq(ErgoTransaction(tx)))
<<<<<<< HEAD
      us = us.applyModifier(block1, None).get
=======
      us = us.applyModifier(block1, None)(_ => ()).get
>>>>>>> 866e6bf2
      foundersBox = tx.outputs.head
      lastBlock = block1
    }
  }

  property("Founders should be able to spend genesis founders box") {
    var (us, bh) = createUtxoState(parameters)
    val foundersBox = genesisBoxes.last
    var height: Int = ErgoHistory.GenesisHeight

    val settingsPks = settings.chainSettings.foundersPubkeys
      .map(str => groupElemFromBytes(Base16.decode(str).get))
      .map(pk => ProveDlog(pk))
    settingsPks.count(defaultProver.hdPubKeys.map(_.key).contains) shouldBe 2

    forAll(defaultHeaderGen) { header =>
      val rewardPk = new DLogProverInput(BigInt(header.height).bigInteger).publicImage

      val t = validTransactionsFromBoxHolder(bh, new RandomWrapper(Some(height)))
      val txs = t._1
      bh = t._2
      val (adProofBytes, adDigest) = us.proofsForTransactions(txs).get
      val realHeader = header.copy(stateRoot = adDigest,
        ADProofsRoot = ADProofs.proofDigest(adProofBytes),
        height = height,
        parentId = us.stateContext.lastHeaderOpt.map(_.id).getOrElse(Header.GenesisParentId))
      val adProofs = ADProofs(realHeader.id, adProofBytes)
      val bt = BlockTransactions(realHeader.id, Header.InitialVersion, txs)
      val fb = ErgoFullBlock(realHeader, bt, genExtension(realHeader, us.stateContext), Some(adProofs))
<<<<<<< HEAD
      us = us.applyModifier(fb, None).get
=======
      us = us.applyModifier(fb, None)(_ => ()).get
>>>>>>> 866e6bf2
      val remaining = emission.remainingFoundationRewardAtHeight(height)

      // check validity of transaction, spending founders box
      val inputs = IndexedSeq(Input(foundersBox.id, emptyProverResult))
      val newBoxes = IndexedSeq(
        testBox(remaining, foundersBox.ergoTree, height, Seq(), foundersBox.additionalRegisters),
        testBox(foundersBox.value - remaining, rewardPk, height, Seq())
      )
      val unsignedTx = new UnsignedErgoTransaction(inputs, IndexedSeq(), newBoxes)
      val tx = defaultProver.sign(unsignedTx, IndexedSeq(foundersBox), emptyDataBoxes, us.stateContext).get
      val validationRes1 = us.validateWithCost(ErgoTransaction(tx), 100000)
      validationRes1 shouldBe 'success
      val txCost = validationRes1.get

      val validationRes2 = us.validateWithCost(ErgoTransaction(tx), txCost - 1)
      validationRes2 shouldBe 'failure
      validationRes2.toEither.left.get.isInstanceOf[TooHighCostError] shouldBe true

      us.validateWithCost(ErgoTransaction(tx), txCost + 1) shouldBe 'success

      us.validateWithCost(ErgoTransaction(tx), txCost) shouldBe 'success

      height = height + 1
    }
  }

  property("Correct genesis state") {
    val (us, bh) = createUtxoState(parameters)
    val boxes = bh.boxes.values.toList
    boxes.size shouldBe 3

    // check tests consistency
    genesisBoxes.length shouldBe bh.boxes.size
    genesisBoxes.foreach { b =>
      us.boxById(b.id).isDefined shouldBe true
      bh.boxes.contains(ByteArrayWrapper(b.id)) shouldBe true
    }

    // check total supply
    boxes.map(_.value).sum shouldBe coinsTotal

    // boxes should contain all no-premine proofs in registers
    val additionalRegisters = boxes.flatMap(_.additionalRegisters.values)
    initSettings.chainSettings.noPremineProof.foreach { pStr =>
      val pBytes = ByteArrayConstant(pStr.getBytes("UTF-8"))
      additionalRegisters should contain(pBytes)
    }

  }

  property("extractEmissionBox() should extract correct box") {
    var (us, bh) = createUtxoState(parameters)
    us.emissionBoxOpt should not be None
    var lastBlockOpt: Option[ErgoFullBlock] = None
    forAll { seed: Int =>
      val blBh = validFullBlockWithBoxHolder(lastBlockOpt, us, bh, new RandomWrapper(Some(seed)))
      val block = blBh._1
      us.extractEmissionBox(block) should not be None
      lastBlockOpt = Some(block)
      bh = blBh._2
<<<<<<< HEAD
      us = us.applyModifier(block, None).get
=======
      us = us.applyModifier(block, None)(_ => ()).get
>>>>>>> 866e6bf2
    }
  }

  property("fromBoxHolder") {
    forAll(boxesHolderGen) { bh =>
      val us = createUtxoState(bh, parameters)
      bh.take(1000)._1.foreach { box =>
        us.boxById(box.id) shouldBe Some(box)
      }
    }
  }

  property("proofsForTransactions") {
    var (us: UtxoState, bh) = createUtxoState(parameters)
    var height: Int = ErgoHistory.GenesisHeight
    forAll(defaultHeaderGen) { header =>
      val t = validTransactionsFromBoxHolder(bh, new RandomWrapper(Some(height)))
      val txs = t._1
      bh = t._2
      val (adProofBytes, adDigest) = us.proofsForTransactions(txs).get
      val realHeader = header.copy(stateRoot = adDigest,
        ADProofsRoot = ADProofs.proofDigest(adProofBytes),
        height = height,
        parentId = us.stateContext.lastHeaderOpt.map(_.id).getOrElse(Header.GenesisParentId))
      val adProofs = ADProofs(realHeader.id, adProofBytes)
      val bt = BlockTransactions(realHeader.id, 1: Byte, txs)
      val fb = ErgoFullBlock(realHeader, bt, genExtension(realHeader, us.stateContext), Some(adProofs))
<<<<<<< HEAD
      us = us.applyModifier(fb, None).get
=======
      us = us.applyModifier(fb, None)(_ => ()).get
>>>>>>> 866e6bf2
      height = height + 1
    }
  }

  property("concurrent applyModifier() and proofsForTransactions()") {
    implicit val ec: ExecutionContextExecutor = ExecutionContext.fromExecutor(Executors.newFixedThreadPool(4))

    var bh = BoxHolder(Seq(genesisEmissionBox))
    var us = createUtxoState(bh, parameters)

    var height: Int = ErgoHistory.GenesisHeight
    // generate chain of correct full blocks
    val chain = (0 until 10) map { _ =>
      val header = defaultHeaderGen.sample.value
      val t = validTransactionsFromBoxHolder(bh, new RandomWrapper(Some(height)))
      val txs = t._1
      bh = t._2
      val (adProofBytes, adDigest) = us.proofsForTransactions(txs).get
      val realHeader = header.copy(stateRoot = adDigest,
        ADProofsRoot = ADProofs.proofDigest(adProofBytes),
        height = height,
        parentId = us.stateContext.lastHeaderOpt.map(_.id).getOrElse(Header.GenesisParentId))
      val adProofs = ADProofs(realHeader.id, adProofBytes)
      height = height + 1
      val bt = BlockTransactions(realHeader.id, Header.InitialVersion, txs)
      val fb = ErgoFullBlock(realHeader, bt, genExtension(realHeader, us.stateContext), Some(adProofs))
<<<<<<< HEAD
      us = us.applyModifier(fb, None).get
=======
      us = us.applyModifier(fb, None)(_ => ()).get
>>>>>>> 866e6bf2
      fb
    }
    // create new genesis state
    var us2 = createUtxoState(BoxHolder(Seq(genesisEmissionBox)), parameters)
    val stateReader = us2.getReader.asInstanceOf[UtxoState]
    // parallel thread that generates proofs
    val f = Future {
      (0 until 1000) foreach { _ =>
        Try {
          val boxes = stateReader.randomBox().toSeq
          val txs = validTransactionsFromBoxes(400, boxes, new RandomWrapper)._1
          stateReader.proofsForTransactions(txs).get
        }
      }
    }
    // apply chain of headers full block to state
    chain.foreach { fb =>
<<<<<<< HEAD
      us2 = us2.applyModifier(fb, None).get
=======
      us2 = us2.applyModifier(fb, None)(_ => ()).get
>>>>>>> 866e6bf2
    }
    Await.result(f, Duration.Inf)
  }

  property("proofsForTransactions() to be deterministic") {
    forAll(boxesHolderGen) { bh =>
      val us = createUtxoState(bh, parameters)
      val txs = validTransactionsFromBoxHolder(bh)._1

      val (proof1, digest1) = us.proofsForTransactions(txs).get
      val (proof2, digest2) = us.proofsForTransactions(txs).get

      ADProofs.proofDigest(proof1) shouldBe ADProofs.proofDigest(proof2)
      digest1 shouldBe digest2
    }
  }

  property("applyTransactions() - simple case for transaction with dataInputs") {
    forAll(boxesHolderGen) { bh =>
      val txsIn = validTransactionsFromBoxHolder(bh)._1
      val headTx = txsIn.head
      val us = createUtxoState(bh, parameters)
      val existingBoxes: IndexedSeq[BoxId] = bh.boxes.takeRight(3).map(_._2.id).toIndexedSeq

      // trying to apply transactions with missing data inputs
      val missedId: BoxId = ADKey @@ scorex.util.Random.randomBytes()
      us.boxById(missedId) shouldBe None
      val missingDataInputs = (missedId +: existingBoxes).map(DataInput).toIndexedSeq
      val txWithMissedDataInputs = ErgoTransaction(headTx.inputs, missingDataInputs, headTx.outputCandidates)
      val incorrectTransactions = IndexedSeq(txWithMissedDataInputs)
      // proof for transaction works correctly, providing proof-of-non-existence for missed input
      val digest2 = us.proofsForTransactions(incorrectTransactions).get._2
      us.applyTransactions(incorrectTransactions, digest2, emptyStateContext) shouldBe 'failure

      // trying to apply transactions with correct data inputs
      val existingDataInputs = existingBoxes.map(DataInput).toIndexedSeq
      existingDataInputs.foreach(b => us.boxById(b.boxId) should not be None)
      val txWithDataInputs = ErgoTransaction(headTx.inputs, existingDataInputs, headTx.outputCandidates)
      val correctTransactions = IndexedSeq(txWithDataInputs)
      val digest = us.proofsForTransactions(correctTransactions).get._2
      us.applyTransactions(correctTransactions, digest, emptyStateContext).get
    }
  }

  property("applyTransactions() - dataInputs intersect with inputs") {
    forAll(boxesHolderGen) { bh =>
      val us = createUtxoState(bh, parameters)

      // generate 2 independent transactions, that only spend state boxes
      val headTx = validTransactionsFromBoxes(1, bh.boxes.take(10).values.toSeq, new RandomWrapper())._1.head
      val nextTx = validTransactionsFromBoxes(1, bh.boxes.takeRight(10).values.toSeq, new RandomWrapper())._1.head
      headTx.inputs.intersect(nextTx.inputs) shouldBe empty

      // trying to apply transactions with data inputs same as inputs of the next tx
      val dataInputs = nextTx.inputs.filter(i => us.boxById(i.boxId).isDefined).map(i => DataInput(i.boxId))
      val txWithDataInputs = ErgoTransaction(headTx.inputs, dataInputs, headTx.outputCandidates)

      val txs1 = IndexedSeq(headTx, nextTx)
      val txs2 = IndexedSeq(txWithDataInputs, nextTx)
      val sc1 = ErgoState.stateChanges(txs1).get
      val sc2 = ErgoState.stateChanges(IndexedSeq(txWithDataInputs, nextTx)).get
      // check that the only difference between txs1 and txs2 are dataInputs and Lookup tree operations
      txs1.flatMap(_.inputs) shouldBe txs2.flatMap(_.inputs)
      txs1.flatMap(_.outputCandidates) shouldBe txs2.flatMap(_.outputCandidates)
      sc1.toAppend.size shouldBe sc2.toAppend.size
      sc1.toRemove shouldBe sc2.toRemove

      us.proofsForTransactions(txs1) shouldBe 'success
      us.proofsForTransactions(txs2) shouldBe 'success

      val inputs = headTx.outputs.map(b => Input(b.id, ProverResult.empty))
      val txWithDataInputs2 = ErgoTransaction(inputs, dataInputs, headTx.outputCandidates)

      val version = us.version

      val txs3 = IndexedSeq(headTx, nextTx, txWithDataInputs2)
      val (_, digest3) = us.proofsForTransactions(txs3).get
      us.applyTransactions(txs3, digest3, emptyStateContext) shouldBe 'success
      us.rollbackTo(version)

      val txs4 = IndexedSeq(headTx, txWithDataInputs2, nextTx)
      val (_, digest4) = us.proofsForTransactions(txs4).get
      us.applyTransactions(txs4, digest4, emptyStateContext) shouldBe 'success
      us.rollbackTo(version)

      val txs5 = IndexedSeq(txWithDataInputs2, headTx, nextTx)
      us.proofsForTransactions(txs5) shouldBe 'failure
      us.applyTransactions(txs5, digest4, emptyStateContext) shouldBe 'failure
      us.rollbackTo(version)

      // trying to apply transactions with data inputs same as outputs of the previous tx
      val dataInputsNext = headTx.outputs.take(1).map(i => DataInput(i.id))
      dataInputsNext should not be empty
      val nextTxWithDataInputs = ErgoTransaction(nextTx.inputs, dataInputsNext, nextTx.outputCandidates)
      val txsNext = IndexedSeq(headTx, nextTxWithDataInputs)
      // proof of non-existence
      val d2 = us.proofsForTransactions(txsNext).get._2
      us.applyTransactions(txsNext, d2, emptyStateContext) shouldBe 'success
    }
  }

  property("applyTransactions() - simple case") {
    forAll(boxesHolderGen) { bh =>
      val txs = validTransactionsFromBoxHolder(bh)._1

      val created = txs.flatMap(_.outputs.map(_.id)).map(ByteArrayWrapper.apply)
      val boxIds = txs.flatMap(_.inputs.map(_.boxId)).map(ByteArrayWrapper.apply)
      boxIds.distinct.size shouldBe boxIds.size
      val toRemove = boxIds.filterNot(id => created.contains(id))
      toRemove.foreach(id => bh.get(id) should not be None)

      val us = createUtxoState(bh, parameters)
      bh.sortedBoxes.foreach(box => us.boxById(box.id) should not be None)
      val digest = us.proofsForTransactions(txs).get._2
      val wBlock = invalidErgoFullBlockGen.sample.get
      val block = wBlock.copy(header = wBlock.header.copy(height = 1))
      val newSC = us.stateContext.appendFullBlock(block).get
      us.applyTransactions(txs, digest, newSC).get
    }
  }

  property("applyTransactions() - a transaction is spending an output created by a previous transaction") {
    forAll(boxesHolderGen) { bh =>
      val txsFromHolder = validTransactionsFromBoxHolder(bh)._1

      val boxToSpend = txsFromHolder.last.outputs.head

      val spendingTxInput = Input(boxToSpend.id, emptyProverResult)
      val spendingTx = ErgoTransaction(
        IndexedSeq(spendingTxInput),
        IndexedSeq(),
        IndexedSeq(new ErgoBoxCandidate(boxToSpend.value, Constants.TrueLeaf, creationHeight = startHeight))
      )
      val txs = txsFromHolder :+ spendingTx

      val us = createUtxoState(bh, parameters)
      val digest = us.proofsForTransactions(txs).get._2

      val header = invalidHeaderGen.sample.get.copy(stateRoot = digest, height = 1)
      val bt = new BlockTransactions(header.id, 1: Byte, txs)
      val fb = new ErgoFullBlock(header, bt, genExtension(header, us.stateContext), None)
      val newSC = us.stateContext.appendFullBlock(fb).get
      us.applyTransactions(txs, digest, newSC).get
    }
  }

  property("applyTransactions() - no double-spend of an output created in a block is possible") {
    forAll(boxesHolderGen) { bh =>
      val txsFromHolder = validTransactionsFromBoxHolder(bh)._1

      val boxToSpend = txsFromHolder.last.outputs.head

      val spendingTxInput = Input(boxToSpend.id, emptyProverResult)
      val spendingTx = ErgoTransaction(
        IndexedSeq(spendingTxInput),
        IndexedSeq(),
        IndexedSeq(new ErgoBoxCandidate(boxToSpend.value, Constants.TrueLeaf, creationHeight = startHeight))
      )

      val spending2Tx = ErgoTransaction(
        IndexedSeq(Input(spendingTx.outputs.head.id, emptyProverResult)),
        IndexedSeq(),
        IndexedSeq(new ErgoBoxCandidate(boxToSpend.value, Constants.TrueLeaf, creationHeight = startHeight))
      )

      val spending3Tx = ErgoTransaction(
        IndexedSeq(Input(spending2Tx.outputs.head.id, emptyProverResult)),
        IndexedSeq(),
        IndexedSeq(new ErgoBoxCandidate(boxToSpend.value, Constants.TrueLeaf, creationHeight = startHeight))
      )

      val spending4Tx = ErgoTransaction(
        IndexedSeq(Input(spending2Tx.outputs.head.id, emptyProverResult)),
        IndexedSeq(),
        IndexedSeq(new ErgoBoxCandidate(boxToSpend.value, Constants.FalseLeaf, creationHeight = startHeight))
      )

      val txs = txsFromHolder ++ Seq(spendingTx, spending2Tx, spending3Tx, spending4Tx)

      val us = createUtxoState(bh, parameters)

      // Fails on generating state root digest for the block
      us.proofsForTransactions(txs).isSuccess shouldBe false
    }
  }

  property("proofsForTransactions() fails if a transaction is spending an output created by a follow-up transaction") {
    forAll(boxesHolderGen) { bh =>
      val txsFromHolder = validTransactionsFromBoxHolder(bh)._1

      val boxToSpend = txsFromHolder.last.outputs.head

      val spendingTxInput = Input(boxToSpend.id, emptyProverResult)
      val spendingTx = ErgoTransaction(
        IndexedSeq(spendingTxInput),
        IndexedSeq(),
        IndexedSeq(new ErgoBoxCandidate(boxToSpend.value, Constants.TrueLeaf, creationHeight = startHeight)))

      val txs = spendingTx +: txsFromHolder

      val us = createUtxoState(bh, parameters)
      us.proofsForTransactions(txs).isSuccess shouldBe false
    }
  }

  property("applyModifier() - valid full block") {
    forAll(boxesHolderGen) { bh =>
      val us = createUtxoState(bh, parameters)
      bh.sortedBoxes.foreach(box => us.boxById(box.id) should not be None)

      val block = validFullBlock(parentOpt = None, us, bh)
<<<<<<< HEAD
      us.applyModifier(block, None).get
=======
      us.applyModifier(block, None)(_ => ()).get
>>>>>>> 866e6bf2
    }
  }

  property("applyModifier() - invalid block") {
    forAll(invalidErgoFullBlockGen) { b =>
<<<<<<< HEAD
      val state = createUtxoState()._1
      state.applyModifier(b, None).isFailure shouldBe true
=======
      val state = createUtxoState(parameters)._1
      state.applyModifier(b, None)(_ => ()).isFailure shouldBe true
>>>>>>> 866e6bf2
    }
  }

  property("applyModifier() - valid full block after invalid one") {
    val (us, bh) = createUtxoState(parameters)
    val validBlock = validFullBlock(parentOpt = None, us, bh)

    //Different state
    val (us2, bh2) = {
      lazy val initialBoxes: Seq[ErgoBox] = (1 to 1).map(_ => ergoBoxGenNoProp.sample.get)

      val bh = BoxHolder(initialBoxes)

      createUtxoState(bh, parameters) -> bh
    }
    val invalidBlock = validFullBlock(parentOpt = None, us2, bh2)

<<<<<<< HEAD
    us.applyModifier(invalidBlock, None).isSuccess shouldBe false
    us.applyModifier(validBlock, None).isSuccess shouldBe true
=======
    us.applyModifier(invalidBlock, None)(_ => ()).isSuccess shouldBe false
    us.applyModifier(validBlock, None)(_ => ()).isSuccess shouldBe true
>>>>>>> 866e6bf2
  }


  property("2 forks switching") {
    val (us, bh) = createUtxoState(parameters)
    val genesis = validFullBlock(parentOpt = None, us, bh)
<<<<<<< HEAD
    val wusAfterGenesis = WrappedUtxoState(us, bh, stateConstants).applyModifier(genesis, None).get
    val chain1block1 = validFullBlock(Some(genesis), wusAfterGenesis)
    val wusChain1Block1 = wusAfterGenesis.applyModifier(chain1block1, None).get
    val chain1block2 = validFullBlock(Some(chain1block1), wusChain1Block1)

    val (us2, bh2) = createUtxoState()
    val wus2AfterGenesis = WrappedUtxoState(us2, bh2, stateConstants).applyModifier(genesis, None).get
    val chain2block1 = validFullBlock(Some(genesis), wus2AfterGenesis)
    val wusChain2Block1 = wus2AfterGenesis.applyModifier(chain2block1, None).get
    val chain2block2 = validFullBlock(Some(chain2block1), wusChain2Block1)

    var (state, _) = createUtxoState()
    state = state.applyModifier(genesis, None).get

    state = state.applyModifier(chain1block1, None).get

    state = state.rollbackTo(idToVersion(genesis.id)).get
    state = state.applyModifier(chain2block1, None).get
    state = state.applyModifier(chain2block2, None).get

    state = state.rollbackTo(idToVersion(genesis.id)).get
    state = state.applyModifier(chain1block1, None).get
    state = state.applyModifier(chain1block2, None).get
=======
    val wusAfterGenesis = WrappedUtxoState(us, bh, stateConstants, parameters).applyModifier(genesis)(_ => ()).get
    val chain1block1 = validFullBlock(Some(genesis), wusAfterGenesis)
    val wusChain1Block1 = wusAfterGenesis.applyModifier(chain1block1)(_ => ()).get
    val chain1block2 = validFullBlock(Some(chain1block1), wusChain1Block1)

    val (us2, bh2) = createUtxoState(parameters)
    val wus2AfterGenesis = WrappedUtxoState(us2, bh2, stateConstants, parameters).applyModifier(genesis)(_ => ()).get
    val chain2block1 = validFullBlock(Some(genesis), wus2AfterGenesis)
    val wusChain2Block1 = wus2AfterGenesis.applyModifier(chain2block1)(_ => ()).get
    val chain2block2 = validFullBlock(Some(chain2block1), wusChain2Block1)

    var (state, _) = createUtxoState(parameters)
    state = state.applyModifier(genesis, None)(_ => ()).get

    state = state.applyModifier(chain1block1, None)(_ => ()).get

    state = state.rollbackTo(idToVersion(genesis.id)).get
    state = state.applyModifier(chain2block1, None)(_ => ()).get
    state = state.applyModifier(chain2block2, None)(_ => ()).get

    state = state.rollbackTo(idToVersion(genesis.id)).get
    state = state.applyModifier(chain1block1, None)(_ => ()).get
    state = state.applyModifier(chain1block2, None)(_ => ()).get
>>>>>>> 866e6bf2

  }

  property("rollback n blocks and apply again") {
    forAll(boxesHolderGen, smallPositiveInt) { (bh, depth) =>
      whenever(depth > 0 && depth <= 5) {
        val us = createUtxoState(bh, parameters)
        bh.sortedBoxes.foreach(box => us.boxById(box.id) should not be None)
        val genesis = validFullBlock(parentOpt = None, us, bh)
<<<<<<< HEAD
        val wusAfterGenesis = WrappedUtxoState(us, bh, stateConstants).applyModifier(genesis, None).get
=======
        val wusAfterGenesis = WrappedUtxoState(us, bh, stateConstants, parameters).applyModifier(genesis)(_ => ()).get
>>>>>>> 866e6bf2
        wusAfterGenesis.rootHash shouldEqual genesis.header.stateRoot

        val (finalState: WrappedUtxoState, chain: Seq[ErgoFullBlock]) = (0 until depth)
          .foldLeft((wusAfterGenesis, Seq(genesis))) { (sb, _) =>
            val state = sb._1
            val block = validFullBlock(parentOpt = Some(sb._2.last), state)
<<<<<<< HEAD
            (state.applyModifier(block, None).get, sb._2 ++ Seq(block))
=======
            (state.applyModifier(block)(_ => ()).get, sb._2 ++ Seq(block))
>>>>>>> 866e6bf2
          }
        val finalRoot = finalState.rootHash
        finalRoot shouldEqual chain.last.header.stateRoot

        val rollbackedState = finalState.rollbackTo(idToVersion(genesis.id)).get
        rollbackedState.rootHash shouldEqual genesis.header.stateRoot

        val finalState2: WrappedUtxoState = chain.tail.foldLeft(rollbackedState) { (state, block) =>
<<<<<<< HEAD
          state.applyModifier(block, None).get
=======
          state.applyModifier(block)(_ => ()).get
>>>>>>> 866e6bf2
        }

        finalState2.rootHash shouldEqual finalRoot
      }
    }
  }



  private def genExtension(header: Header, sc: ErgoStateContext): Extension = {
    nipopowAlgos.interlinksToExtension(nipopowAlgos.updateInterlinks(sc.lastHeaderOpt, sc.lastExtensionOpt)).toExtension(header.id)
  }

}<|MERGE_RESOLUTION|>--- conflicted
+++ resolved
@@ -36,11 +36,7 @@
     var (us, bh) = createUtxoState(parameters)
     var foundersBox = genesisBoxes.last
     var lastBlock = validFullBlock(parentOpt = None, us, bh)
-<<<<<<< HEAD
-    us = us.applyModifier(lastBlock, None).get
-=======
     us = us.applyModifier(lastBlock, None)(_ => ()).get
->>>>>>> 866e6bf2
 
     // spent founders box, leaving the same proposition
     (0 until 10) foreach { _ =>
@@ -55,11 +51,7 @@
       val txCostLimit     = initSettings.nodeSettings.maxTransactionCost
       us.validateWithCost(tx, None, txCostLimit, None).get should be <= 100000
       val block1 = validFullBlock(Some(lastBlock), us, Seq(ErgoTransaction(tx)))
-<<<<<<< HEAD
-      us = us.applyModifier(block1, None).get
-=======
       us = us.applyModifier(block1, None)(_ => ()).get
->>>>>>> 866e6bf2
       foundersBox = tx.outputs.head
       lastBlock = block1
     }
@@ -89,11 +81,7 @@
       val adProofs = ADProofs(realHeader.id, adProofBytes)
       val bt = BlockTransactions(realHeader.id, Header.InitialVersion, txs)
       val fb = ErgoFullBlock(realHeader, bt, genExtension(realHeader, us.stateContext), Some(adProofs))
-<<<<<<< HEAD
-      us = us.applyModifier(fb, None).get
-=======
       us = us.applyModifier(fb, None)(_ => ()).get
->>>>>>> 866e6bf2
       val remaining = emission.remainingFoundationRewardAtHeight(height)
 
       // check validity of transaction, spending founders box
@@ -154,11 +142,7 @@
       us.extractEmissionBox(block) should not be None
       lastBlockOpt = Some(block)
       bh = blBh._2
-<<<<<<< HEAD
-      us = us.applyModifier(block, None).get
-=======
       us = us.applyModifier(block, None)(_ => ()).get
->>>>>>> 866e6bf2
     }
   }
 
@@ -186,11 +170,7 @@
       val adProofs = ADProofs(realHeader.id, adProofBytes)
       val bt = BlockTransactions(realHeader.id, 1: Byte, txs)
       val fb = ErgoFullBlock(realHeader, bt, genExtension(realHeader, us.stateContext), Some(adProofs))
-<<<<<<< HEAD
-      us = us.applyModifier(fb, None).get
-=======
       us = us.applyModifier(fb, None)(_ => ()).get
->>>>>>> 866e6bf2
       height = height + 1
     }
   }
@@ -217,11 +197,7 @@
       height = height + 1
       val bt = BlockTransactions(realHeader.id, Header.InitialVersion, txs)
       val fb = ErgoFullBlock(realHeader, bt, genExtension(realHeader, us.stateContext), Some(adProofs))
-<<<<<<< HEAD
-      us = us.applyModifier(fb, None).get
-=======
       us = us.applyModifier(fb, None)(_ => ()).get
->>>>>>> 866e6bf2
       fb
     }
     // create new genesis state
@@ -239,11 +215,7 @@
     }
     // apply chain of headers full block to state
     chain.foreach { fb =>
-<<<<<<< HEAD
-      us2 = us2.applyModifier(fb, None).get
-=======
       us2 = us2.applyModifier(fb, None)(_ => ()).get
->>>>>>> 866e6bf2
     }
     Await.result(f, Duration.Inf)
   }
@@ -455,23 +427,14 @@
       bh.sortedBoxes.foreach(box => us.boxById(box.id) should not be None)
 
       val block = validFullBlock(parentOpt = None, us, bh)
-<<<<<<< HEAD
-      us.applyModifier(block, None).get
-=======
       us.applyModifier(block, None)(_ => ()).get
->>>>>>> 866e6bf2
     }
   }
 
   property("applyModifier() - invalid block") {
     forAll(invalidErgoFullBlockGen) { b =>
-<<<<<<< HEAD
-      val state = createUtxoState()._1
-      state.applyModifier(b, None).isFailure shouldBe true
-=======
       val state = createUtxoState(parameters)._1
       state.applyModifier(b, None)(_ => ()).isFailure shouldBe true
->>>>>>> 866e6bf2
     }
   }
 
@@ -489,44 +452,14 @@
     }
     val invalidBlock = validFullBlock(parentOpt = None, us2, bh2)
 
-<<<<<<< HEAD
-    us.applyModifier(invalidBlock, None).isSuccess shouldBe false
-    us.applyModifier(validBlock, None).isSuccess shouldBe true
-=======
     us.applyModifier(invalidBlock, None)(_ => ()).isSuccess shouldBe false
     us.applyModifier(validBlock, None)(_ => ()).isSuccess shouldBe true
->>>>>>> 866e6bf2
   }
 
 
   property("2 forks switching") {
     val (us, bh) = createUtxoState(parameters)
     val genesis = validFullBlock(parentOpt = None, us, bh)
-<<<<<<< HEAD
-    val wusAfterGenesis = WrappedUtxoState(us, bh, stateConstants).applyModifier(genesis, None).get
-    val chain1block1 = validFullBlock(Some(genesis), wusAfterGenesis)
-    val wusChain1Block1 = wusAfterGenesis.applyModifier(chain1block1, None).get
-    val chain1block2 = validFullBlock(Some(chain1block1), wusChain1Block1)
-
-    val (us2, bh2) = createUtxoState()
-    val wus2AfterGenesis = WrappedUtxoState(us2, bh2, stateConstants).applyModifier(genesis, None).get
-    val chain2block1 = validFullBlock(Some(genesis), wus2AfterGenesis)
-    val wusChain2Block1 = wus2AfterGenesis.applyModifier(chain2block1, None).get
-    val chain2block2 = validFullBlock(Some(chain2block1), wusChain2Block1)
-
-    var (state, _) = createUtxoState()
-    state = state.applyModifier(genesis, None).get
-
-    state = state.applyModifier(chain1block1, None).get
-
-    state = state.rollbackTo(idToVersion(genesis.id)).get
-    state = state.applyModifier(chain2block1, None).get
-    state = state.applyModifier(chain2block2, None).get
-
-    state = state.rollbackTo(idToVersion(genesis.id)).get
-    state = state.applyModifier(chain1block1, None).get
-    state = state.applyModifier(chain1block2, None).get
-=======
     val wusAfterGenesis = WrappedUtxoState(us, bh, stateConstants, parameters).applyModifier(genesis)(_ => ()).get
     val chain1block1 = validFullBlock(Some(genesis), wusAfterGenesis)
     val wusChain1Block1 = wusAfterGenesis.applyModifier(chain1block1)(_ => ()).get
@@ -550,7 +483,6 @@
     state = state.rollbackTo(idToVersion(genesis.id)).get
     state = state.applyModifier(chain1block1, None)(_ => ()).get
     state = state.applyModifier(chain1block2, None)(_ => ()).get
->>>>>>> 866e6bf2
 
   }
 
@@ -560,22 +492,14 @@
         val us = createUtxoState(bh, parameters)
         bh.sortedBoxes.foreach(box => us.boxById(box.id) should not be None)
         val genesis = validFullBlock(parentOpt = None, us, bh)
-<<<<<<< HEAD
-        val wusAfterGenesis = WrappedUtxoState(us, bh, stateConstants).applyModifier(genesis, None).get
-=======
         val wusAfterGenesis = WrappedUtxoState(us, bh, stateConstants, parameters).applyModifier(genesis)(_ => ()).get
->>>>>>> 866e6bf2
         wusAfterGenesis.rootHash shouldEqual genesis.header.stateRoot
 
         val (finalState: WrappedUtxoState, chain: Seq[ErgoFullBlock]) = (0 until depth)
           .foldLeft((wusAfterGenesis, Seq(genesis))) { (sb, _) =>
             val state = sb._1
             val block = validFullBlock(parentOpt = Some(sb._2.last), state)
-<<<<<<< HEAD
-            (state.applyModifier(block, None).get, sb._2 ++ Seq(block))
-=======
             (state.applyModifier(block)(_ => ()).get, sb._2 ++ Seq(block))
->>>>>>> 866e6bf2
           }
         val finalRoot = finalState.rootHash
         finalRoot shouldEqual chain.last.header.stateRoot
@@ -584,11 +508,7 @@
         rollbackedState.rootHash shouldEqual genesis.header.stateRoot
 
         val finalState2: WrappedUtxoState = chain.tail.foldLeft(rollbackedState) { (state, block) =>
-<<<<<<< HEAD
-          state.applyModifier(block, None).get
-=======
           state.applyModifier(block)(_ => ()).get
->>>>>>> 866e6bf2
         }
 
         finalState2.rootHash shouldEqual finalRoot
