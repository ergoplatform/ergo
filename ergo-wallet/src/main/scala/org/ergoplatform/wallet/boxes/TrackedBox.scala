package org.ergoplatform.wallet.boxes

import org.ergoplatform.wallet.Constants
import org.ergoplatform.wallet.serialization.ErgoWalletSerializer
import org.ergoplatform.{ErgoBox, ErgoLikeTransaction}
import scorex.util.serialization.{Reader, Writer}
import scorex.util.{ModifierId, bytesToId, idToBytes}

/**
  * A box tracked by a wallet that contains Ergo box itself as well as
  * its state (e.g. spent or not, confirmed or not etc).
  *
  * @param creationTxId        - Id of transaction created the box
  * @param creationOutIndex    - Output index in the creation transaction
  * @param inclusionHeightOpt  - Height the transaction was included into blockchain
  * @param spendingTxIdOpt     - Id of transaction which spends the box if exists and known
  * @param spendingHeightOpt   - Height of the spending transaction block in blockchain if known
  * @param box                 - Underlying Ergo box
  * @param applicationStatuses - Identifier of applications the box refers to and corresponding statuses
  *                            (whether the box definitely belongs to the application or not really)
  */
<<<<<<< HEAD
final case class TrackedBox(creationTxId: ModifierId,
                            creationOutIndex: Short,
                            inclusionHeightOpt: Option[Int],
                            spendingTxIdOpt: Option[ModifierId],
                            spendingHeightOpt: Option[Int],
                            box: ErgoBox,
                            applicationStatuses: Map[Short, BoxCertainty]) {
=======
case class TrackedBox(creationTxId: ModifierId,
                      creationOutIndex: Short,
                      inclusionHeightOpt: Option[Int],
                      spendingTxIdOpt: Option[ModifierId],
                      spendingHeightOpt: Option[Int],
                      box: ErgoBox,
                      certainty: BoxCertainty,
                      applicationId: Short) {
>>>>>>> 38bda10b

  /**
    * Whether the box is spent or not
    */
  def spendingStatus: SpendingStatus =
    if (spendingTxIdOpt.isEmpty) SpendingStatus.Unspent
    else SpendingStatus.Spent

  /**
    * Whether box creation is confirmed or not.
    * Can be derived from `spendingStatus` and `chainStatus` combination
    */
  def creationChainStatus: ChainStatus =
    if (inclusionHeightOpt.isEmpty) ChainStatus.OffChain
    else ChainStatus.OnChain

  /**
    * Whether box spending is confirmed or not, `Offchain` for unspent boxes.
    * Can be derived from `spendingStatus` and `chainStatus` combination
    */
  def spendingChainStatus: ChainStatus =
    if (spendingStatus == SpendingStatus.Unspent || spendingHeightOpt.isEmpty) ChainStatus.OffChain
    else ChainStatus.OnChain

  /**
    * Same as `creationChainStatus` for unspent boxes,
    * same as `spendingChainStatus` for spent boxes
    */
  def chainStatus: ChainStatus =
    if (creationChainStatus == ChainStatus.OffChain || spendingStatus == SpendingStatus.Spent &&
      spendingChainStatus == ChainStatus.OffChain) ChainStatus.OffChain
    else ChainStatus.OnChain

  lazy val boxId: ModifierId = bytesToId(box.id)

  lazy val value: Long = box.value

  lazy val spent: Boolean = spendingHeightOpt.isDefined

  def certain(appId: Short): Option[BoxCertainty] = applicationStatuses.find(_._1 == appId).map(_._2)

  lazy val assets: Map[ModifierId, Long] = box.additionalTokens.toArray.map {
    case (id, amt) => bytesToId(id) -> amt
  }.toMap

  override def equals(obj: Any): Boolean = obj match {
    case tb: TrackedBox => tb.creationTxId == creationTxId && tb.creationOutIndex == creationOutIndex
    case _ => false
  }

  override def hashCode(): Int = (creationTxId, creationOutIndex).hashCode()
}

object TrackedBox {

  def apply(creationTx: ErgoLikeTransaction, creationOutIndex: Short, creationHeight: Option[Int],
            box: ErgoBox, appStatuses: Map[Short, BoxCertainty]): TrackedBox =
    apply(creationTx.id, creationOutIndex, creationHeight, None, None, box, appStatuses)
}

object TrackedBoxSerializer extends ErgoWalletSerializer[TrackedBox] {
  val walletAppId: Short = Constants.PaymentsAppId

  override def serialize(obj: TrackedBox, w: Writer): Unit = {
    w.putBytes(idToBytes(obj.creationTxId))
    w.putShort(obj.creationOutIndex)
    w.putOption(obj.inclusionHeightOpt)(_.putInt(_))
    w.putOption(obj.spendingTxIdOpt)((bf, id) => bf.putBytes(idToBytes(id)))
    w.putOption(obj.spendingHeightOpt)(_.putInt(_))

    val appsCount = obj.applicationStatuses.size.toShort

    if (appsCount == 1 && obj.applicationStatuses.head._1 == walletAppId) {
      w.putShort(0)
    } else {
      w.putShort(appsCount)
      obj.applicationStatuses.foreach { case (appId, certainty) =>
        w.putShort(appId)
        w.put(if (certainty.certain) 0x01 else 0x00)
      }
    }
    ErgoBoxSerializer.serialize(obj.box, w)
  }

  override def parse(r: Reader): TrackedBox = {
    val creationTxId = bytesToId(r.getBytes(Constants.ModifierIdLength))
    val creationOutIndex = r.getShort()
    val inclusionHeightOpt = r.getOption(r.getInt())
    val spendingTxIdOpt = r.getOption(r.getBytes(Constants.ModifierIdLength)).map(bytesToId)
    val spendingHeightOpt = r.getOption(r.getInt())

    val appsCount = r.getShort()
    val appStatuses: Seq[(Short, BoxCertainty)] = if (appsCount == 0){
      Seq((walletAppId, BoxCertainty.Certain))
    } else {
      (0 until appsCount)
        .map(_ => (r.getShort(), if (r.getByte() == 0x01) BoxCertainty.Certain else BoxCertainty.Uncertain))
    }
    val box = ErgoBoxSerializer.parse(r)
    TrackedBox(
      creationTxId, creationOutIndex, inclusionHeightOpt, spendingTxIdOpt, spendingHeightOpt, box, appStatuses.toMap)
  }

}<|MERGE_RESOLUTION|>--- conflicted
+++ resolved
@@ -19,7 +19,6 @@
   * @param applicationStatuses - Identifier of applications the box refers to and corresponding statuses
   *                            (whether the box definitely belongs to the application or not really)
   */
-<<<<<<< HEAD
 final case class TrackedBox(creationTxId: ModifierId,
                             creationOutIndex: Short,
                             inclusionHeightOpt: Option[Int],
@@ -27,16 +26,6 @@
                             spendingHeightOpt: Option[Int],
                             box: ErgoBox,
                             applicationStatuses: Map[Short, BoxCertainty]) {
-=======
-case class TrackedBox(creationTxId: ModifierId,
-                      creationOutIndex: Short,
-                      inclusionHeightOpt: Option[Int],
-                      spendingTxIdOpt: Option[ModifierId],
-                      spendingHeightOpt: Option[Int],
-                      box: ErgoBox,
-                      certainty: BoxCertainty,
-                      applicationId: Short) {
->>>>>>> 38bda10b
 
   /**
     * Whether the box is spent or not
