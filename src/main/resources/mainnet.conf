ergo {
  networkType = "mainnet"
  chain {
    # Network address prefix, currently reserved values are 0 (money chain mainnet) and 16 (money chain testnet)
    addressPrefix = 0
    # A difficulty the network starts with
    initialDifficultyHex = "011765000000"
    # Defines an id of the genesis block. Other genesis blocks will be considered invalid.
    genesisId = "b0244dfc267baca974a4caee06120321562784303a8a688976ae56170e4d175b"
    # Latest news from media (the Guardian, Xinhua, Vedomosti), existing cryptocurrency block ids (Bitcoin, Ethereum)
    noPremineProof = [
      "00000000000000000014c2e2e7e33d51ae7e66f6ccb6942c3437127b36c33747", # https://blockchair.com/bitcoin/block/00000000000000000014c2e2e7e33d51ae7e66f6ccb6942c3437127b36c33747
      "0xd07a97293468d9132c5a2adab2e52a23009e6798608e47b0d2623c7e3e923463", # https://etherscan.io/block/0xd07a97293468d9132c5a2adab2e52a23009e6798608e47b0d2623c7e3e923463
      "Brexit: both Tory sides play down risk of no-deal after business alarm", # https://www.theguardian.com/politics/2019/jul/01/brexit-tory-leadership-no-deal-risk-business-alarm-jeremy-hunt-boris-johnson
      "述评：平衡、持续、包容——新时代应对全球化挑战的中国之道", # http://www.xinhuanet.com/fortune/2019-07/01/c_1124693962.htm
      "Дивиденды ЧТПЗ вырастут на 33% на акцию" # https://www.vedomosti.ru/business/news/2019/07/01/805470-chtpz-uvelichit-viplati-dividendov-33
    ]
    # Base16 representation of genesis state roothash
    genesisStateDigestHex = "a5df145d41ab15a01e0cd3ffbab046f0d029e5412293072ad0f5827428589b9302"

    voting {
      # Activation height for mainnet protocol version 2 (client version 4.0.0 hard-fork)
      version2ActivationHeight = 417792 // around Feb, 1st, 2021

      # Difficulty for Autolykos version 2 activation (corresponding to ~ 1 TH/s hashrate)
      version2ActivationDifficultyHex = "6f98d5000000"
    }

    reemission {
      checkReemissionRules = false

      emissionNftId = "20fa2bf23962cdf51b07722d6237c0c7b8a44f78856c0f7ec308dc1ef1a92a51"

      reemissionTokenId = "d9a2cc8a09abfaed87afacfbb7daee79a6b26f10c6613fc13d3f3953e5521d1a"

      reemissionNftId = "d3feeffa87f2df63a7a15b4905e618ae3ce4c69a7975f171bd314d0b877927b8"

      activationHeight = 777217

      reemissionStartHeight = 2080800

      injectionBoxBytesEncoded = "80a8d6b9071003040005808098f4e9b5ca6a0402d1ed91c1b2a4730000730193c5a7c5b2a47302008f9e2d0220fa2bf23962cdf51b07722d6237c0c7b8a44f78856c0f7ec308dc1ef1a92a5101d9a2cc8a09abfaed87afacfbb7daee79a6b26f10c6613fc13d3f3953e5521d1a808088fccdbcc32300fca71b8b95f6ad14ce600a126c8842334d40d35f8754176c4cda2c95219f19f700"
    }
  }
  node {
    # Optional and individual checkpoint.
    # Before the height given (including it) validation of scripts is missed.
    # This improving perfomance and memory usage during initial bootstrapping.
    # The node still applying transactions to UTXO set and so checks UTXO set digests for each block.
    # Block at checkpoint height is to be checked against expected one.
    checkpoint = {
      height = 755464
      blockId = "48542c37b030e7d509754434aa97cf9691ad0ada30d60711cd345862a168e0fb"
    }

    # List with hex-encoded identifiers of transactions banned from getting into memory pool
    blacklistedTransactions = []

    # maximum cost of transaction for it to be propagated
    maxTransactionCost = 5000000
  }
}

scorex {
  network {
    magicBytes = [1, 0, 2, 4]
    bindAddress = "0.0.0.0:9030"
<<<<<<< HEAD
    nodeName = "ergo-mainnet-4.0.31"
=======
    nodeName = "ergo-mainnet-4.0.30"
>>>>>>> 3fa0ed3d
    nodeName = ${?NODENAME}
    knownPeers = [
      "213.239.193.208:9030",
      "159.65.11.55:9030",
      "165.227.26.175:9030",
      "159.89.116.15:9030",
      "136.244.110.145:9030",
      "94.130.108.35:9030",
      "51.75.147.1:9020",
      "221.165.214.185:9030",
      "217.182.197.196:9030",
      "173.212.220.9:9030",
      "176.9.65.58:9130",
      "213.152.106.56:9030"
    ]

    # Max number of delivery checks. Stop expecting modifier (and penalize peer) if it was not delivered after that
    # number of delivery attempts
    maxDeliveryChecks = 3
  }
  restApi {

    # Hex-encoded Blake2b256 hash of an API key. Should be 64-chars long Base16 string.
    # Below is the hash of "hello" string.
    # Change it!
    apiKeyHash = "324dcf027dd4a30a932c441f365a25e86b173defa4b8e58948253471b81b72cf"

    bindAddress = "0.0.0.0:9053"
  }
}<|MERGE_RESOLUTION|>--- conflicted
+++ resolved
@@ -65,11 +65,7 @@
   network {
     magicBytes = [1, 0, 2, 4]
     bindAddress = "0.0.0.0:9030"
-<<<<<<< HEAD
     nodeName = "ergo-mainnet-4.0.31"
-=======
-    nodeName = "ergo-mainnet-4.0.30"
->>>>>>> 3fa0ed3d
     nodeName = ${?NODENAME}
     knownPeers = [
       "213.239.193.208:9030",
