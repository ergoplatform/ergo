--- conflicted
+++ resolved
@@ -16,20 +16,9 @@
 import org.ergoplatform.wallet.interface4j.SecretString
 import org.ergoplatform.nodeView.wallet.ErgoWalletActorMessages._
 import org.ergoplatform._
-<<<<<<< HEAD
-import org.ergoplatform.nodeView.history.UtxoSetScanner.StartUtxoSetScan
-import scorex.core.VersionTag
-import scorex.core.utils.ScorexEncoding
-import scorex.util.{ModifierId, ScorexLogging}
-import sigmastate.Values.SigmaBoolean
-import sigmastate.crypto.DLogProtocol.{DLogProverInput, ProveDlog}
-
-import scala.collection.mutable.ArrayBuffer
-=======
 import org.ergoplatform.core.VersionTag
 import org.ergoplatform.utils.ScorexEncoding
 import scorex.util.ScorexLogging
->>>>>>> efd4b363
 import scala.concurrent.duration._
 import scala.util.{Failure, Success}
 
@@ -549,397 +538,4 @@
     )
     walletActorRef
   }
-<<<<<<< HEAD
-
-  // Private signals the wallet actor sends to itself
-  /**
-    * A signal the wallet actor sends to itself to scan a block in the past
-    *
-    * @param blockHeight - height of a block to scan
-    * @param rescan - scan a block even if height is out of order, to serve rescan requests from arbitrary height
-    */
-  private final case class ScanInThePast(blockHeight: ErgoHistory.Height, rescan: Boolean)
-
-
-  // Publicly available signals for the wallet actor
-
-  final case class ScanBoxesFromUtxoSnapshot(chunks: ArrayBuffer[(ModifierId,Array[ErgoBox])], current: Int, total: Int)
-
-  /**
-    * Command to scan offchain transaction
-    *
-    * @param tx - offchain transaction
-    */
-  final case class ScanOffChain(tx: ErgoTransaction)
-
-  /**
-    * Command to scan a block
-    *
-    * @param block - block to scan
-    */
-  final case class ScanOnChain(block: ErgoFullBlock)
-
-  /**
-    * Rollback to previous version of the wallet, by throwing away effects of blocks after the version
-    *
-    * @param version
-    */
-  final case class Rollback(version: VersionTag)
-
-  /**
-    * Generate new transaction fulfilling given requests
-    *
-    * @param requests
-    * @param inputsRaw
-    * @param dataInputsRaw
-    * @param sign
-    */
-  final case class GenerateTransaction(requests: Seq[TransactionGenerationRequest],
-                                       inputsRaw: Seq[String],
-                                       dataInputsRaw: Seq[String],
-                                       sign: Boolean)
-
-  /**
-    * Request to generate commitments for an unsigned transaction
-    *
-    * @param utx           - unsigned transaction
-    * @param secrets       - optionally, externally provided secrets
-    * @param inputsOpt     - optionally, externally provided inputs
-    * @param dataInputsOpt - optionally, externally provided inputs
-    */
-  case class GenerateCommitmentsFor(utx: UnsignedErgoTransaction,
-                                    secrets: Option[Seq[ExternalSecret]],
-                                    inputsOpt: Option[Seq[ErgoBox]],
-                                    dataInputsOpt: Option[Seq[ErgoBox]])
-
-  /**
-    * Response for commitments generation request
-    *
-    * @param response - hints to sign a transaction
-    */
-  case class GenerateCommitmentsResponse(response: Try[TransactionHintsBag])
-
-  /**
-    * A request to sign a transaction
-    *
-    * @param utx          - unsigned transaction
-    * @param secrets      - additional secrets given to the prover
-    * @param hints        - hints used for transaction signing (commitments and partial proofs)
-    * @param boxesToSpend - boxes the transaction is spending
-    * @param dataBoxes    - read-only inputs of the transaction
-    */
-  case class SignTransaction(utx: UnsignedErgoTransaction,
-                             secrets: Seq[ExternalSecret],
-                             hints: TransactionHintsBag,
-                             boxesToSpend: Option[Seq[ErgoBox]],
-                             dataBoxes: Option[Seq[ErgoBox]])
-
-  /**
-    *
-    * @param chainStatus
-    */
-  final case class ReadBalances(chainStatus: ChainStatus)
-
-  /**
-    * Read a slice of wallet public keys
-    *
-    * @param from
-    * @param until
-    */
-  final case class ReadPublicKeys(from: Int, until: Int)
-
-  /**
-   * Read all wallet public keys
-   */
-  final case class ReadExtendedPublicKeys()
-
-  /**
-   * Get the private key from seed based on a given derivation path
-   */
-  final case class GetPrivateKeyFromPath(path: DerivationPath)
-
-  /**
-    * Read wallet either from mnemonic or from secret storage
-    */
-  final case class ReadWallet(state: ErgoWalletState)
-
-  /**
-    * Initialize wallet with given wallet pass and optional mnemonic pass (according to BIP-32)
-    *
-    * @param walletPass
-    * @param mnemonicPassOpt
-    */
-  final case class InitWallet(walletPass: SecretString, mnemonicPassOpt: Option[SecretString])
-
-  /**
-    * Restore wallet with mnemonic, optional mnemonic password and (mandatory) wallet encryption password
-    *
-    * @param mnemonic
-    * @param mnemonicPassOpt
-    * @param walletPass
-    */
-  final case class RestoreWallet(mnemonic: SecretString, mnemonicPassOpt: Option[SecretString], walletPass: SecretString, usePre1627KeyDerivation: Boolean)
-
-  /**
-    * Unlock wallet with wallet password
-    *
-    * @param walletPass
-    */
-  final case class UnlockWallet(walletPass: SecretString)
-
-  /**
-    * Derive key with given path according to BIP-32
-    *
-    * @param path
-    */
-  final case class DeriveKey(path: String)
-
-  /**
-    * Get boxes related to P2PK payments
-    *
-    * @param unspentOnly         - return only unspent boxes
-    * @param considerUnconfirmed - consider mempool (filter our unspent boxes spent in the pool if unspent = true, add
-    *                            boxes created in the pool for both values of unspentOnly).
-    */
-  final case class GetWalletBoxes(unspentOnly: Boolean, considerUnconfirmed: Boolean)
-
-  /**
-    * Get boxes by requested params
-    *
-    * @param targetBalance - Balance requested by user
-    * @param targetAssets  - IDs and amounts of other tokens
-    */
-  final case class CollectWalletBoxes(targetBalance: Long, targetAssets: Map[ErgoBox.TokenId, Long])
-
-  /**
-    * Wallet's response for requested boxes
-    *
-    * @param result
-    */
-  final case class ReqBoxesResponse(result: Try[CollectedBoxes])
-
-  /**
-    * Get scan related transactions
-    *
-    * @param scanId  - Scan identifier
-    * @param includeUnconfirmed  - whether to include transactions from mempool that match given scanId
-    */
-  final case class GetScanTransactions(scanId: ScanId, includeUnconfirmed: Boolean)
-
-  /**
-    * Response for requested scan related transactions
-    *
-    * @param result
-    */
-  final case class ScanRelatedTxsResponse(result: Seq[AugWalletTransaction])
-
-  /**
-    * Get unspent boxes related to a scan
-    *
-    * @param scanId              - scan identifier
-    * @param considerUnconfirmed - consider boxes from mempool
-    * @param minHeight - min inclusion height of unspent boxes
-    * @param maxHeight - max inclusion height of unspent boxes
-    */
-  final case class GetScanUnspentBoxes(scanId: ScanId, considerUnconfirmed: Boolean, minHeight: Int, maxHeight: Int)
-
-  /**
-    * Get spent boxes related to a scan
-    *
-    * @param scanId - scan identifier
-    */
-  final case class GetScanSpentBoxes(scanId: ScanId)
-
-  /**
-    * Set or update address for change outputs. Initially the address is set to root key address
-    *
-    * @param address
-    */
-  final case class UpdateChangeAddress(address: P2PKAddress)
-
-  /**
-    * Command to register new scan
-    *
-    * @param appRequest
-    */
-  final case class AddScan(appRequest: ScanRequest)
-
-  /**
-    * Wallet's response for scan registration request
-    *
-    * @param response
-    */
-  final case class AddScanResponse(response: Try[Scan])
-
-  /**
-    * Command to deregister a scan
-    *
-    * @param scanId
-    */
-  final case class RemoveScan(scanId: ScanId)
-
-  /**
-    * Wallet's response for scan removal request
-    *
-    * @param response
-    */
-  final case class RemoveScanResponse(response: Try[Unit])
-
-  /**
-    * Get wallet-related transaction
-    *
-    * @param id
-    */
-  final case class GetTransaction(id: ModifierId)
-
-  final case class CheckSeed(mnemonic: SecretString, passOpt: Option[SecretString])
-
-  /**
-    * Get wallet-related transaction
-    */
-  case object GetTransactions
-
-  /**
-    * Get filtered scan-related txs
-    * @param scanIds - scan identifiers
-    * @param minHeight - minimal tx inclusion height
-    * @param maxHeight - maximal tx inclusion height
-    * @param minConfNum - minimal confirmations number
-    * @param maxConfNum - maximal confirmations number
-    * @param includeUnconfirmed - whether to include transactions from mempool that match given scanId
-    */
-  case class GetFilteredScanTxs(scanIds: List[ScanId],
-                                minHeight: Int,
-                                maxHeight: Int,
-                                minConfNum: Int,
-                                maxConfNum: Int,
-                                includeUnconfirmed: Boolean)
-
-  /**
-    * Derive next key-pair according to BIP-32
-    * //todo: describe procedure or provide a link
-    */
-  case object DeriveNextKey
-
-  /**
-    * Lock wallet
-    */
-  case object LockWallet
-
-  /**
-    * Close wallet
-    */
-  case object CloseWallet
-
-  /**
-    * Rescan wallet
-    */
-  case class RescanWallet(fromHeight: Int)
-
-  /**
-    * Get wallet status
-    */
-  case object GetWalletStatus
-
-  /**
-    * Wallet status. To be sent in response to GetWalletStatus
-    *
-    * @param initialized   - whether wallet is initialized or not
-    * @param unlocked      - whether wallet is unlocked or not
-    * @param changeAddress - address used for change (optional)
-    * @param height        - last height scanned
-    */
-  case class WalletStatus(initialized: Boolean,
-                          unlocked: Boolean,
-                          changeAddress: Option[P2PKAddress],
-                          height: ErgoHistory.Height,
-                          error: Option[String])
-
-  /**
-    * Get root secret key (used in miner)
-    */
-  case object GetFirstSecret
-
-  /**
-    * Response with root secret key (used in miner)
-    */
-  case class FirstSecretResponse(secret: Try[DLogProverInput])
-
-  /**
-    * Get mining public key
-    */
-  case object GetMiningPubKey
-
-  /**
-    * Response with mining public key
-    */
-  case class MiningPubKeyResponse(miningPubKeyOpt: Option[ProveDlog])
-
-  /**
-    * Get registered scans list
-    */
-  case object ReadScans
-
-  /**
-    * Get registered scans list
-    */
-  case class ReadScansResponse(apps: Seq[Scan])
-
-  /**
-    * Remove association between a scan and a box (remove a box if its the only one which belongs to the
-    * scan)
-    *
-    * @param scanId
-    * @param boxId
-    */
-  case class StopTracking(scanId: ScanId, boxId: BoxId)
-
-  /**
-    * Wrapper for a result of StopTracking processing
-    *
-    * @param status
-    */
-  case class StopTrackingResponse(status: Try[Unit])
-
-  /**
-    * A request to extract hints from given transaction
-    *
-    * @param tx            - transaction to extract hints from
-    * @param real          - public keys corresponing to the secrets known
-    * @param simulated     - public keys to simulate
-    * @param inputsOpt     - optionally, externally provided inputs
-    * @param dataInputsOpt - optionally, externally provided inputs
-    */
-  case class ExtractHints(tx: ErgoTransaction,
-                          real: Seq[SigmaBoolean],
-                          simulated: Seq[SigmaBoolean],
-                          inputsOpt: Option[Seq[ErgoBox]],
-                          dataInputsOpt: Option[Seq[ErgoBox]])
-
-  /**
-    * Result of hints generation operation
-    *
-    * @param transactionHintsBag - hints for transaction
-    */
-  case class ExtractHintsResult(transactionHintsBag: TransactionHintsBag)
-
-
-  /**
-    * Add association between a scan and a box (and add the box to the database if it is not there)
-    *
-    * @param box
-    * @param scanIds
-    *
-    */
-  case class AddBox(box: ErgoBox, scanIds: Set[ScanId])
-
-  /**
-    * Wrapper for a result of AddBox processing
-    *
-    * @param status
-    */
-  case class AddBoxResponse(status: Try[Unit])
-
-=======
->>>>>>> efd4b363
 }