package org.ergoplatform.local

import akka.actor.{ActorRef, ActorSystem}
import akka.testkit.{TestActorRef, TestProbe}
import org.ergoplatform.{ErgoAddressEncoder, ErgoScriptPredef}
import org.ergoplatform.nodeView.state.ErgoState
import org.ergoplatform.nodeView.state.wrapped.WrappedUtxoState
import org.ergoplatform.settings.{Algos, Constants, ErgoSettings}
import org.ergoplatform.utils.fixtures.NodeViewFixture
import org.ergoplatform.utils.{ErgoTestHelpers, MempoolTestHelpers, NodeViewTestOps, RandomWrapper}
import org.scalatest.flatspec.AnyFlatSpec
import org.ergoplatform.nodeView.ErgoNodeViewHolder.ReceivableMessages.LocallyGeneratedTransaction
import scorex.core.network.NetworkController.ReceivableMessages.SendToNetwork
import org.ergoplatform.network.ErgoNodeViewSynchronizer.ReceivableMessages.{ChangedMempool, ChangedState, FailedTransaction, SuccessfulTransaction}
import sigmastate.Values.ErgoTree
import sigmastate.eval.{IRContext, RuntimeIRContext}
import sigmastate.interpreter.Interpreter.emptyEnv

import scala.concurrent.duration._
import scala.util.Random
import sigmastate.lang.Terms.ValueOps
import sigmastate.serialization.ErgoTreeSerializer

class MempoolAuditorSpec extends AnyFlatSpec with NodeViewTestOps with ErgoTestHelpers with MempoolTestHelpers {
  implicit lazy val context: IRContext = new RuntimeIRContext

  val cleanupDuration: FiniteDuration = 3.seconds
  val settingsToTest: ErgoSettings = settings.copy(
    nodeSettings = settings.nodeSettings.copy(
      mempoolCleanupDuration = cleanupDuration,
      rebroadcastCount = 1
    ))
  val fixture = new NodeViewFixture(settingsToTest, parameters)
  val newTx: Class[SuccessfulTransaction] = classOf[SuccessfulTransaction]

  it should "remove transactions which become invalid" in {
    import fixture._

    val testProbe = new TestProbe(actorSystem)
    actorSystem.eventStream.subscribe(testProbe.ref, newTx)

    val (us, bh) = createUtxoState(parameters)
    val genesis = validFullBlock(parentOpt = None, us, bh)
<<<<<<< HEAD
    val wusAfterGenesis = WrappedUtxoState(us, bh, stateConstants).applyModifier(genesis, None).get
=======
    val wusAfterGenesis =
      WrappedUtxoState(us, bh, stateConstants, parameters).applyModifier(genesis) { mod =>
        nodeViewHolderRef ! mod
      } .get
>>>>>>> 866e6bf2

    applyBlock(genesis) shouldBe 'success
    getRootHash shouldBe Algos.encode(wusAfterGenesis.rootHash)

    val boxes = ErgoState.newBoxes(genesis.transactions).find(_.ergoTree == Constants.TrueLeaf)
    boxes.nonEmpty shouldBe true

    val script = s"{sigmaProp(HEIGHT == ${genesis.height})}"
    val prop = ErgoScriptPredef.compileWithCosting(emptyEnv, script, ErgoAddressEncoder.MainnetNetworkPrefix)
    val tree = ErgoTree.fromProposition(prop.asSigmaProp)

    val bs = ErgoTreeSerializer.DefaultSerializer.serializeErgoTree(tree)
    ErgoTreeSerializer.DefaultSerializer.deserializeErgoTree(bs) shouldBe tree

    val validTx = validTransactionFromBoxes(boxes.toIndexedSeq, outputsProposition = tree)

    val temporarilyValidTx = validTransactionFromBoxes(validTx.outputs, outputsProposition = proveDlogGen.sample.get)

    subscribeEvents(classOf[FailedTransaction])
    nodeViewHolderRef ! LocallyGeneratedTransaction(validTx)
    testProbe.expectMsgClass(cleanupDuration, newTx)
    nodeViewHolderRef ! LocallyGeneratedTransaction(temporarilyValidTx)
    testProbe.expectMsgClass(cleanupDuration, newTx)
    getPoolSize shouldBe 2

    val _: ActorRef = MempoolAuditorRef(nodeViewHolderRef, nodeViewHolderRef, settingsToTest)

    // include first transaction in the block
    val block = validFullBlock(Some(genesis), wusAfterGenesis, Seq(validTx))

    applyBlock(block) shouldBe 'success

    getPoolSize shouldBe 1 // first tx removed from pool during node view update

    scorex.core.utils.untilTimeout(cleanupDuration * 4, 100.millis) {
      getPoolSize shouldBe 0 // another tx invalidated by `MempoolAuditor`
    }

  }

  it should "rebroadcast transactions correctly" in {

    val (us0, bh0) = createUtxoState(parameters)
    val (txs0, bh1) = validTransactionsFromBoxHolder(bh0)
    val b1 = validFullBlock(None, us0, txs0)

<<<<<<< HEAD
    val us = us0.applyModifier(b1, None).get
=======
    val us = us0.applyModifier(b1, None)(_ => ()).get
>>>>>>> 866e6bf2

    val bxs = bh1.boxes.values.toList.filter(_.proposition != genesisEmissionBox.proposition)
    val txs = validTransactionsFromBoxes(200000, bxs, new RandomWrapper)._1

    implicit val system = ActorSystem()
    val probe = TestProbe()

    val auditor: ActorRef = TestActorRef(new MempoolAuditor(probe.ref, probe.ref, settingsToTest))

    val coin = Random.nextBoolean()

    def sendState(): Unit = auditor ! ChangedState(us)
    def sendPool(): Unit = auditor ! ChangedMempool(new FakeMempool(txs))

    if (coin) {
      sendPool()
      sendState()
    } else {
      sendState()
      sendPool()
    }

    probe.expectMsgType[SendToNetwork]
  }
}<|MERGE_RESOLUTION|>--- conflicted
+++ resolved
@@ -41,14 +41,10 @@
 
     val (us, bh) = createUtxoState(parameters)
     val genesis = validFullBlock(parentOpt = None, us, bh)
-<<<<<<< HEAD
-    val wusAfterGenesis = WrappedUtxoState(us, bh, stateConstants).applyModifier(genesis, None).get
-=======
     val wusAfterGenesis =
       WrappedUtxoState(us, bh, stateConstants, parameters).applyModifier(genesis) { mod =>
         nodeViewHolderRef ! mod
       } .get
->>>>>>> 866e6bf2
 
     applyBlock(genesis) shouldBe 'success
     getRootHash shouldBe Algos.encode(wusAfterGenesis.rootHash)
@@ -95,11 +91,7 @@
     val (txs0, bh1) = validTransactionsFromBoxHolder(bh0)
     val b1 = validFullBlock(None, us0, txs0)
 
-<<<<<<< HEAD
-    val us = us0.applyModifier(b1, None).get
-=======
     val us = us0.applyModifier(b1, None)(_ => ()).get
->>>>>>> 866e6bf2
 
     val bxs = bh1.boxes.values.toList.filter(_.proposition != genesisEmissionBox.proposition)
     val txs = validTransactionsFromBoxes(200000, bxs, new RandomWrapper)._1
