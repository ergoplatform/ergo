--- conflicted
+++ resolved
@@ -4,15 +4,10 @@
 import org.ergoplatform.ErgoTreePredef.{boxCreationHeight, expectedMinerOutScriptBytesVal}
 import org.ergoplatform.mining.emission.EmissionRules.CoinsInOneErgo
 import org.ergoplatform.settings.MonetarySettings
-<<<<<<< HEAD
 import sigma.ast._
 import sigma.ast.syntax._
-=======
->>>>>>> a74d8f46
 import sigmastate._
 import sigma.Coll
-import sigma.ast._
-import sigma.ast.syntax._
 
 /**
   * Container for re-emission related contracts. Contains re-emission contract and pay-to-reemission contract.
@@ -43,15 +38,10 @@
   /** Helper method to produce v1 tree from a SigmaPropValue instance (i.e. root node of AST).*/
   private def v1Tree(prop: SigmaPropValue): ErgoTree = {
     val version: Byte = 1
-<<<<<<< HEAD
-    val header = ErgoTree.defaultHeaderWithVersion(version)
-    ErgoTree.fromProposition(header, prop)
-=======
     // it used to be ErgoTree.headerWithVersion(version) before Sigma v5.0.14,
     // which used the default header, now this is made explicit via naming
     val headerFlags = ErgoTree.defaultHeaderWithVersion(version)
     ErgoTree.fromProposition(headerFlags, prop)
->>>>>>> a74d8f46
   }
 
   /**
