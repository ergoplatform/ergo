package org.ergoplatform.settings

import org.ergoplatform.mining.difficulty.RequiredDifficulty
import org.ergoplatform.modifiers.history._
import org.ergoplatform.modifiers.mempool.ErgoTransactionSerializer
import org.ergoplatform.nodeView.history.ErgoHistory.Difficulty
import scorex.core.serialization.Serializer
import scorex.core.transaction.Transaction
import scorex.core.{ModifierTypeId, NodeViewModifier}
import sigmastate.SBoolean
import sigmastate.Values.Constant


object Constants {
  val HashLength: Int = 32

  val CoinsInOneErgo: Long = 1000000000

  val MaxTarget: BigInt = BigInt(1, Array.fill(HashLength)((-1).toByte))
  val InitialDifficulty: Difficulty = BigInt(1)
  val InitialNBits: Long = RequiredDifficulty.encodeCompactBits(InitialDifficulty)
  val ModifierIdSize: Int = HashLength

  // Max cost of coinbase transaction. todo calculate? todo: do we need this constant
  val CoinbaseTxCost: Int = 10000

  val BlocksPerHour = 30

<<<<<<< HEAD
  // Number of last block headers available is scripts from ErgoStateContext
  val LastHeadersInContext = 10
=======
  val BlocksPerDay = BlocksPerHour * 24

  val BlocksPerWeek = BlocksPerDay * 7

  val BlocksPerMonth = BlocksPerDay * 30

  val BlocksPerYear = BlocksPerDay * 365
>>>>>>> 3afcc873

  //For how many blocks a box could be put into the state with no paying.
  //4 years
  val StoragePeriod: Int = 4 * 365 * 24 * BlocksPerHour

  val StorageContractCost: Long = 50

  val StorageIndexVarId: Byte = Byte.MaxValue

  val TrueLeaf: Constant[SBoolean.type] = Constant[SBoolean.type](true, SBoolean)

  val modifierSerializers: Map[ModifierTypeId, Serializer[_ <: NodeViewModifier]] =
    Map(Header.modifierTypeId -> HeaderSerializer,
      Extension.modifierTypeId -> ExtensionSerializer,
      BlockTransactions.modifierTypeId -> BlockTransactionsSerializer,
      ADProofs.modifierTypeId -> ADProofSerializer,
      Transaction.ModifierTypeId -> ErgoTransactionSerializer)
}<|MERGE_RESOLUTION|>--- conflicted
+++ resolved
@@ -26,10 +26,9 @@
 
   val BlocksPerHour = 30
 
-<<<<<<< HEAD
   // Number of last block headers available is scripts from ErgoStateContext
   val LastHeadersInContext = 10
-=======
+
   val BlocksPerDay = BlocksPerHour * 24
 
   val BlocksPerWeek = BlocksPerDay * 7
@@ -37,7 +36,6 @@
   val BlocksPerMonth = BlocksPerDay * 30
 
   val BlocksPerYear = BlocksPerDay * 365
->>>>>>> 3afcc873
 
   //For how many blocks a box could be put into the state with no paying.
   //4 years
