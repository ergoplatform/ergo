package org.ergoplatform.network

import org.ergoplatform.nodeView.state.StateType
import scorex.core.app.Version
import scorex.core.network.ConnectedPeer

/**
  * Basic abstract component describing an action of choosing peers from available ones
  * based on peer version (and other properties).
  */
sealed trait PeerFilteringRule {

  /**
    * @param version - peer version
    * @return whether peer of this version should be selected
    */
  def condition(version: Version): Boolean

  /**
    * @param peer - peer
    * @return - whether the peer should be selected
    */
  def condition(peer: ConnectedPeer): Boolean = {
    val version = peer.peerInfo.map(_.peerSpec.protocolVersion).getOrElse(Version.initial)
    condition(version)
  }

  /**
    * Select peers satisfying the condition from provided ones
    * @param peers - unfiltered peers
    * @return filtered peers
    */
  def filter(peers: Iterable[ConnectedPeer]): Iterable[ConnectedPeer] = {
    peers.filter(cp => condition(cp))
  }

}


/**
  * 4.0.22+ allow for downloading ADProofs that are too big in block at 667614
  * for prior versions, a peer will not deliver block # 667614 and some other blocks
  */
object DigestModeFilter extends PeerFilteringRule {

  override def condition(version: Version): Boolean = {
      version.compare(Version.v4022) >= 0
  }

}

/**
  * Filter out peers of 4.0.17 or 4.0.18 version as they are delivering broken block sections
  */
object BrokenModifiersFilter extends PeerFilteringRule {

  override def condition(version: Version): Boolean = {
    version != Version.v4017 && version != Version.v4018
  }

}

/**
  * Filter to download block sections, combining `DigestModeFilter` and `BrokenModifiersFilter`
  * @param stateType - own (node's) state type
  */
final case class BlockSectionsDownloadFilter(stateType: StateType) extends PeerFilteringRule {
  override def condition(version: Version): Boolean = {
    if (stateType == StateType.Digest) {
      DigestModeFilter.condition(version)
    } else {
      BrokenModifiersFilter.condition(version)
    }
  }
}

/**
  * If peer's version is >= 4.0.16, the peer is supporting sync V2
  */
object SyncV2Filter extends PeerFilteringRule {
  private val syncV2Version = Version(4, 0, 16)

  override def condition(version: Version): Boolean = {
    version.compare(syncV2Version) >= 0
  }

}

/**
<<<<<<< HEAD
  * If peer's version is >= 4.0.16, the peer is supporting sync V2
  */
object SyncV3Filter extends PeerFilteringRule {
  private val syncV3Version = Version(5, 0, 10) // todo: set before release

  override def condition(version: Version): Boolean = {
    version.compare(syncV3Version) >= 0
  }

=======
  * Filter used to differentiate peers supporting UTXO state snapshots, so possibly
  * storing and serving them, from peers do not supporting UTXO set snapshots related networking protocol
  */
object UtxoSetNetworkingFilter extends PeerFilteringRule {
  val UtxoSnapsnotActivationVersion = Version(5, 0, 12)

  def condition(version: Version): Boolean = {
    // If neighbour version is >= `UtxoSnapsnotActivationVersion`, the neighbour supports utxo snapshots exchange
    version.compare(UtxoSnapsnotActivationVersion) >= 0
  }
>>>>>>> a4c3b4b5
}<|MERGE_RESOLUTION|>--- conflicted
+++ resolved
@@ -87,7 +87,6 @@
 }
 
 /**
-<<<<<<< HEAD
   * If peer's version is >= 4.0.16, the peer is supporting sync V2
   */
 object SyncV3Filter extends PeerFilteringRule {
@@ -97,7 +96,9 @@
     version.compare(syncV3Version) >= 0
   }
 
-=======
+}
+
+/**
   * Filter used to differentiate peers supporting UTXO state snapshots, so possibly
   * storing and serving them, from peers do not supporting UTXO set snapshots related networking protocol
   */
@@ -108,5 +109,4 @@
     // If neighbour version is >= `UtxoSnapsnotActivationVersion`, the neighbour supports utxo snapshots exchange
     version.compare(UtxoSnapsnotActivationVersion) >= 0
   }
->>>>>>> a4c3b4b5
 }