package org.ergoplatform.utils.generators

import org.ergoplatform.ErgoBox.TokenId
import org.ergoplatform.modifiers.ErgoFullBlock
import org.ergoplatform.modifiers.history.BlockTransactions
import org.ergoplatform.modifiers.history.header.Header
import org.ergoplatform.modifiers.mempool.ErgoTransaction
import org.ergoplatform.nodeView.history.ErgoHistoryUtils._
import org.ergoplatform.nodeView.state.{ErgoStateContext, VotingData}
import org.ergoplatform.settings.Parameters._
import org.ergoplatform.settings.{Constants, Parameters}
import org.ergoplatform._
import org.scalacheck.Gen
import scorex.crypto.hash.Blake2b256
import scorex.util.ScorexLogging
import sigma.ast.ErgoTree
import sigma.data.ProveDlog
<<<<<<< HEAD
import sigmastate.eval.Extensions._
import sigma.Extensions.ArrayOps
import sigmastate.eval._
=======
import sigma.eval.Extensions._
import sigmastate.eval.Extensions._
>>>>>>> a74d8f46

import scala.collection.JavaConverters._
import scala.collection.mutable
import scala.util.Random

object ErgoCoreTransactionGenerators extends ScorexLogging {
  import org.ergoplatform.utils.generators.ErgoCoreGenerators._
  import org.ergoplatform.utils.ErgoCoreTestConstants._
  import org.ergoplatform.wallet.utils.WalletGenerators._
  import org.ergoplatform.utils.generators.CoreObjectGenerators._

  implicit val addressEncoder: ErgoAddressEncoder =
    ErgoAddressEncoder(chainSettings.addressPrefix)

  val creationHeightGen: Gen[Int] = Gen.choose(0, Int.MaxValue / 2)

  lazy val ergoBoxCandidateGen: Gen[ErgoBoxCandidate] = for {
    h <- creationHeightGen
    prop <- trueLeafGen
    ar <- additionalRegistersGen
    tokens <- additionalTokensGen
    value <- validValueGen
  } yield new ErgoBoxCandidate(value, prop, h, tokens.toArray.toColl, ar)

  def ergoAddressGen: Gen[ErgoAddress] = proveDlogGen.map(P2PKAddress.apply)

  def ergoBoxCandidateGen(prop: ProveDlog): Gen[ErgoBoxCandidate] = for {
    h <- creationHeightGen
    ar <- additionalRegistersGen
    tokens <- additionalTokensGen
    value <- validValueGen
<<<<<<< HEAD
  } yield new ErgoBoxCandidate(value, ErgoTree.fromSigmaBoolean(prop), h, tokens.toArray.toColl, ar)
=======
  } yield new ErgoBoxCandidate(value, ErgoTree.fromSigmaBoolean(prop), h, tokens.toColl, ar)
>>>>>>> a74d8f46

  lazy val ergoBoxGenNoProp: Gen[ErgoBox] = ergoBoxGen(propGen = trueLeafGen)

  def ergoBoxGenForTokens(tokens: Seq[(TokenId, Long)],
                          propositionGen: Gen[ErgoTree]): Gen[ErgoBox] = {
    ergoBoxGen(propGen = propositionGen, tokensGen = Gen.oneOf(tokens, tokens), heightGen = EmptyHistoryHeight)
  }

  def unspendableErgoBoxGen(minValue: Long = parameters.minValuePerByte * 200,
                            maxValue: Long = coinsTotal): Gen[ErgoBox] = {
    ergoBoxGen(propGen = falseLeafGen, valueGenOpt = Some(Gen.choose(minValue, maxValue)))
  }

  lazy val inputGen: Gen[Input] = for {
    boxId <- boxIdGen
    spendingProof <- noProofGen
  } yield Input(boxId, spendingProof)

  lazy val dataInputGen: Gen[DataInput] = for {
    boxId <- boxIdGen
  } yield DataInput(boxId)

  lazy val reallySmallInt: Gen[Int] = Gen.choose(0, 3)

  lazy val invalidErgoTransactionGen: Gen[ErgoTransaction] = for {
    from: IndexedSeq[Input] <- reallySmallInt.flatMap(i => Gen.listOfN(i + 1, inputGen).map(_.toIndexedSeq))
    dataInputs: IndexedSeq[DataInput] <- reallySmallInt.flatMap(i => Gen.listOfN(i + 1, dataInputGen).map(_.toIndexedSeq))
    to: IndexedSeq[ErgoBoxCandidate] <- reallySmallInt.flatMap(i => Gen.listOfN(i + 1, ergoBoxCandidateGen).map(_.toIndexedSeq))
  } yield ErgoTransaction(from, dataInputs, to)

  def invalidErgoTransactionGen(prop: ProveDlog): Gen[ErgoTransaction] = for {
    from: IndexedSeq[Input] <- reallySmallInt.flatMap(i => Gen.listOfN(i + 1, inputGen).map(_.toIndexedSeq))
    dataInputs: IndexedSeq[DataInput] <- reallySmallInt.flatMap(i => Gen.listOfN(i + 1, dataInputGen).map(_.toIndexedSeq))
    to: IndexedSeq[ErgoBoxCandidate] <- reallySmallInt.flatMap(i => Gen.listOfN(i + 1, ergoBoxCandidateGen(prop)).map(_.toIndexedSeq))
  } yield ErgoTransaction(from, dataInputs, to)

  def disperseTokens(inputsCount: Int, tokensCount: Byte): Gen[mutable.IndexedSeq[Seq[(TokenId, Long)]]] = {
    val tokensDistribution: mutable.IndexedSeq[Seq[(TokenId, Time)]] = mutable.IndexedSeq.fill(inputsCount)(Seq[(TokenId, Long)]())
    (1 to tokensCount).foreach { i =>
      val (id, amt) = Blake2b256(s"$i" + Random.nextString(5)).toTokenId -> (Random.nextInt(Int.MaxValue).toLong + 100)
      val idx = i % tokensDistribution.size
      val s = tokensDistribution(idx)
      tokensDistribution(idx) = s :+ (id -> amt)
    }
    tokensDistribution.ensuring(_.forall(_.forall(_._2 > 0)))
  }

  def boxesGenTemplate(minAssets: Int,
                       maxAssets: Int,
                       minInputs: Int,
                       maxInputs: Int,
                       propositionGen: Gen[ErgoTree]): Gen[(IndexedSeq[ErgoBox], ErgoTree)] = for {
    inputsCount <- Gen.choose(minInputs, maxInputs)
    tokensCount <- Gen.choose(
      minAssets,
      Math.max(maxAssets, inputsCount))
    tokensDistribution <- disperseTokens(inputsCount, tokensCount.toByte)
    from <- Gen.sequence(tokensDistribution.map(tokens => ergoBoxGenForTokens(tokens, propositionGen)))
    prop <- propositionGen
  } yield from.asScala.toIndexedSeq -> prop

  lazy val invalidBlockTransactionsGen: Gen[BlockTransactions] = for {
    headerId <- modifierIdGen
    txs <- Gen.nonEmptyListOf(invalidErgoTransactionGen)
  } yield BlockTransactions(headerId, Header.InitialVersion, txs.foldLeft(Seq.empty[ErgoTransaction])((acc, tx) =>
    if ((acc :+ tx).map(_.size).sum < (Parameters.MaxBlockSizeDefault - 150)) acc :+ tx else acc))

  def invalidBlockTransactionsGen(prop: ProveDlog, txQty: Int): Gen[BlockTransactions] = for {
    headerId <- modifierIdGen
    txs <- Gen.listOfN(txQty, invalidErgoTransactionGen(prop))
  } yield BlockTransactions(headerId, Header.InitialVersion, txs.foldLeft(Seq.empty[ErgoTransaction])((acc, tx) =>
    if ((acc :+ tx).map(_.size).sum < (Parameters.MaxBlockSizeDefault - 150)) acc :+ tx else acc))

  lazy val invalidErgoFullBlockGen: Gen[ErgoFullBlock] = for {
    header <- defaultHeaderGen
    txs <- invalidBlockTransactionsGen
    extension <- extensionGen
    proof <- randomADProofsGen
  } yield ErgoFullBlock(header, txs, extension, Some(proof))

  def invalidErgoFullBlockGen(prop: ProveDlog, txQty: Int): Gen[ErgoFullBlock] = for {
    header <- defaultHeaderGen
    txs <- invalidBlockTransactionsGen(prop, txQty)
    extension <- extensionGen
    proof <- randomADProofsGen
  } yield ErgoFullBlock(header, txs, extension, Some(proof))

  lazy val paramVoteGen: Gen[Byte] = for {
    paramVote <- Gen.oneOf(Seq(NoParameter, StorageFeeFactorIncrease, MinValuePerByteIncrease))
  } yield paramVote

  lazy val paramVotesGen: Gen[Array[Byte]] = for {
    firstVote <- paramVoteGen
  } yield Array(firstVote, NoParameter, NoParameter)

  lazy val ergoStateContextGen: Gen[ErgoStateContext] = for {
    size <- Gen.choose(0, Constants.LastHeadersInContext + 3)
    stateRoot <- stateRootGen
    blocks <- Gen.listOfN(size, invalidErgoFullBlockGen)
    votes <- Gen.listOfN(size, paramVotesGen)
  } yield {
    blocks match {
      case _ :: _ =>
        val sc = new ErgoStateContext(Seq(), None, startDigest, parameters, validationSettingsNoIl, VotingData.empty)(chainSettings)
        blocks.foldLeft(sc -> 1) { case ((c, h), b) =>
          val block = b.copy(header = b.header.copy(height = h, votes = votes(h - 1)))
          c.appendFullBlock(block).get -> (h + 1)
        }._1
      case _ =>
        ErgoStateContext.empty(stateRoot, chainSettings, parameters)
    }
  }

}<|MERGE_RESOLUTION|>--- conflicted
+++ resolved
@@ -15,14 +15,8 @@
 import scorex.util.ScorexLogging
 import sigma.ast.ErgoTree
 import sigma.data.ProveDlog
-<<<<<<< HEAD
 import sigmastate.eval.Extensions._
 import sigma.Extensions.ArrayOps
-import sigmastate.eval._
-=======
-import sigma.eval.Extensions._
-import sigmastate.eval.Extensions._
->>>>>>> a74d8f46
 
 import scala.collection.JavaConverters._
 import scala.collection.mutable
@@ -54,11 +48,7 @@
     ar <- additionalRegistersGen
     tokens <- additionalTokensGen
     value <- validValueGen
-<<<<<<< HEAD
   } yield new ErgoBoxCandidate(value, ErgoTree.fromSigmaBoolean(prop), h, tokens.toArray.toColl, ar)
-=======
-  } yield new ErgoBoxCandidate(value, ErgoTree.fromSigmaBoolean(prop), h, tokens.toColl, ar)
->>>>>>> a74d8f46
 
   lazy val ergoBoxGenNoProp: Gen[ErgoBox] = ergoBoxGen(propGen = trueLeafGen)
 
