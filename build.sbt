--- conflicted
+++ resolved
@@ -18,14 +18,9 @@
   "org.scalacheck" %% "scalacheck" % "1.13.+" % "test",
   "org.scorexfoundation" %% "iodb" % "0.3.1",
   "org.scorexfoundation" %% "scrypto" % "1.2.3" exclude("org.slf4j", "slf4j-api"),
-<<<<<<< HEAD
   "org.scorexfoundation" %% "avl-iodb" % "0.2.1",
-  "org.scorexfoundation" %% "scorex-testkit" % "2.0.0-RC2-SNAPSHOT" % "test",
-  "org.scorexfoundation" %% "scorex-core" % "2.0.0-RC2-SNAPSHOT",
-=======
   "org.scorexfoundation" %% "scorex-testkit" % "2.0.0-RC2" % "test",
   "org.scorexfoundation" %% "scorex-core" % "2.0.0-RC2",
->>>>>>> c1ac740c
   "com.storm-enroute" %% "scalameter" % "0.8.2"
 )
 
