package org.ergoplatform.api.routes

import akka.actor.{ActorRef, ActorRefFactory}
import akka.http.scaladsl.model.StatusCodes
import akka.http.scaladsl.server.Route
import akka.pattern.ask
import io.circe.Json
import io.circe.syntax._
import org.ergoplatform.local.ErgoMiner
import org.ergoplatform.modifiers.ErgoFullBlock
import org.ergoplatform.modifiers.history.{CandidateBlock, Header}
import org.ergoplatform.nodeView.history.ErgoHistory
import org.ergoplatform.nodeView.mempool.ErgoMemPool
import org.ergoplatform.nodeView.state.{DigestState, UtxoState}
import org.ergoplatform.nodeView.wallet.ErgoWallet
import org.ergoplatform.settings.ErgoSettings
import scorex.core.LocalInterface.LocallyGeneratedModifier
import scorex.core.ModifierId
import scorex.core.NodeViewHolder.GetDataFromCurrentView
import scorex.core.settings.RESTApiSettings
import scorex.core.utils.ScorexLogging
import scorex.crypto.encode.Base58

import scala.concurrent.Future
import scala.util.{Failure, Success, Try}

case class BlocksApiRoute(nodeViewActorRef: ActorRef, ergoSettings: ErgoSettings, nodeId: Array[Byte], digest: Boolean)
                         (implicit val context: ActorRefFactory) extends ErgoBaseApiRoute with ScorexLogging {

  import BlocksApiRoute._

  private val powScheme = ergoSettings.chainSettings.poWScheme

  override val route: Route = pathPrefix("blocks") {
    concat(getBlocksR, postBlocksR, getLastHeadersR, getBlockIdsAtHeightR, getBlockHeaderByHeaderIdR, getBlockTransactionsByHeaderIdR, candidateBlockR, getFullBlockByHeaderIdR)
  }

  override val settings: RESTApiSettings = ergoSettings.scorexSettings.restApi

  private val request = if (digest) {
    GetDataFromCurrentView[ErgoHistory, DigestState, ErgoWallet, ErgoMemPool, ErgoHistory](_.history)
  } else {
    GetDataFromCurrentView[ErgoHistory, UtxoState, ErgoWallet, ErgoMemPool, ErgoHistory](_.history)
  }

  private def getHistory = (nodeViewActorRef ? request).mapTo[ErgoHistory]

  private def getHeaderIdsAtHeight(h: Int): Future[Json] = getHistory.map {
    _.headerIdsAtHeight(h)
  }.map {
    headerIds =>
      headerIds.map(Base58.encode).asJson
  }

  private def getLastHeaders(n: Int): Future[Json] = getHistory.map {
    _.lastHeaders(n)
  }.map { v =>
    v.headers.map(_.json).asJson
  }

  private def getHeaderIds(limit: Int, offset: Int): Future[Json] = getHistory.map(_.headerIdsAt(limit, offset)
    .map(Base58.encode).asJson)

  private def getFullBlockByHeaderId(headerId: ModifierId): Future[Option[ErgoFullBlock]] = {
    getHistory.map { h =>
      h.typedModifierById[Header](headerId).flatMap(h.getFullBlock)
    }
  }

<<<<<<< HEAD
  def blocksR: Route = get {
    parameters('limit.as[Int] ? 50, 'offset.as[Int] ? 0) {
      case (limit, offset) =>
=======
  def getBlocksR: Route = get {
    parameters('limit.as[Int] ? 50, 'offset.as[Int] ? 0, 'heightFrom.as[Int].?, 'heightTo.as[Int].?) {
      case (limit, offset, heightFrom, heightTo) =>
        // todo heightFrom, heightTo
>>>>>>> 3bb4fa4d
        toJsonResponse(getHeaderIds(limit, offset))
    }
  }

  def postBlocksR: Route = post {
    entity(as[ErgoFullBlock]) { block =>
      complete {
        if (powScheme.verify(block.header)) {
          log.info("Received a new valid block through the API: " + block)

          nodeViewActorRef ! LocallyGeneratedModifier(block.header)
          nodeViewActorRef ! LocallyGeneratedModifier(block.blockTransactions)
          block.aDProofs.foreach { adp =>
            nodeViewActorRef ! LocallyGeneratedModifier(adp)
          }
          StatusCodes.OK
        } else {
            StatusCodes.BadRequest -> "invalid.block"
        }
      }
    }
  }

  def getLastHeadersR: Route =
    path("lastHeaders" / Segment) { countString =>
      get {
        toJsonResponse {
          Try {
            countString.toInt
          } match {
            case Success(count) =>
              getLastHeaders(count)
            case Failure(e) =>
              Future.failed(e)
          }
        }
      }
    }

  // todo: heightString validation
  def getBlockIdsAtHeightR: Route = path("at" / Segment) { heightString =>
    get {
      toJsonResponse {
        Try {
          heightString.toInt
        } match {
          case Success(height) =>
            getHeaderIdsAtHeight(height)
          case Failure(e) =>
            Future.failed(e)
        }
      }
    }
  }

  // todo: headerId validation
  def getBlockHeaderByHeaderIdR: Route = path(Segment / "header") { headerId =>
    get {
      toJsonOptionalResponse {
        getFullBlockByHeaderId(ModifierId @@ Base58.decode(headerId).get)
          .map(_.map(_.header.json))
      }
    }
  }

  // todo: headerId validation
  def getBlockTransactionsByHeaderIdR: Route = path(Segment / "transactions") { headerId =>
    get {
      toJsonOptionalResponse {
        getFullBlockByHeaderId(ModifierId @@ Base58.decode(headerId).get)
          .map(_.map(_.transactions.map(_.json).asJson))
      }
    }
  }

  def candidateBlockR: Route = path("candidateBlock") {
    get {
      toJsonOptionalResponse {
        ErgoMiner.produceCandidate(nodeViewActorRef, ergoSettings, nodeId)
          .map(_.map(_.json))
      }
    }
  }

  // todo: headerId validation
  def getFullBlockByHeaderIdR: Route = path(Segment) { headerId =>
    get {
      toJsonOptionalResponse {
        getFullBlockByHeaderId(ModifierId @@ Base58.decode(headerId).get)
          .map(_.map(_.json))
      }
    }
  }
}<|MERGE_RESOLUTION|>--- conflicted
+++ resolved
@@ -67,16 +67,9 @@
     }
   }
 
-<<<<<<< HEAD
-  def blocksR: Route = get {
+  def getBlocksR: Route = get {
     parameters('limit.as[Int] ? 50, 'offset.as[Int] ? 0) {
       case (limit, offset) =>
-=======
-  def getBlocksR: Route = get {
-    parameters('limit.as[Int] ? 50, 'offset.as[Int] ? 0, 'heightFrom.as[Int].?, 'heightTo.as[Int].?) {
-      case (limit, offset, heightFrom, heightTo) =>
-        // todo heightFrom, heightTo
->>>>>>> 3bb4fa4d
         toJsonResponse(getHeaderIds(limit, offset))
     }
   }
