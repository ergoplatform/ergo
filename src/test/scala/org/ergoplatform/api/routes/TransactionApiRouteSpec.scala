--- conflicted
+++ resolved
@@ -10,11 +10,7 @@
 import io.circe.syntax._
 import org.ergoplatform.api.TransactionsApiRoute
 import org.ergoplatform.modifiers.mempool.ErgoTransaction
-<<<<<<< HEAD
-import org.ergoplatform.settings.Constants
-=======
 import org.ergoplatform.settings.Parameters
->>>>>>> 0740a17e
 import org.ergoplatform.utils.Stubs
 import org.ergoplatform.{ErgoBox, ErgoBoxCandidate, Input}
 import org.scalatest.{FlatSpec, Matchers}
@@ -41,12 +37,8 @@
     ADKey @@ Array.fill(ErgoBox.BoxId.size)(0: Byte),
     ProverResult(Array.emptyByteArray, ContextExtension(Map())))
 
-<<<<<<< HEAD
-  val output = new ErgoBoxCandidate(0, Constants.TrueLeaf)
-=======
-  val b = ErgoBox(Int.MaxValue, TrueLeaf)
+  val b = ErgoBox(Int.MaxValue, Parameters.TrueLeaf)
   val output = new ErgoBoxCandidate(b.bytes.length * Parameters.MinValuePerByte, TrueLeaf)
->>>>>>> 0740a17e
   val tx = ErgoTransaction(IndexedSeq(input), IndexedSeq(output))
 
   it should "post transaction" in {
