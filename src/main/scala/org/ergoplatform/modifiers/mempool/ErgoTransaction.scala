package org.ergoplatform.modifiers.mempool

import io.circe.syntax._
import org.ergoplatform.SigmaConstants.{MaxBoxSize, MaxPropositionBytes}
import org.ergoplatform._
import org.ergoplatform.http.api.ApiCodecs
import org.ergoplatform.modifiers.ErgoNodeViewModifier
import org.ergoplatform.nodeView.ErgoContext
import org.ergoplatform.nodeView.state.ErgoStateContext
import org.ergoplatform.utils.ArithUtils._
import org.ergoplatform.settings.ValidationRules._
import org.ergoplatform.settings.{ErgoValidationSettings, Algos, ErgoAlgos}
import org.ergoplatform.utils.metrics._
import org.ergoplatform.utils.{metrics, BoxUtils}
import org.ergoplatform.wallet.interpreter.ErgoInterpreter
import scorex.core.EphemerealNodeViewModifier
import org.ergoplatform.wallet.protocol.context.{InputContext, TransactionContext}
import scalan.util.BenchmarkUtil
import scorex.core.serialization.ScorexSerializer
import scorex.core.transaction.Transaction
import scorex.core.utils.ScorexEncoding
import scorex.core.validation.ValidationResult.fromValidationState
import scorex.core.validation.{ModifierValidator, ValidationState}
import scorex.db.{ByteArrayUtils, ByteArrayWrapper}
import scorex.util.serialization.{Reader, Writer}
import scorex.util.{bytesToId, ScorexLogging, ModifierId}
import sigmastate.Values.{SigmaPropConstant, SigmaBoolean, ErgoTree}
import sigmastate.eval.Extensions._
import sigmastate.serialization.ConstantStore
import sigmastate.utils.{SigmaByteReader, SigmaByteWriter}
import sigmastate.utxo.CostTable

import scala.collection.mutable
import scala.util.{Failure, Success, Try}

/**
  * ErgoTransaction is an atomic state transition operation. It destroys Boxes from the state
  * and creates new ones. If transaction is spending boxes protected by some non-trivial scripts,
  * its inputs should also contain proof of spending correctness - context extension (user-defined
  * key-value map) and data inputs (links to existing boxes in the state) that may be used during
  * script reduction to crypto, signatures that satisfies the remaining cryptographic protection
  * of the script.
  * Transactions are not encrypted, so it is possible to browse and view every transaction ever
  * collected into a block.
  *
  * @param inputs           - inputs, that will be spent by this transaction.
  * @param dataInputs       - inputs, that are not going to be spent by transaction, but will be
  *                         reachable from inputs scripts. `dataInputs` scripts will not be executed,
  *                         thus their scripts costs are not included in transaction cost and
  *                         they do not contain spending proofs.
  * @param outputCandidates - box candidates to be created by this transaction.
  *                         Differ from ordinary ones in that they do not include transaction id and index
  */
case class ErgoTransaction(override val inputs: IndexedSeq[Input],
                           override val dataInputs: IndexedSeq[DataInput],
                           override val outputCandidates: IndexedSeq[ErgoBoxCandidate],
                           override val sizeOpt: Option[Int] = None)
  extends ErgoLikeTransaction(inputs, dataInputs, outputCandidates)
    with Transaction
    with EphemerealNodeViewModifier
    with ErgoNodeViewModifier
    with ScorexLogging {

  override val serializedId: Array[Byte] = Algos.hash(messageToSign)

  override lazy val id: ModifierId = bytesToId(serializedId)

  /**
    * Id of transaction "witness" (taken from Bitcoin jargon, means commitment to signatures of a transaction).
    * Id is 248-bit long, to distinguish transaction ids from witness ids in Merkle tree of transactions,
    * where both kinds of ids are written into leafs of the tree.
    */
  lazy val witnessSerializedId: Array[Byte] =
    Algos.hash(ByteArrayUtils.mergeByteArrays(inputs.map(_.spendingProof.proof))).tail


  lazy val outAssetsTry: Try[(Map[ByteArrayWrapper, Long], Int)] = ErgoTransaction.extractAssets(outputCandidates)

  lazy val outputsSumTry: Try[Long] = Try(outputCandidates.map(_.value).reduce(Math.addExact(_, _)))

  /**
    * Stateless transaction validation with result returned as `ValidationResult`
    * to accumulate further validation results
    *
    * @note Consensus-critical!
    */
  def validateStateless(): ValidationState[Unit] = {
    ModifierValidator(ErgoValidationSettings.initial)
      .validate(txNoInputs, inputs.nonEmpty, s"$id")
      .validate(txNoOutputs, outputCandidates.nonEmpty, s"$id")
      .validate(txManyInputs, inputs.size <= Short.MaxValue, s"$id: ${inputs.size}")
      .validate(txManyDataInputs, dataInputs.size <= Short.MaxValue, s"$id: ${dataInputs.size}")
      .validate(txManyOutputs, outputCandidates.size <= Short.MaxValue, s"$id: ${outputCandidates.size}")
      .validate(txNegativeOutput, outputCandidates.forall(_.value >= 0), s"$id: ${outputCandidates.map(_.value)}")
      .validateNoFailure(txOutputSum, outputsSumTry)
      .validate(txInputsUnique, inputs.distinct.size == inputs.size, s"$id: ${inputs.distinct.size} == ${inputs.size}")
  }

  /**
    * Same as `validateStateless`, but result is returned as Try[Unit]
    **/
  def statelessValidity(): Try[Unit] = {
    validateStateless().result.toTry
  }

<<<<<<< HEAD
  val verifyScriptStore = MetricStore[InputMetricData]("verifyScript")
  val invInitCostStore = MetricStore[TransactionMetricData]("invInitCost")
  val invScriptCostStore = MetricStore[InputMetricData]("invScriptCost")
=======
  val verifyScriptMetric = MetricDesc[InputMetricData]("verifyScript")
>>>>>>> 7dfe62d4

  /**
    * Checks whether transaction is valid against input boxes to spend, and
    * non-spendable data inputs.
    *
    * Note that this method make only checks which are possible when input boxes are available.
    *
    * To make full transaction validation, use (tx.statelessValidity && tx.statefulValidity(...))
    *
    * @note Consensus-critical!
    * @param boxesToSpend    - boxes the transaction spends (via inputs)
    * @param dataBoxes       - boxes the transaction only reads (via data inputs)
    * @param stateContext    - blockchain context at the moment of validation
    * @param accumulatedCost - computational cost before validation, validation starts with this value
    * @param verifier        - interpreter used to check spending correctness for transaction inputs
    * @return total computation cost (accumulatedCost + transaction verification cost), or error details
    */
  def validateStateful(boxesToSpend: IndexedSeq[ErgoBox],
                       dataBoxes: IndexedSeq[ErgoBox],
                       stateContext: ErgoStateContext,
                       accumulatedCost: Long)
                      (implicit verifier: ErgoInterpreter): ValidationState[Long] = {
    implicit val es = stateContext.ergoSettings
    lazy val inputSumTry = Try(boxesToSpend.map(_.value).reduce(Math.addExact(_, _)))

    val blockVersion = stateContext.blockVersion

    // Cost of transaction initialization: we should read and parse all inputs and data inputs,
    // and also iterate through all outputs to check rules
    val initialCost: Long = addExact(
      1000, // TODO v5.0: introduce global constant
      multiplyExact(boxesToSpend.size, stateContext.currentParameters.inputCost),
      multiplyExact(dataBoxes.size, stateContext.currentParameters.dataInputCost),
      multiplyExact(outputCandidates.size, stateContext.currentParameters.outputCost),
    )

    // Cost limit per block
    val maxCost = stateContext.currentParameters.maxBlockCost

    // We sum up previously accumulated cost and transaction initialization cost
    val startCost = addExact(initialCost, accumulatedCost)
    ModifierValidator(stateContext.validationSettings)
      // Check that the initial transaction cost is not too exceeding block limit
      .validate(bsBlockTransactionsCost, maxCost >= startCost, s"$id: initial cost")
      // Starting validation
      .payload(startCost)
      // Perform cheap checks first
      .validateNoFailure(txAssetsInOneBox, outAssetsTry)
      .validate(txPositiveAssets,
        outputCandidates.forall(_.additionalTokens.forall(_._2 > 0)),
        s"$id: ${outputCandidates.map(_.additionalTokens)}")
      // Check that outputs are not dust, and not created in future
      .validateSeq(outputs) { case (validationState, out) =>
        validationState
          .validate(txDust, out.value >= BoxUtils.minimalErgoAmount(out, stateContext.currentParameters),
            s"$id, output ${Algos.encode(out.id)}, ${out.value} >= ${BoxUtils.minimalErgoAmount(out, stateContext.currentParameters)}")
          .validate(txFuture, out.creationHeight <= stateContext.currentHeight,
            s" ${out.creationHeight} <= ${stateContext.currentHeight} is not true, output id: $id: output $out")
          .validate(txNegHeight, (blockVersion == 1) || out.creationHeight >= 0,
            s" ${out.creationHeight} >= 0 is not true, output id: $id: output $out")
          .validate(txBoxSize, out.bytes.length <= MaxBoxSize.value, s"$id: output $out")
          .validate(txBoxPropositionSize, out.propositionBytes.length <= MaxPropositionBytes.value, s"$id: output $out")
      }
      // Just to be sure, check that all the input boxes to spend (and to read) are presented.
      // Normally, this check should always pass, if the client is implemented properly
      // so it is not part of the protocol really.
      .validate(txBoxesToSpend, boxesToSpend.size == inputs.size, s"$id: ${boxesToSpend.size} == ${inputs.size}")
      .validate(txDataBoxes, dataBoxes.size == dataInputs.size, s"$id: ${dataBoxes.size} == ${dataInputs.size}")
      // Check that there are no overflow in input and output values
      .validate(txInputsSum, inputSumTry.isSuccess, s"$id")
      // Check that transaction is not creating money out of thin air.
      .validate(txErgPreservation, inputSumTry == outputsSumTry, s"$id: $inputSumTry == $outputsSumTry")
      .validateTry(outAssetsTry, e => ModifierValidator.fatal("Incorrect assets", e)) {
        case (validation, (outAssets, outAssetsNum)) =>
          val inAssetsTry = ErgoTransaction.extractAssets(boxesToSpend)
          inAssetsTry match {
            case Success((inAssets, inAssetsNum)) =>
              lazy val newAssetId = ByteArrayWrapper(inputs.head.boxId)
              val tokenAccessCost = stateContext.currentParameters.tokenAccessCost
              val currentTxCost = validation.result.payload.get
              // Cost of assets preservation rules checks.
              // We iterate through all assets to create a map (cost: `(outAssetsNum + inAssetsNum) * tokenAccessCost)`)
              // and after that we iterate through unique asset ids to check preservation rules (cost: `(inAssets.size + outAssets.size) * tokenAccessCost`)
              val totalAssetsAccessCost = (outAssetsNum + inAssetsNum) * tokenAccessCost +
                (inAssets.size + outAssets.size) * tokenAccessCost
              val newCost = addExact(currentTxCost, totalAssetsAccessCost)

              validation
                // Check that transaction is not too costly considering all the assets
                .validate(bsBlockTransactionsCost, maxCost >= newCost, s"$id: assets cost")
                .validateSeq(outAssets) {
                  case (validationState, (outAssetId, outAmount)) =>
                    val inAmount: Long = inAssets.getOrElse(outAssetId, -1L)

                    // Check that for each asset output amount is no more than input amount,
                    // with a possible exception for a new asset created by the transaction
                    validationState.validate(txAssetsPreservation,
                      inAmount >= outAmount || (outAssetId == newAssetId && outAmount > 0),
                      s"$id: Amount in = $inAmount, out = $outAmount. Allowed new asset = $newAssetId, out = $outAssetId")
                }
                .payload(newCost)
            case Failure(e) =>
              // should never be here as far as we've already checked this when we've created the box
              ModifierValidator.fatal(e.getMessage)
          }
      }
      // Check inputs, the most expensive check usually, so done last.
      .validateSeq(boxesToSpend.zipWithIndex) { case (validation, (box, idx)) =>
        val currentTxCost = validation.result.payload.get

        val (res, time) = measureTimeNano {
          val input = inputs(idx)
          val proof = input.spendingProof
          val transactionContext = TransactionContext(boxesToSpend, dataBoxes, this)
          val inputContext = InputContext(idx.toShort, proof.extension)

          val ctx = new ErgoContext(
            stateContext, transactionContext, inputContext,
            costLimit = maxCost - currentTxCost, // remaining cost so far
            initCost = 0)

          val costTry = verifier.verify(box.ergoTree, ctx, proof, messageToSign)
          costTry.recover { case t =>
            log.debug(s"Tx verification failed: ${t.getMessage}")
          }

          val (isCostValid, scriptCost) = costTry.getOrElse((false, maxCost + 1))

          val currCost = addExact(currentTxCost, scriptCost)

          validation
            // Just in case, should always be true if client implementation is correct.
            .validateEquals(txBoxToSpend, box.id, input.boxId)
            // Check whether input box script interpreter raised exception
            .validate(txScriptValidation, costTry.isSuccess && isCostValid, s"$id: #$idx => $costTry")
            // Check that cost of the transaction after checking the input becomes too big
            .validate(bsBlockTransactionsCost, currCost <= maxCost, s"$id: cost exceeds limit after input #$idx")
            .result
            .map(c => addExact(c, scriptCost))
        }

        collectMetricsTo(
          verifyScriptMetric,
          data = InputMetricData(
            blockId = stateContext.lastHeaderIdOpt.getOrElse(emptyModifierId),
            txId = id,
            index = idx),
          cost = res.map { c =>
            val scriptCost = c - currentTxCost // cost of script validation for this input
            scriptCost
          }.toTry.getOrElse(-1L),
          time
        )
        res
      }
  }

  /**
    * Same as `validateStateful`, but result is returned as Try[Long]
    **/
  def statefulValidity(boxesToSpend: IndexedSeq[ErgoBox],
                       dataBoxes: IndexedSeq[ErgoBox],
                       stateContext: ErgoStateContext,
                       accumulatedCost: Long = 0L)
                      (implicit verifier: ErgoInterpreter): Try[Long] = {
    validateStateful(boxesToSpend, dataBoxes, stateContext, accumulatedCost).result.toTry
  }

  override type M = ErgoTransaction

  override def serializer: ScorexSerializer[ErgoTransaction] = ErgoTransactionSerializer

  override def toString: String = {
    import ErgoTransaction._
    val displayMaxObjects = 3
    val inputsStr = if (inputs.size > displayMaxObjects) {
      inputs.take(displayMaxObjects).asJson.noSpaces + s" ... (${inputs.size})"
    } else {
      inputs.asJson.noSpaces
    }
    val outputsStr = if (outputs.size > displayMaxObjects) {
      outputs.take(displayMaxObjects).asJson.noSpaces + s" ... (${outputs.size})"
    } else {
      outputs.asJson.noSpaces
    }
    s"ErgoTransaction(id: $encodedId, inputs: $inputsStr, outputs: $outputsStr, size: $size)"
  }

}

object ErgoTransaction extends ApiCodecs with ScorexLogging with ScorexEncoding {

  val MaxAssetsPerBox = 255

  /**
    * Extracts a mapping (assets -> total amount) from a set of boxes passed as a parameter.
    * That is, the method is checking amounts of assets in the boxes(i.e. that a box contains positive
    * amount for an asset) and then summarize and group their corresponding amounts.
    *
    * @param boxes - boxes to check and extract assets from
    * @return a mapping from asset id to to balance and total assets number
    */
  def extractAssets(boxes: IndexedSeq[ErgoBoxCandidate]): Try[(Map[ByteArrayWrapper, Long], Int)] = Try {
    val map: mutable.Map[ByteArrayWrapper, Long] = mutable.Map[ByteArrayWrapper, Long]()
    val assetsNum = boxes.foldLeft(0) { case (acc, box) =>
      require(box.additionalTokens.length <= ErgoTransaction.MaxAssetsPerBox, "too many assets in one box")
      box.additionalTokens.foreach { case (assetId, amount) =>
        val aiWrapped = ByteArrayWrapper(assetId)
        val total = map.getOrElse(aiWrapped, 0L)
        map.put(aiWrapped, Math.addExact(total, amount))
      }
      acc + box.additionalTokens.size
    }
    map.toMap -> assetsNum
  }

  def apply(inputs: IndexedSeq[Input], outputCandidates: IndexedSeq[ErgoBoxCandidate]): ErgoTransaction =
    ErgoTransaction(inputs, IndexedSeq(), outputCandidates, None)

  def apply(tx: ErgoLikeTransaction): ErgoTransaction =
    ErgoTransaction(tx.inputs, tx.dataInputs, tx.outputCandidates)

}

object ErgoTransactionSerializer extends ScorexSerializer[ErgoTransaction] {

  override def serialize(tx: ErgoTransaction, w: Writer): Unit = {
    val elt = new ErgoLikeTransaction(tx.inputs, tx.dataInputs, tx.outputCandidates)
    ErgoLikeTransactionSerializer.serialize(elt, new SigmaByteWriter(w, None))
  }

  override def parse(r: Reader): ErgoTransaction = {
    val reader = new SigmaByteReader(r,
      new ConstantStore(),
      resolvePlaceholdersToConstants = false)
    val elt = ErgoLikeTransactionSerializer.parse(reader)
    ErgoTransaction(elt.inputs, elt.dataInputs, elt.outputCandidates)
  }
}<|MERGE_RESOLUTION|>--- conflicted
+++ resolved
@@ -103,13 +103,9 @@
     validateStateless().result.toTry
   }
 
-<<<<<<< HEAD
-  val verifyScriptStore = MetricStore[InputMetricData]("verifyScript")
-  val invInitCostStore = MetricStore[TransactionMetricData]("invInitCost")
-  val invScriptCostStore = MetricStore[InputMetricData]("invScriptCost")
-=======
   val verifyScriptMetric = MetricDesc[InputMetricData]("verifyScript")
->>>>>>> 7dfe62d4
+  val invInitCostStore = MetricDesc[TransactionMetricData]("invInitCost")
+  val invScriptCostStore = MetricDesc[InputMetricData]("invScriptCost")
 
   /**
     * Checks whether transaction is valid against input boxes to spend, and
