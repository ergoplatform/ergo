--- conflicted
+++ resolved
@@ -58,42 +58,6 @@
   private def validatePool(validator: TransactionValidation[ErgoTransaction],
                            mempool: ErgoMemPoolReader): Seq[ModifierId] = {
 
-<<<<<<< HEAD
-    @tailrec
-    def validationLoop(txs: Seq[ErgoTransaction],
-                       invalidated: Seq[ModifierId],
-                       etAcc: Long): Seq[ModifierId] = txs match {
-      case head :: tail if etAcc < nodeSettings.mempoolCleanupDuration.toNanos
-        && !validatedIndex.contains(head.id) =>
-
-        val state = validator match {
-          case u: UtxoStateReader => u.withTransactions(txs)
-          case _ => validator
-        }
-
-        val t0 = System.nanoTime()
-        val validationResult = state.validate(head)
-        val t1 = System.nanoTime()
-        val accumulatedTime = etAcc + (t1 - t0)
-        validationResult match {
-          case Success(_) => validationLoop(tail, invalidated, accumulatedTime)
-          case Failure(e) =>
-            log.debug(s"Transaction ${head.id} invalidated: ${e.getMessage}")
-            validationLoop(tail, invalidated :+ head.id, accumulatedTime)
-        }
-      case _ :: tail if etAcc < nodeSettings.mempoolCleanupDuration.toNanos =>
-        // this transaction was validated earlier, skip it
-        validationLoop(tail, invalidated, etAcc)
-      case _ =>
-        invalidated
-    }
-
-    val txsToValidate = mempool.getAll
-   // val txsToValidate = Random.shuffle(mempoolTxs)
-
-    val invalidatedIds = validationLoop(txsToValidate, Seq.empty, 0L)
-    val validatedIds = txsToValidate.map(_.id).filterNot(invalidatedIds.contains)
-=======
 
     // Check transactions sorted by priority. Parent transaction comes before its children.
     val txsToValidate = mempool.getAllPrioritized.toList
@@ -136,7 +100,6 @@
     }
 
     val (validatedIds, invalidatedIds) = validationLoop(txsToValidate, Seq.empty, Seq.empty, 0L)
->>>>>>> 8a4d14b1
 
     epochNr += 1
     if (epochNr % CleanupWorker.IndexRevisionInterval == 0) {
