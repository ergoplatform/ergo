--- conflicted
+++ resolved
@@ -29,11 +29,7 @@
   override val stateGen: Gen[WrappedDigestState] = {
     boxesHolderGen.map(WrappedUtxoState(_, createTempDir, None, settings)).map { wus =>
       val digestState = DigestState.create(Some(wus.version), Some(wus.rootHash), createTempDir, settings)
-<<<<<<< HEAD
-      new WrappedDigestState(digestState, wus, settings, ErgoInterpreter())
-=======
       new WrappedDigestState(digestState, wus, settings, ErgoInterpreter(LaunchParameters))
->>>>>>> 5a405dd3
     }
   }
 
