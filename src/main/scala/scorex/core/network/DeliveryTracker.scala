package scorex.core.network

import akka.actor.Cancellable
import io.circe.{Encoder, Json}
import org.ergoplatform.modifiers.NetworkObjectTypeId
import org.ergoplatform.modifiers.history.header.Header
import org.ergoplatform.network.ErgoNodeViewSynchronizer.ReceivableMessages.CheckDelivery
import org.ergoplatform.nodeView.mempool.ExpiringApproximateCache
import org.ergoplatform.settings.{ErgoSettings, NetworkCacheSettings}
import scorex.core.consensus.ContainsModifiers
import scorex.core.network.DeliveryTracker._
import scorex.core.network.ModifiersStatus._
import scorex.core.utils._
import scorex.util.{ModifierId, ScorexLogging}

import scala.collection.mutable
import scala.util.{Failure, Try}

/**
  * This class tracks modifier statuses.
  * Modifier can be in one of the following states: Unknown, Requested, Received, Held, Invalid.
  * See ModifiersStatus for states description.
  * Modifiers in `Requested` state are kept in `requested` map containing info about peer and number of retries.
  * Modifiers in `Received` state are kept in `received` set.
  * Modifiers in `Invalid` state are kept in `invalid` set to prevent this modifier download and processing.
  * Modifiers in `Held` state are not kept in this class - we can get this status from object, that contains
  * these modifiers (History for PersistentNodeViewModifier, Mempool for EphemerealNodeViewModifier).
  * If we can't identify modifiers status based on the rules above, it's status is Unknown.
  *
  * In success path modifier changes his statuses `Unknown`->`Requested`->`Received`->`Held`.
  * If something went wrong (e.g. modifier was not delivered) it goes back to `Unknown` state
  * (if we are going to receive it in future) or to `Invalid` state (if we are not going to receive
  * this modifier anymore)
  * Locally generated modifiers may go to `Held` or `Invalid` states at any time.
  * These rules are also described in `isCorrectTransition` function.
  *
  * This class is not thread-save so it should be used only as a local field of an actor
  * and its methods should not be called from lambdas, Future, Future.map, etc.

  * @param cacheSettings network cache settings
  * @param desiredSizeOfExpectingModifierQueue Approximate number of modifiers to be downloaded simultaneously,
  *                                            headers are much faster to process
  */
class DeliveryTracker(cacheSettings: NetworkCacheSettings,
                      desiredSizeOfExpectingModifierQueue: Int) extends ScorexLogging with ScorexEncoding {

  // when a remote peer is asked for a modifier we add the requested data to `requested`
  protected val requested: mutable.Map[NetworkObjectTypeId.Value, Map[ModifierId, RequestedInfo]] = mutable.Map()

  // when our node received a modifier we put it to `received`
  protected val received: mutable.Map[NetworkObjectTypeId.Value, Map[ModifierId, ConnectedPeer]] = mutable.Map()

  private val desiredSizeOfExpectingHeaderQueue: Int = desiredSizeOfExpectingModifierQueue * 8

  /** Bloom Filter based cache with invalid modifier ids */
  private var invalidModifierCache = emptyExpiringApproximateCache

  private def emptyExpiringApproximateCache = {
    val frontCacheSize = cacheSettings.invalidModifiersCacheSize
    val frontCacheExpiration = cacheSettings.invalidModifiersCacheExpiration
    ExpiringApproximateCache.empty(frontCacheSize, frontCacheExpiration)
  }

  def fullInfo: FullInfo = DeliveryTracker.FullInfo(invalidModifierCache.approximateElementCount, requested.toSeq, received.toSeq)

  def reset(): Unit = {
    log.info(s"Resetting state of DeliveryTracker...")
    requested.clear()
    received.clear()
    invalidModifierCache = emptyExpiringApproximateCache
  }

  /**
    * @return how many header modifiers to download
    */
  def headersToDownload: Int =
    Math.max(0, desiredSizeOfExpectingHeaderQueue - requested.get(Header.modifierTypeId).fold(0)(_.size))

  /**
    * @return how many modifiers to download
    */
  def modifiersToDownload: Int = {
    val nonHeaderModifiersCount =
      requested.foldLeft(0) {
        case (sum, (modTypeId, _)) if modTypeId == Header.modifierTypeId =>
          sum
        case (sum, (_, mid)) =>
          sum + mid.size
      }
    Math.max(0, desiredSizeOfExpectingModifierQueue - nonHeaderModifiersCount)
  }

  /**
    * @return status of modifier `id`.
    *         Since this class do not keep statuses for modifiers that are already in NodeViewHolder,
    *         `modifierKeepers` are required here to check that modifier is in `Held` status
    */
  def status(modifierId: ModifierId,
             modifierTypeId: NetworkObjectTypeId.Value,
             modifierKeepers: Seq[ContainsModifiers[_]]): ModifiersStatus =
    if (received.get(modifierTypeId).exists(_.contains(modifierId))) Received
    else if (requested.get(modifierTypeId).exists(_.contains(modifierId))) Requested
    else if (invalidModifierCache.mightContain(modifierId)) Invalid
    else if (modifierKeepers.exists(_.contains(modifierId))) Held
    else Unknown

  // Write ERR message about incorrect transition into the log, so devs will find it eventually
  def checkStatusTransition(oldStatus: ModifiersStatus, expectedStatues: ModifiersStatus): Unit = {
    if (!isCorrectTransition(oldStatus, expectedStatues)) {
      log.error(s"Illegal status transition: $oldStatus -> $expectedStatues")
    }
  }

  /**
    * Set status of modifier with id `id` to `Requested`
    */
  def setRequested(typeId: NetworkObjectTypeId.Value,
                   id: ModifierId,
                   supplier: ConnectedPeer,
                   checksDone: Int = 0)
                  (schedule: CheckDelivery => Cancellable): Unit =
    tryWithLogging {
      checkStatusTransition(status(id, typeId, Seq.empty), Requested)
      val cancellable = schedule(CheckDelivery(supplier, typeId, id))
      val now = System.currentTimeMillis()
      val requestedInfo = RequestedInfo(supplier, cancellable, checksDone, now)
      requested.adjust(typeId)(_.fold(Map(id -> requestedInfo))(_.updated(id, requestedInfo)))
    }

  /**
    * @return - information on requested modifier delivery tracker potentially has
    */
  def getRequestedInfo(typeId: NetworkObjectTypeId.Value, id: ModifierId): Option[RequestedInfo] = {
    requested.get(typeId).flatMap(_.get(id))
  }

  /** Get peer we're communicating with in regards with modifier `id` **/
  def getSource(id: ModifierId, modifierTypeId: NetworkObjectTypeId.Value): Option[ConnectedPeer] = {
    status(id, modifierTypeId, Seq.empty) match {
      case Requested => requested.get(modifierTypeId).flatMap(_.get(id)).map(_.peer)
      case Received => received.get(modifierTypeId).flatMap(_.get(id))
      case _ => None
    }
  }

  /**
    * Modified with id `id` is permanently invalid - set its status to `Invalid`
    * and return [[ConnectedPeer]] which sent bad modifier.
    */
  def setInvalid(id: ModifierId, modifierTypeId: NetworkObjectTypeId.Value): Option[ConnectedPeer] = {
    val oldStatus: ModifiersStatus = status(id, modifierTypeId, Seq.empty)
    val transitionCheck = tryWithLogging {
      checkStatusTransition(oldStatus, Invalid)
    }
    transitionCheck
      .toOption
      .flatMap { _ =>
        val senderOpt = oldStatus match {
          case Requested =>
            requested.get(modifierTypeId).flatMap { infoById =>
              infoById.get(id) match {
                case None =>
                  log.warn(s"Requested modifier $id of type $modifierTypeId not found while invalidating it")
                  None
                case Some(info) =>
                  info.cancellable.cancel()
                  requested.flatAdjust(modifierTypeId)(_.map(_ - id))
                  Some(info.peer)
              }
            }
          case Received =>
            received.get(modifierTypeId).flatMap { peerById =>
              peerById.get(id) match {
                case None =>
                  log.warn(s"Received modifier $id of type $modifierTypeId not found while invalidating it")
                  None
                case Some(sender) =>
                  received.flatAdjust(modifierTypeId)(_.map(_ - id))
                  Option(sender)
              }
            }
          case _ =>
            None
        }
        invalidModifierCache = invalidModifierCache.put(id)
        senderOpt
      }
  }

  /**
    * Modifier with id `id` was successfully applied to history - set its status to `Held`.
    */
  def setHeld(id: ModifierId, modifierTypeId: NetworkObjectTypeId.Value): Unit =
    tryWithLogging {
      val oldStatus = status(id, modifierTypeId, Seq.empty)
      checkStatusTransition(oldStatus, Held)
      clearStatusForModifier(id, modifierTypeId, oldStatus) // clear old status
    }

  /**
    * Set status of modifier with id `id` to `Unknown`.
    *
    * We're not trying to process modifier anymore in this case.
    * This may happen when received modifier bytes does not correspond to declared modifier id,
    * this modifier was removed from cache because cache is overfull or
    * we stop trying to download this modifiers due to exceeded number of retries
    */
  def setUnknown(id: ModifierId, modifierTypeId: NetworkObjectTypeId.Value): Unit =
    tryWithLogging {
      val oldStatus = status(id, modifierTypeId, Seq.empty)
      checkStatusTransition(oldStatus, Unknown)
      clearStatusForModifier(id, modifierTypeId, oldStatus) // clear old status
    }

  /**
    * Modifier with id `id`  was received from remote peer - set its status to `Received`.
    */
  def setReceived(id: ModifierId, modifierTypeId: NetworkObjectTypeId.Value, sender: ConnectedPeer): Unit =
    tryWithLogging {
      val oldStatus = status(id, modifierTypeId, Seq.empty)
      checkStatusTransition(oldStatus, Received)
      if (oldStatus != Received) {
        requested.flatAdjust(modifierTypeId)(_.map { infoById =>
          infoById.get(id) match {
            case None =>
              log.warn(s"Requested modifier $id of type $modifierTypeId not found while receiving it")
              infoById
            case Some(info) =>
              info.cancellable.cancel()
              infoById - id
          }
        })
        received.adjust(modifierTypeId)(_.fold(Map(id -> sender))(_.updated(id, sender)))
      }
    }

  /**
    * Self-check that transition between states is correct.
    *
    * Modifier may stay in current state,
    * go to Requested state form Unknown
    * go to Received state from Requested
    * go to Invalid state from any state (this may happen on invalid locally generated modifier)
    * go to Unknown state from Requested and Received states
    */
  private def isCorrectTransition(oldStatus: ModifiersStatus, newStatus: ModifiersStatus): Boolean =
    oldStatus match {
      case old if old == newStatus => true
      case _ if newStatus == Invalid || newStatus == Held => true
      case Unknown => newStatus == Requested
      case Requested => newStatus == Unknown || newStatus == Received
      case Received => newStatus == Unknown
      case _ => false
    }

<<<<<<< HEAD
=======
  /**
    * Clear old known status `oldStatus` from tracked block section `modifierId` of type `modifierTypeId`
    */
>>>>>>> 7b183f12
  def clearStatusForModifier(id: ModifierId, modifierTypeId: NetworkObjectTypeId.Value, oldStatus: ModifiersStatus): Unit =
    oldStatus match {
      case Requested =>
        requested.flatAdjust(modifierTypeId)(_.map { infoById =>
          infoById.get(id) match {
            case None =>
              log.warn(s"Requested modifier $id of type $modifierTypeId not found while clearing status")
              infoById
            case Some(info) =>
              info.cancellable.cancel()
              infoById - id
          }
        })
      case Received =>
        received.flatAdjust(modifierTypeId)(_.map { peerById =>
          peerById.get(id) match {
            case None =>
              log.warn(s"Received modifier $id of type $modifierTypeId not found while clearing status")
              peerById
            case Some(_) =>
              peerById - id
          }
        })
      case _ =>
        ()
    }

  private def tryWithLogging[T](fn: => T): Try[T] =
    Try(fn).recoverWith {
      case e =>
        log.warn("Unexpected error", e)
        Failure(e)
    }

  override def toString: String = {
    val invalidModCount = s"invalid modifiers count : ${invalidModifierCache.approximateElementCount}"
    val requestedStr =
      requested.map { case (mType, infoByMid) =>
        val peersCheckTimes =
          infoByMid.toSeq.sortBy(_._2.checks).reverse.map { case (_, info) =>
            s"${info.peer.connectionId.remoteAddress} checked ${info.checks} times"
          }.mkString(", ")
        s"$mType : $peersCheckTimes"
      }.mkString("\n")
    val receivedStr =
      received.map { case (mType, peerByMid) =>
        val listOfPeers = peerByMid.values.toSet.mkString(", ")
        s"$mType : $listOfPeers"
      }.mkString("\n")
    s"$invalidModCount\nrequested modifiers:\n$requestedStr\nreceived modifiers:\n$receivedStr"
  }

}

object DeliveryTracker {

  case class RequestedInfo(peer: ConnectedPeer, cancellable: Cancellable, checks: Int, requestTime: Long)

  object RequestedInfo {
    import io.circe.syntax._

    implicit val jsonEncoder: Encoder[RequestedInfo] = { info: RequestedInfo =>
      val addressField = "address" -> info.peer.connectionId.remoteAddress.toString.asJson
      val checksField = "checks" -> info.checks.asJson
      val optionalFields =
        List(
          info.peer.peerInfo.map(_.peerSpec.protocolVersion.toString).map("version" -> _.asJson)
        ).flatten
      val fields = addressField :: checksField :: optionalFields
      Json.obj(fields:_*)
    }
  }

  case class FullInfo(
                       invalidModifierApproxSize: Long,
                       requested: Seq[(NetworkObjectTypeId.Value, Map[ModifierId, RequestedInfo])],
                       received: Seq[(NetworkObjectTypeId.Value, Map[ModifierId, ConnectedPeer])]
  )

  object FullInfo {
    import io.circe.syntax._
    implicit val encodeState: Encoder[FullInfo] = new Encoder[FullInfo] {

      def nestedMapAsJson[T : Encoder](requested: Seq[(NetworkObjectTypeId.Value, Map[ModifierId, T])]): Json =
        Json.obj(
          requested.map { case (k, v) =>
            k.toString -> Json.obj(v.mapValues(_.asJson).toSeq:_*)
          }:_*
        )

      final def apply(state: FullInfo): Json = Json.obj(
        ("invalidModifierApproxSize", state.invalidModifierApproxSize.asJson),
        ("requested", nestedMapAsJson(state.requested)),
        ("received", nestedMapAsJson(state.received))
      )
    }
  }

  def empty(settings: ErgoSettings): DeliveryTracker = {
    new DeliveryTracker(
      settings.cacheSettings.network,
      settings.scorexSettings.network.desiredInvObjects
    )
  }

}<|MERGE_RESOLUTION|>--- conflicted
+++ resolved
@@ -253,12 +253,9 @@
       case _ => false
     }
 
-<<<<<<< HEAD
-=======
   /**
     * Clear old known status `oldStatus` from tracked block section `modifierId` of type `modifierTypeId`
     */
->>>>>>> 7b183f12
   def clearStatusForModifier(id: ModifierId, modifierTypeId: NetworkObjectTypeId.Value, oldStatus: ModifiersStatus): Unit =
     oldStatus match {
       case Requested =>
