package org.ergoplatform.nodeView.state

import io.iohk.iodb.Store
import org.ergoplatform.modifiers.history.ADProofs
import org.ergoplatform.modifiers.mempool.AnyoneCanSpendTransaction
import org.ergoplatform.modifiers.mempool.proposition.{AnyoneCanSpendNoncedBox, AnyoneCanSpendNoncedBoxSerializer, AnyoneCanSpendProposition}
import org.ergoplatform.settings.Algos
import scorex.core.transaction.state.TransactionValidation
import scorex.core.utils.ScorexLogging
import scorex.crypto.authds.avltree.batch.{BatchAVLProver, NodeParameters, PersistentBatchAVLProver, VersionedIODBAVLStorage}
import scorex.crypto.authds.{ADDigest, ADKey, ADValue, SerializedAdProof}
import scorex.crypto.hash.{Blake2b256Unsafe, Digest32}

import scala.util.{Failure, Success, Try}

trait UtxoStateReader extends ErgoStateReader with ScorexLogging with TransactionValidation[AnyoneCanSpendProposition.type, AnyoneCanSpendTransaction] {

  implicit val hf = new Blake2b256Unsafe

  val store: Store
  private lazy val np = NodeParameters(keySize = 32, valueSize = ErgoState.BoxSize, labelSize = 32)
  protected lazy val storage = new VersionedIODBAVLStorage(store, np)

  protected lazy val persistentProver: PersistentBatchAVLProver[Digest32, Blake2b256Unsafe] = {
    val bp = new BatchAVLProver[Digest32, Blake2b256Unsafe](keyLength = 32, valueLengthOpt = Some(ErgoState.BoxSize))
    PersistentBatchAVLProver.create(bp, storage).get
  }

  override def validate(tx: AnyoneCanSpendTransaction): Try[Unit] = if (tx.boxIdsToOpen.forall { k =>
    persistentProver.unauthenticatedLookup(k).isDefined
  }) Success()
  else Failure(new Exception(s"Not all boxes of the transaction $tx are in the state"))

  /**
    * @return boxes, that miner (or any user) can take to himself when he creates a new block
    */
  def anyoneCanSpendBoxesAtHeight(height: Int): IndexedSeq[AnyoneCanSpendNoncedBox] = {
    //TODO fix
    randomBox().toIndexedSeq
  }

  def boxById(id: ADKey): Option[AnyoneCanSpendNoncedBox] =
    persistentProver
      .unauthenticatedLookup(id)
      .map(AnyoneCanSpendNoncedBoxSerializer.parseBytes)
      .flatMap(_.toOption)

  def randomBox(): Option[AnyoneCanSpendNoncedBox] =
    persistentProver.avlProver.randomWalk().map(_._1).flatMap(boxById)

<<<<<<< HEAD
  //TODO not efficient at all
  def proofsForTransactions(txs: Seq[AnyoneCanSpendTransaction]): Try[(SerializedAdProof, ADDigest)] = {
    val rootHash = persistentProver.digest

    def rollback(): Try[Unit] = persistentProver.rollback(rootHash)
      .ensuring(persistentProver.digest.sameElements(rootHash), "Incorrect digest after rollback:" +
        s" ${Algos.encode(persistentProver.digest)} != ${Algos.encode(rootHash)}")

    Try {
      require(txs.nonEmpty, "Trying to generate proof for empty transaction sequence")
      require(persistentProver.digest.sameElements(rootHash), "Incorrect persistent proover: " +
        s"${Algos.encode(persistentProver.digest)} != ${Algos.encode(rootHash)}")
      require(storage.version.get.sameElements(rootHash), "Incorrect storage: " +
        s"${Algos.encode(storage.version.get)} != ${Algos.encode(rootHash)}")

      //todo: make a special config flag, "paranoid mode", and use it for checks like one commented below
      //persistentProver.checkTree(true)

      val mods = boxChanges(txs).operations.map(ADProofs.changeToMod)
      //todo .get
      mods.foldLeft[Try[Option[ADValue]]](Success(None)) { case (t, m) =>
        t.flatMap(_ => {
          val opRes = persistentProver.performOneOperation(m)
          if (opRes.isFailure) log.warn(s"modification: $m, failure $opRes")
          opRes
        })
      }.get

      val proof = persistentProver.generateProofAndUpdateStorage()

      val digest = persistentProver.digest

      proof -> digest
    } match {
      case Success(res) => rollback().map(_ => res)
      case Failure(e) => rollback().flatMap(_ => Failure(e))
    }
  }

=======
>>>>>>> 932a9b88
}<|MERGE_RESOLUTION|>--- conflicted
+++ resolved
@@ -1,14 +1,12 @@
 package org.ergoplatform.nodeView.state
 
 import io.iohk.iodb.Store
-import org.ergoplatform.modifiers.history.ADProofs
 import org.ergoplatform.modifiers.mempool.AnyoneCanSpendTransaction
 import org.ergoplatform.modifiers.mempool.proposition.{AnyoneCanSpendNoncedBox, AnyoneCanSpendNoncedBoxSerializer, AnyoneCanSpendProposition}
-import org.ergoplatform.settings.Algos
 import scorex.core.transaction.state.TransactionValidation
 import scorex.core.utils.ScorexLogging
+import scorex.crypto.authds.ADKey
 import scorex.crypto.authds.avltree.batch.{BatchAVLProver, NodeParameters, PersistentBatchAVLProver, VersionedIODBAVLStorage}
-import scorex.crypto.authds.{ADDigest, ADKey, ADValue, SerializedAdProof}
 import scorex.crypto.hash.{Blake2b256Unsafe, Digest32}
 
 import scala.util.{Failure, Success, Try}
@@ -48,46 +46,4 @@
   def randomBox(): Option[AnyoneCanSpendNoncedBox] =
     persistentProver.avlProver.randomWalk().map(_._1).flatMap(boxById)
 
-<<<<<<< HEAD
-  //TODO not efficient at all
-  def proofsForTransactions(txs: Seq[AnyoneCanSpendTransaction]): Try[(SerializedAdProof, ADDigest)] = {
-    val rootHash = persistentProver.digest
-
-    def rollback(): Try[Unit] = persistentProver.rollback(rootHash)
-      .ensuring(persistentProver.digest.sameElements(rootHash), "Incorrect digest after rollback:" +
-        s" ${Algos.encode(persistentProver.digest)} != ${Algos.encode(rootHash)}")
-
-    Try {
-      require(txs.nonEmpty, "Trying to generate proof for empty transaction sequence")
-      require(persistentProver.digest.sameElements(rootHash), "Incorrect persistent proover: " +
-        s"${Algos.encode(persistentProver.digest)} != ${Algos.encode(rootHash)}")
-      require(storage.version.get.sameElements(rootHash), "Incorrect storage: " +
-        s"${Algos.encode(storage.version.get)} != ${Algos.encode(rootHash)}")
-
-      //todo: make a special config flag, "paranoid mode", and use it for checks like one commented below
-      //persistentProver.checkTree(true)
-
-      val mods = boxChanges(txs).operations.map(ADProofs.changeToMod)
-      //todo .get
-      mods.foldLeft[Try[Option[ADValue]]](Success(None)) { case (t, m) =>
-        t.flatMap(_ => {
-          val opRes = persistentProver.performOneOperation(m)
-          if (opRes.isFailure) log.warn(s"modification: $m, failure $opRes")
-          opRes
-        })
-      }.get
-
-      val proof = persistentProver.generateProofAndUpdateStorage()
-
-      val digest = persistentProver.digest
-
-      proof -> digest
-    } match {
-      case Success(res) => rollback().map(_ => res)
-      case Failure(e) => rollback().flatMap(_ => Failure(e))
-    }
-  }
-
-=======
->>>>>>> 932a9b88
 }