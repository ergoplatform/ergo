package org.ergoplatform.wallet.boxes

import org.ergoplatform.ErgoBox.TokenId
import org.ergoplatform.ErgoLikeTransaction
import org.ergoplatform.sdk.wallet.Constants.MaxAssetsPerBox
import org.ergoplatform.wallet.Constants.PaymentsScanId
import org.ergoplatform.wallet.boxes.DefaultBoxSelector.{NotEnoughErgsError, NotEnoughTokensError}
import org.scalatest.EitherValues
import org.scalatest.matchers.should.Matchers
import org.scalatest.propspec.AnyPropSpec
import scorex.crypto.hash.Blake2b256
import scorex.util.bytesToId
import sigmastate.eval.Extensions._
import sigmastate.helpers.TestingHelpers._
import sigmastate.utils.Extensions._
import sigma.Extensions._
import sigma.ast.ErgoTree
import sigma.ast.syntax.SigmaPropValue
import sigma.data.SigmaConstants.MaxBoxSize

import scala.util.Random

class DefaultBoxSelectorSpec extends AnyPropSpec with Matchers with EitherValues {
  import BoxSelector.MinBoxValue

  private val noFilter: TrackedBox => Boolean = _ => true
  private val onChainFilter = {box: TrackedBox => box.chainStatus.onChain}
  private val parentTx = ErgoLikeTransaction(IndexedSeq(), IndexedSeq())

<<<<<<< HEAD
  private val TrueLeaf: SigmaPropValue = TrueLeaf.toSigmaProp
=======
  private val TrueLeaf: SigmaPropValue = sigma.ast.TrueLeaf.toSigmaProp
  private val TrueTree = ErgoTree.fromProposition(TrueLeaf)
>>>>>>> a74d8f46
  private val StartHeight: Int = 0

  private def genTokens(count: Int) = {
    (0 until count).map { i => Blake2b256(i.toString).toTokenId -> i.toLong }
  }

  private val selector = new DefaultBoxSelector(None)

  property("returns error when it is impossible to select coins") {
<<<<<<< HEAD
    val box = testBox(1, ErgoTree.fromProposition(TrueLeaf), creationHeight = StartHeight)
=======
    val box = testBox(1, TrueTree, creationHeight = StartHeight)
>>>>>>> a74d8f46
    val uBox = TrackedBox(parentTx, 0, None, box, Set(PaymentsScanId))

    //target amount is too high
    selector.select(Seq(uBox).toIterator, noFilter, 10, Map()).left.value shouldBe a [NotEnoughErgsError]

    //filter(which is about selecting only onchain boxes) is preventing from picking the proper box
    selector.select(Seq(uBox).toIterator, onChainFilter, 1, Map()).left.value shouldBe a [NotEnoughErgsError]

    //no target asset in the input box
    selector.select(Seq(uBox).toIterator, noFilter, 1, Map(bytesToId(Array.fill(32)(0: Byte)) -> 1L)).left.value shouldBe
      a [NotEnoughTokensError]

    //otherwise, everything is fine
    selector.select(Seq(uBox).toIterator, noFilter, 1, Map()) shouldBe 'right
  }

  property("properly selects coins - simple case with no assets") {
<<<<<<< HEAD
    val box1 = testBox(1, ErgoTree.fromProposition(TrueLeaf), creationHeight = StartHeight)
    val box2 = testBox(10, ErgoTree.fromProposition(TrueLeaf), creationHeight = StartHeight)
    val box3 = testBox(100, ErgoTree.fromProposition(TrueLeaf), creationHeight = StartHeight)
=======
    val box1 = testBox(1, TrueTree, creationHeight = StartHeight)
    val box2 = testBox(10, TrueTree, creationHeight = StartHeight)
    val box3 = testBox(100, TrueTree, creationHeight = StartHeight)
>>>>>>> a74d8f46

    val uBox1 = TrackedBox(parentTx, 0, Option(100), box1, Set(PaymentsScanId))
    val uBox2 = TrackedBox(parentTx, 1, None, box2, Set(PaymentsScanId))
    val uBox3 = TrackedBox(parentTx, 2, Option(100), box3, Set(PaymentsScanId))

    val uBoxes = Seq(uBox1, uBox2, uBox3)

    val s1 = selector.select(uBoxes.toIterator, noFilter, 1, Map())
    s1 shouldBe 'right
    s1.right.get.changeBoxes.isEmpty shouldBe true
    s1.right.get.inputBoxes.head shouldBe uBox1

    val s2 = selector.select(uBoxes.toIterator, noFilter, 10, Map())
    s2 shouldBe 'right
    s2.right.get.changeBoxes.size == 1
    s2.right.get.changeBoxes.head.value shouldBe 1
    s2.right.get.inputBoxes shouldBe Seq(uBox1, uBox2)

    val s3 = selector.select(uBoxes.toIterator, noFilter, 11, Map())
    s3 shouldBe 'right
    s3.right.get.changeBoxes.isEmpty shouldBe true
    s3.right.get.inputBoxes shouldBe Seq(uBox1, uBox2)

    //box2 should be filtered out
    val s4 = selector.select(uBoxes.toIterator, onChainFilter, 11, Map())
    s4 shouldBe 'right
    s4.right.get.changeBoxes.size == 1
    s4.right.get.changeBoxes.head.value shouldBe 90
    s4.right.get.inputBoxes shouldBe Seq(uBox1, uBox3)

    val s5 = selector.select(uBoxes.toIterator, noFilter, 61, Map())
    s5 shouldBe 'right
    s5.right.get.changeBoxes.size == 1
    s5.right.get.changeBoxes.head.value shouldBe 50
    s5.right.get.inputBoxes shouldBe Seq(uBox1, uBox2, uBox3)
  }

  property("properly selects coins - assets w. 1 change box") {

    val assetId1 = bytesToId(Blake2b256("hello"))
    val assetId2 = bytesToId(Blake2b256("world"))

    val parentTx = ErgoLikeTransaction(IndexedSeq(), IndexedSeq())
<<<<<<< HEAD
    val box1 = testBox(1 * MinBoxValue, ErgoTree.fromProposition(TrueLeaf), StartHeight, Seq(assetId1.toTokenId -> 1))
    val box2 = testBox(10 * MinBoxValue, ErgoTree.fromProposition(TrueLeaf), StartHeight, Seq(assetId2.toTokenId -> 10))
    val box3 = testBox(100 * MinBoxValue, ErgoTree.fromProposition(TrueLeaf), StartHeight, Seq(assetId1.toTokenId -> 100))
=======
    val box1 = testBox(1 * MinBoxValue, TrueTree, StartHeight, Seq(assetId1.toTokenId -> 1))
    val box2 = testBox(10 * MinBoxValue, TrueTree, StartHeight, Seq(assetId2.toTokenId -> 10))
    val box3 = testBox(100 * MinBoxValue, TrueTree, StartHeight, Seq(assetId1.toTokenId -> 100))
>>>>>>> a74d8f46

    val uBox1 = TrackedBox(parentTx, 0, Some(100), box1, Set(PaymentsScanId))
    val uBox2 = TrackedBox(parentTx, 1, None, box2, Set(PaymentsScanId))
    val uBox3 = TrackedBox(parentTx, 2, Some(100), box3, Set(PaymentsScanId))

    val uBoxes = Seq(uBox1, uBox2, uBox3)

    val s1 = selector.select(uBoxes.toIterator, noFilter, 1 * MinBoxValue, Map(assetId1 -> 1))
    s1 shouldBe 'right
    s1.right.get.changeBoxes.isEmpty shouldBe true
    s1.right.get.inputBoxes.head shouldBe uBox1

    val s2 = selector.select(uBoxes.toIterator, noFilter, 1 * MinBoxValue, Map(assetId1 -> 11))
    s2 shouldBe 'right
    s2.right.get.changeBoxes.size == 1
    s2.right.get.changeBoxes.head.value shouldBe 100 * MinBoxValue
    s2.right.get.changeBoxes.head.tokens(assetId1) shouldBe 90
    s2.right.get.inputBoxes shouldBe Seq(uBox1, uBox3)

    selector.select(uBoxes.toIterator, onChainFilter, 1, Map(assetId2 -> 1)).left.value shouldBe a [NotEnoughTokensError]
    selector.select(uBoxes.toIterator, noFilter, 1, Map(assetId2 -> 11)).left.value shouldBe a [NotEnoughTokensError]
    selector.select(uBoxes.toIterator, noFilter, 1, Map(assetId1 -> 1000)).left.value shouldBe a [NotEnoughTokensError]

    val s3 = selector.select(uBoxes.toIterator, noFilter, 1 * MinBoxValue, Map(assetId1 -> 11, assetId2 -> 1))
    s3 shouldBe 'right
    s3.right.get.changeBoxes.size == 1
    s3.right.get.changeBoxes.head.value shouldBe 110 * MinBoxValue
    s3.right.get.changeBoxes.head.tokens(assetId1) shouldBe 90
    s3.right.get.changeBoxes.head.tokens(assetId2) shouldBe 9
    s3.right.get.inputBoxes shouldBe Seq(uBox1, uBox2, uBox3)

    selector.select(uBoxes.toIterator, onChainFilter, 1 * MinBoxValue, Map(assetId1 -> 11, assetId2 -> 1)).left.value shouldBe
      a [NotEnoughTokensError]
  }

  property("properly selects coins - assets w. multiple change boxes") {
    val assetId1 = bytesToId(Blake2b256("1"))
    val assetId2 = bytesToId(Blake2b256("2"))
    val assetId3 = bytesToId(Blake2b256("3"))
    val assetId4 = bytesToId(Blake2b256("4"))
    val assetId5 = bytesToId(Blake2b256("5"))
    val assetId6 = bytesToId(Blake2b256("6"))
    val assetId7 = bytesToId(Blake2b256("7"))
    val assetId8 = bytesToId(Blake2b256("8"))

    val box1 = testBox(
<<<<<<< HEAD
      1 * MinBoxValue, ErgoTree.fromProposition(TrueLeaf), StartHeight,
=======
      1 * MinBoxValue, TrueTree, StartHeight,
>>>>>>> a74d8f46
      Seq(assetId1.toTokenId -> 1, assetId2.toTokenId -> 1,
          assetId3.toTokenId -> 1, assetId4.toTokenId -> 1))

    val box2 = testBox(
<<<<<<< HEAD
      10 * MinBoxValue, ErgoTree.fromProposition(TrueLeaf), StartHeight,
=======
      10 * MinBoxValue, TrueTree, StartHeight,
>>>>>>> a74d8f46
      Seq(assetId5.toTokenId -> 10, assetId6.toTokenId -> 10,
          assetId7.toTokenId -> 10, assetId8.toTokenId -> 10))

    val box3 = testBox(
<<<<<<< HEAD
      100 * MinBoxValue, ErgoTree.fromProposition(TrueLeaf), StartHeight,
=======
      100 * MinBoxValue, TrueTree, StartHeight,
>>>>>>> a74d8f46
      Seq(assetId3.toTokenId -> 100, assetId4.toTokenId -> 100,
        assetId5.toTokenId -> 100, assetId6.toTokenId -> 100))

    val uBox1 = TrackedBox(parentTx, 0, Some(100), box1, Set(PaymentsScanId))
    val uBox2 = TrackedBox(parentTx, 1, None, box2, Set(PaymentsScanId))
    val uBox3 = TrackedBox(parentTx, 2, Some(100), box3, Set(PaymentsScanId))

    val uBoxes = Seq(uBox1, uBox2, uBox3)

    val s1 = selector.select(uBoxes.toIterator, noFilter, 1 * MinBoxValue, Map(assetId3 -> 11))
    s1 shouldBe 'right

    s1.right.get.inputBoxes.size shouldBe 3
    s1.right.get.inputBoxes should contain theSameElementsAs(Seq(uBox1, uBox2, uBox3))

    s1.right.get.changeBoxes.size shouldBe 1
    s1.right.get.changeBoxes(0).value shouldBe 110 * MinBoxValue
    s1.right.get.changeBoxes(0).tokens(assetId1) shouldBe 1
    s1.right.get.changeBoxes(0).tokens(assetId2) shouldBe 1
    s1.right.get.changeBoxes(0).tokens(assetId3) shouldBe 90
    s1.right.get.changeBoxes(0).tokens(assetId4) shouldBe 101
    s1.right.get.changeBoxes(0).tokens(assetId5) shouldBe 110
    s1.right.get.changeBoxes(0).tokens(assetId6) shouldBe 110

    val s2 = selector.select(uBoxes.toIterator, noFilter, 10 * MinBoxValue,
      Map(assetId1 -> 1, assetId2 -> 1, assetId3 -> 1, assetId4 -> 1))
    s2 shouldBe 'right
    s2.right.get.changeBoxes.size == 1
    s2.right.get.changeBoxes(0).tokens(assetId5) shouldBe 10
    s2.right.get.changeBoxes(0).tokens(assetId6) shouldBe 10
    s2.right.get.changeBoxes(0).tokens(assetId7) shouldBe 10
    s2.right.get.changeBoxes(0).tokens(assetId8) shouldBe 10

    selector.select(uBoxes.toIterator, noFilter, 1 * MinBoxValue, Map(assetId1 -> 1)).isRight shouldBe true
  }

  property("Size of a box with MaxAssetsPerBox tokens should not cross MaxBoxSize") {
    val tokens = (0 until MaxAssetsPerBox).map { _ =>
      (scorex.util.Random.randomBytes(TokenId.size).toTokenId, Random.nextInt(100000000).toLong)
    }
<<<<<<< HEAD
    val box = testBox(1 * MinBoxValue, ErgoTree.fromProposition(TrueLeaf), StartHeight, tokens)
=======
    val box = testBox(1 * MinBoxValue, TrueTree, StartHeight, tokens)
>>>>>>> a74d8f46
    assert(box.bytes.length <= MaxBoxSize.value)
  }

  property("Select boxes such that change boxes are grouped by MaxAssetsPerBox") {
    // make selection such that '2 * MaxAssetsPerBox + 1' tokens generates exactly 2 change boxes with MaxAssetsPerBox tokens
<<<<<<< HEAD
    val box1 = testBox(4 * MinBoxValue, ErgoTree.fromProposition(TrueLeaf), StartHeight, genTokens(2 * MaxAssetsPerBox + 1))
=======
    val box1 = testBox(4 * MinBoxValue, TrueTree, StartHeight, genTokens(2 * MaxAssetsPerBox + 1))
>>>>>>> a74d8f46
    val uBox1 = TrackedBox(parentTx, 0, Some(100), box1, Set(PaymentsScanId))
    val s1 = selector.select(Iterator(uBox1), noFilter, 1 * MinBoxValue, Map(bytesToId(Blake2b256("1")) -> 1))
    s1 shouldBe 'right
    s1.right.get.changeBoxes.size shouldBe 2
    s1.right.get.changeBoxes.forall(_.tokens.size == MaxAssetsPerBox) shouldBe true

    // make selection such that '2 * MaxAssetsPerBox + 2' tokens generates 3 change boxes, one with just a single token
<<<<<<< HEAD
    val box2 = testBox(4 * MinBoxValue, ErgoTree.fromProposition(TrueLeaf), StartHeight, genTokens(2 * MaxAssetsPerBox + 2))
=======
    val box2 = testBox(4 * MinBoxValue, TrueTree, StartHeight, genTokens(2 * MaxAssetsPerBox + 2))
>>>>>>> a74d8f46
    val uBox2 = TrackedBox(parentTx, 0, Some(100), box2, Set(PaymentsScanId))
    val s2 = selector.select(Iterator(uBox2), noFilter, 1 * MinBoxValue, Map(bytesToId(Blake2b256("1")) -> 1))
    s2 shouldBe 'right
    s2.right.get.changeBoxes.size shouldBe 3
    s2.right.get.changeBoxes.exists(_.tokens.size == 1) shouldBe true
  }

  // test which shows that https://github.com/ergoplatform/ergo/issues/1644 fixed
  property("i1644: should collect needed inputs when needed for change in presence of assets") {
    val tokenData = genTokens(3).last
    tokenData._2 shouldBe 2

    val tokenId = tokenData._1.toModifierId

    val ergValue = 10 * MinBoxValue

<<<<<<< HEAD
    val box1 = testBox(ergValue, ErgoTree.fromProposition(TrueLeaf), StartHeight, Seq(tokenData))
    val uBox1 = TrackedBox(parentTx, 0, Some(100), box1, Set(PaymentsScanId))
    val box2 = testBox(ergValue, ErgoTree.fromProposition(TrueLeaf), StartHeight)
=======
    val box1 = testBox(ergValue, TrueTree, StartHeight, Seq(tokenData))
    val uBox1 = TrackedBox(parentTx, 0, Some(100), box1, Set(PaymentsScanId))
    val box2 = testBox(ergValue, TrueTree, StartHeight)
>>>>>>> a74d8f46
    val uBox2 = TrackedBox(parentTx, 0, Some(100), box2, Set(PaymentsScanId))

    val s1 = selector.select(Iterator(uBox1, uBox2), noFilter, ergValue, Map.empty)
    s1 shouldBe 'right
    s1.right.get.changeBoxes.size shouldBe 1
    s1.right.get.changeBoxes.head.tokens(tokenId) shouldBe 2

<<<<<<< HEAD
    val box3 = testBox(ergValue, ErgoTree.fromProposition(TrueLeaf), StartHeight)
=======
    val box3 = testBox(ergValue, TrueTree, StartHeight)
>>>>>>> a74d8f46
    val uBox3 = TrackedBox(parentTx, 0, Some(100), box3, Set(PaymentsScanId))

    val s2 = selector.select(Iterator(uBox2, uBox3), noFilter, ergValue, Map.empty)
    s2 shouldBe 'right
    s2.right.get.changeBoxes.size shouldBe 0

    val s3 = selector.select(Iterator(uBox1, uBox2), noFilter, ergValue, Map(tokenId -> 1))
    s3 shouldBe 'right
    s3.right.get.changeBoxes.size shouldBe 1

  }


  property("Properly handle EIP-27") {
    val ts = genTokens(2)
    val reemissionNftId = ts(0)._1
    val reemissionTokenId = ts(1)._1
    val selector = new DefaultBoxSelector(
      Some(ReemissionData(reemissionNftId.toModifierId, reemissionTokenId.toModifierId)))

    val fullValue = 2000000000L
    val reemissionAmt = fullValue / 2

<<<<<<< HEAD
    val inputBox = testBox(fullValue, ErgoTree.fromProposition(TrueLeaf), StartHeight, Array((reemissionTokenId, reemissionAmt)))
=======
    val inputBox = testBox(fullValue, TrueTree, StartHeight, Array((reemissionTokenId, reemissionAmt)))
>>>>>>> a74d8f46
    val uBox = TrackedBox(parentTx, 0, Some(100), inputBox, Set(PaymentsScanId))

    val s1 = selector.select(Iterator(uBox), noFilter, fullValue - reemissionAmt + 1, Map.empty)

    s1.left.get.isInstanceOf[NotEnoughErgsError] shouldBe true

    val s2 = selector.select(Iterator(uBox), noFilter, (fullValue - reemissionAmt) / 4, Map.empty)

    val cb2 = s2.right.get.payToReemissionBox

    cb2.get.value shouldBe reemissionAmt
  }
}<|MERGE_RESOLUTION|>--- conflicted
+++ resolved
@@ -27,12 +27,8 @@
   private val onChainFilter = {box: TrackedBox => box.chainStatus.onChain}
   private val parentTx = ErgoLikeTransaction(IndexedSeq(), IndexedSeq())
 
-<<<<<<< HEAD
   private val TrueLeaf: SigmaPropValue = TrueLeaf.toSigmaProp
-=======
-  private val TrueLeaf: SigmaPropValue = sigma.ast.TrueLeaf.toSigmaProp
   private val TrueTree = ErgoTree.fromProposition(TrueLeaf)
->>>>>>> a74d8f46
   private val StartHeight: Int = 0
 
   private def genTokens(count: Int) = {
@@ -42,11 +38,7 @@
   private val selector = new DefaultBoxSelector(None)
 
   property("returns error when it is impossible to select coins") {
-<<<<<<< HEAD
-    val box = testBox(1, ErgoTree.fromProposition(TrueLeaf), creationHeight = StartHeight)
-=======
     val box = testBox(1, TrueTree, creationHeight = StartHeight)
->>>>>>> a74d8f46
     val uBox = TrackedBox(parentTx, 0, None, box, Set(PaymentsScanId))
 
     //target amount is too high
@@ -64,15 +56,9 @@
   }
 
   property("properly selects coins - simple case with no assets") {
-<<<<<<< HEAD
-    val box1 = testBox(1, ErgoTree.fromProposition(TrueLeaf), creationHeight = StartHeight)
-    val box2 = testBox(10, ErgoTree.fromProposition(TrueLeaf), creationHeight = StartHeight)
-    val box3 = testBox(100, ErgoTree.fromProposition(TrueLeaf), creationHeight = StartHeight)
-=======
     val box1 = testBox(1, TrueTree, creationHeight = StartHeight)
     val box2 = testBox(10, TrueTree, creationHeight = StartHeight)
     val box3 = testBox(100, TrueTree, creationHeight = StartHeight)
->>>>>>> a74d8f46
 
     val uBox1 = TrackedBox(parentTx, 0, Option(100), box1, Set(PaymentsScanId))
     val uBox2 = TrackedBox(parentTx, 1, None, box2, Set(PaymentsScanId))
@@ -116,15 +102,9 @@
     val assetId2 = bytesToId(Blake2b256("world"))
 
     val parentTx = ErgoLikeTransaction(IndexedSeq(), IndexedSeq())
-<<<<<<< HEAD
-    val box1 = testBox(1 * MinBoxValue, ErgoTree.fromProposition(TrueLeaf), StartHeight, Seq(assetId1.toTokenId -> 1))
-    val box2 = testBox(10 * MinBoxValue, ErgoTree.fromProposition(TrueLeaf), StartHeight, Seq(assetId2.toTokenId -> 10))
-    val box3 = testBox(100 * MinBoxValue, ErgoTree.fromProposition(TrueLeaf), StartHeight, Seq(assetId1.toTokenId -> 100))
-=======
     val box1 = testBox(1 * MinBoxValue, TrueTree, StartHeight, Seq(assetId1.toTokenId -> 1))
     val box2 = testBox(10 * MinBoxValue, TrueTree, StartHeight, Seq(assetId2.toTokenId -> 10))
     val box3 = testBox(100 * MinBoxValue, TrueTree, StartHeight, Seq(assetId1.toTokenId -> 100))
->>>>>>> a74d8f46
 
     val uBox1 = TrackedBox(parentTx, 0, Some(100), box1, Set(PaymentsScanId))
     val uBox2 = TrackedBox(parentTx, 1, None, box2, Set(PaymentsScanId))
@@ -171,29 +151,17 @@
     val assetId8 = bytesToId(Blake2b256("8"))
 
     val box1 = testBox(
-<<<<<<< HEAD
-      1 * MinBoxValue, ErgoTree.fromProposition(TrueLeaf), StartHeight,
-=======
       1 * MinBoxValue, TrueTree, StartHeight,
->>>>>>> a74d8f46
       Seq(assetId1.toTokenId -> 1, assetId2.toTokenId -> 1,
           assetId3.toTokenId -> 1, assetId4.toTokenId -> 1))
 
     val box2 = testBox(
-<<<<<<< HEAD
-      10 * MinBoxValue, ErgoTree.fromProposition(TrueLeaf), StartHeight,
-=======
       10 * MinBoxValue, TrueTree, StartHeight,
->>>>>>> a74d8f46
       Seq(assetId5.toTokenId -> 10, assetId6.toTokenId -> 10,
           assetId7.toTokenId -> 10, assetId8.toTokenId -> 10))
 
     val box3 = testBox(
-<<<<<<< HEAD
-      100 * MinBoxValue, ErgoTree.fromProposition(TrueLeaf), StartHeight,
-=======
       100 * MinBoxValue, TrueTree, StartHeight,
->>>>>>> a74d8f46
       Seq(assetId3.toTokenId -> 100, assetId4.toTokenId -> 100,
         assetId5.toTokenId -> 100, assetId6.toTokenId -> 100))
 
@@ -234,21 +202,13 @@
     val tokens = (0 until MaxAssetsPerBox).map { _ =>
       (scorex.util.Random.randomBytes(TokenId.size).toTokenId, Random.nextInt(100000000).toLong)
     }
-<<<<<<< HEAD
-    val box = testBox(1 * MinBoxValue, ErgoTree.fromProposition(TrueLeaf), StartHeight, tokens)
-=======
     val box = testBox(1 * MinBoxValue, TrueTree, StartHeight, tokens)
->>>>>>> a74d8f46
     assert(box.bytes.length <= MaxBoxSize.value)
   }
 
   property("Select boxes such that change boxes are grouped by MaxAssetsPerBox") {
     // make selection such that '2 * MaxAssetsPerBox + 1' tokens generates exactly 2 change boxes with MaxAssetsPerBox tokens
-<<<<<<< HEAD
-    val box1 = testBox(4 * MinBoxValue, ErgoTree.fromProposition(TrueLeaf), StartHeight, genTokens(2 * MaxAssetsPerBox + 1))
-=======
     val box1 = testBox(4 * MinBoxValue, TrueTree, StartHeight, genTokens(2 * MaxAssetsPerBox + 1))
->>>>>>> a74d8f46
     val uBox1 = TrackedBox(parentTx, 0, Some(100), box1, Set(PaymentsScanId))
     val s1 = selector.select(Iterator(uBox1), noFilter, 1 * MinBoxValue, Map(bytesToId(Blake2b256("1")) -> 1))
     s1 shouldBe 'right
@@ -256,11 +216,7 @@
     s1.right.get.changeBoxes.forall(_.tokens.size == MaxAssetsPerBox) shouldBe true
 
     // make selection such that '2 * MaxAssetsPerBox + 2' tokens generates 3 change boxes, one with just a single token
-<<<<<<< HEAD
-    val box2 = testBox(4 * MinBoxValue, ErgoTree.fromProposition(TrueLeaf), StartHeight, genTokens(2 * MaxAssetsPerBox + 2))
-=======
     val box2 = testBox(4 * MinBoxValue, TrueTree, StartHeight, genTokens(2 * MaxAssetsPerBox + 2))
->>>>>>> a74d8f46
     val uBox2 = TrackedBox(parentTx, 0, Some(100), box2, Set(PaymentsScanId))
     val s2 = selector.select(Iterator(uBox2), noFilter, 1 * MinBoxValue, Map(bytesToId(Blake2b256("1")) -> 1))
     s2 shouldBe 'right
@@ -277,15 +233,9 @@
 
     val ergValue = 10 * MinBoxValue
 
-<<<<<<< HEAD
-    val box1 = testBox(ergValue, ErgoTree.fromProposition(TrueLeaf), StartHeight, Seq(tokenData))
-    val uBox1 = TrackedBox(parentTx, 0, Some(100), box1, Set(PaymentsScanId))
-    val box2 = testBox(ergValue, ErgoTree.fromProposition(TrueLeaf), StartHeight)
-=======
     val box1 = testBox(ergValue, TrueTree, StartHeight, Seq(tokenData))
     val uBox1 = TrackedBox(parentTx, 0, Some(100), box1, Set(PaymentsScanId))
     val box2 = testBox(ergValue, TrueTree, StartHeight)
->>>>>>> a74d8f46
     val uBox2 = TrackedBox(parentTx, 0, Some(100), box2, Set(PaymentsScanId))
 
     val s1 = selector.select(Iterator(uBox1, uBox2), noFilter, ergValue, Map.empty)
@@ -293,11 +243,7 @@
     s1.right.get.changeBoxes.size shouldBe 1
     s1.right.get.changeBoxes.head.tokens(tokenId) shouldBe 2
 
-<<<<<<< HEAD
-    val box3 = testBox(ergValue, ErgoTree.fromProposition(TrueLeaf), StartHeight)
-=======
     val box3 = testBox(ergValue, TrueTree, StartHeight)
->>>>>>> a74d8f46
     val uBox3 = TrackedBox(parentTx, 0, Some(100), box3, Set(PaymentsScanId))
 
     val s2 = selector.select(Iterator(uBox2, uBox3), noFilter, ergValue, Map.empty)
@@ -321,11 +267,7 @@
     val fullValue = 2000000000L
     val reemissionAmt = fullValue / 2
 
-<<<<<<< HEAD
-    val inputBox = testBox(fullValue, ErgoTree.fromProposition(TrueLeaf), StartHeight, Array((reemissionTokenId, reemissionAmt)))
-=======
     val inputBox = testBox(fullValue, TrueTree, StartHeight, Array((reemissionTokenId, reemissionAmt)))
->>>>>>> a74d8f46
     val uBox = TrackedBox(parentTx, 0, Some(100), inputBox, Set(PaymentsScanId))
 
     val s1 = selector.select(Iterator(uBox), noFilter, fullValue - reemissionAmt + 1, Map.empty)
