--- conflicted
+++ resolved
@@ -350,12 +350,24 @@
     *
     */
   protected def sendSync(history: ErgoHistory): Unit = {
-<<<<<<< HEAD
     if (history.bestHeaderOpt.isEmpty && settings.nodeSettings.popowBootstrap) {
       requireNipopowProof(history)
     } else {
       val peers = syncTracker.peersToSyncWith()
-      val (peersV2, peersV1) = peers.partition(p => syncV2Supported(p))
+      val peersV1 = mutable.Buffer[ConnectedPeer]()
+      val peersV2 = mutable.Buffer[ConnectedPeer]()
+      val peersV3 = mutable.Buffer[ConnectedPeer]()
+
+      peers.foreach { peer =>
+        if (syncV3Supported(peer)) {
+          peersV3 += peer
+        } else if (syncV2Supported(peer)) {
+          peersV2 += peer
+        } else {
+          peersV1 += peer
+        }
+      }
+
       log.debug(s"Syncing with ${peersV1.size} peers via sync v1, ${peersV2.size} peers via sync v2")
       if (peersV1.nonEmpty) {
         val msg = Message(syncInfoSpec, Right(getV1SyncInfo(history)), None)
@@ -366,37 +378,11 @@
         val v2SyncInfo = getV2SyncInfo(history, full = true)
         networkControllerRef ! SendToNetwork(Message(syncInfoSpec, Right(v2SyncInfo), None), SendToPeers(peersV2))
       }
-=======
-    val peers = syncTracker.peersToSyncWith()
-    val peersV1 = mutable.Buffer[ConnectedPeer]()
-    val peersV2 = mutable.Buffer[ConnectedPeer]()
-    val peersV3 = mutable.Buffer[ConnectedPeer]()
-
-    peers.foreach{peer =>
-      if (syncV3Supported(peer)) {
-        peersV3 += peer
-      } else if (syncV2Supported(peer)) {
-        peersV2 += peer
-      } else {
-        peersV1 += peer
-      }
-    }
-
-    log.debug(s"Syncing with ${peersV1.size} peers via sync v1, ${peersV2.size} peers via sync v2")
-    if (peersV1.nonEmpty) {
-      val msg = Message(syncInfoSpec, Right(getV1SyncInfo(history)), None)
-      networkControllerRef ! SendToNetwork(msg, SendToPeers(peersV1))
-    }
-    if (peersV2.nonEmpty) {
-      //todo: send only last header to peers which are equal or younger
-      val v2SyncInfo = getV2SyncInfo(history, full = true)
-      networkControllerRef ! SendToNetwork(Message(syncInfoSpec, Right(v2SyncInfo), None), SendToPeers(peersV2))
->>>>>>> e782d24d
-    }
-    if (peersV3.nonEmpty) {
-      //todo: send only last header to peers which are equal or younger
-      val v3SyncInfo = getV3SyncInfo(history, full = true)
-      networkControllerRef ! SendToNetwork(Message(syncInfoSpec, Right(v3SyncInfo), None), SendToPeers(peersV3))
+      if (peersV3.nonEmpty) {
+        //todo: send only last header to peers which are equal or younger
+        val v3SyncInfo = getV3SyncInfo(history, full = true)
+        networkControllerRef ! SendToNetwork(Message(syncInfoSpec, Right(v3SyncInfo), None), SendToPeers(peersV3))
+      }
     }
   }
 
