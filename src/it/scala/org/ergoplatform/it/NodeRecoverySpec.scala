package org.ergoplatform.it

import java.io.File

import akka.japi.Option.Some
import com.typesafe.config.Config
import org.ergoplatform.it.container.{IntegrationSuite, Node}
import org.scalatest.{FreeSpec, OptionValues}

import scala.concurrent.Await
import scala.concurrent.duration._

class NodeRecoverySpec
  extends FreeSpec
    with IntegrationSuite
    with OptionValues {

  val shutdownAtHeight: Int = 5

  val localVolume = s"$localDataDir/node-recovery-spec/data"
  val remoteVolume = "/app"

  val dir = new File(localVolume)
  dir.mkdirs()

  val offlineGeneratingPeer: Config = specialDataDirConfig(remoteVolume)
    .withFallback(offlineGeneratingPeerConfig)
    .withFallback(nodeSeedConfigs.head)

  val node: Node = docker.startDevNetNode(offlineGeneratingPeer, specialVolumeOpt = Some((localVolume, remoteVolume))).get

  //  Testing scenario:
  // 1. Start up one node and let it mine {shutdownAtHeight} blocks;
  // 2. Shut it down unexpectedly and then restart;
  // 3. Check that node's state is consistent;
  "Node recovery after unexpected shutdown" in {

    val result = node.waitForFullHeight(shutdownAtHeight)
      .flatMap(_ => node.headerIdsByHeight(shutdownAtHeight))
      .flatMap { ids =>
        docker.forceStopNode(node.containerId)
        val restartedNode = docker
<<<<<<< HEAD
          .startNode(offlineGeneratingPeer, specialVolumeOpt = Some((localVolume, remoteVolume))).get
        restartedNode.waitForFullHeight(shutdownAtHeight)
=======
          .startDevNetNode(offlineGeneratingPeer, specialVolumeOpt = Some((localVolume, remoteVolume))).get
        restartedNode.waitForHeight(shutdownAtHeight)
>>>>>>> b5e4f03b
          .flatMap(_ => restartedNode.headerIdsByHeight(shutdownAtHeight))
          .map(_.headOption.value shouldEqual ids.headOption.value)
      }

    Await.result(result, 4.minutes)
  }

}<|MERGE_RESOLUTION|>--- conflicted
+++ resolved
@@ -40,13 +40,8 @@
       .flatMap { ids =>
         docker.forceStopNode(node.containerId)
         val restartedNode = docker
-<<<<<<< HEAD
-          .startNode(offlineGeneratingPeer, specialVolumeOpt = Some((localVolume, remoteVolume))).get
+          .startDevNetNode(offlineGeneratingPeer, specialVolumeOpt = Some((localVolume, remoteVolume))).get
         restartedNode.waitForFullHeight(shutdownAtHeight)
-=======
-          .startDevNetNode(offlineGeneratingPeer, specialVolumeOpt = Some((localVolume, remoteVolume))).get
-        restartedNode.waitForHeight(shutdownAtHeight)
->>>>>>> b5e4f03b
           .flatMap(_ => restartedNode.headerIdsByHeight(shutdownAtHeight))
           .map(_.headOption.value shouldEqual ids.headOption.value)
       }
