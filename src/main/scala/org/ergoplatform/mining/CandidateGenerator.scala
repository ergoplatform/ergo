--- conflicted
+++ resolved
@@ -26,21 +26,16 @@
 import org.ergoplatform.subblocks.InputBlockInfo
 import org.ergoplatform.validation.SoftFieldsAccessError
 import org.ergoplatform.wallet.interpreter.ErgoInterpreter
-import org.ergoplatform.{ErgoBox, ErgoBoxCandidate, ErgoTreePredef, Input, InputSolutionFound, OrderingSolutionFound, SolutionFound, SubBlockAlgos}
+import org.ergoplatform.{AutolykosSolution, ErgoBox, ErgoBoxCandidate, ErgoTreePredef, Input, InputSolutionFound, OrderingSolutionFound, SolutionFound, SubBlockAlgos}
 import scorex.crypto.authds.LeafData
 import scorex.crypto.authds.merkle.BatchMerkleProof
 import scorex.crypto.hash.Digest32
 import scorex.util.encode.Base16
-<<<<<<< HEAD
 import scorex.util.{ModifierId, ScorexLogging, idToBytes}
 import sigma.data.{Digest32Coll, ProveDlog}
-=======
-import scorex.util.{ModifierId, ScorexLogging}
+import sigma.crypto.CryptoFacade
 import sigma.ast.syntax.ErgoBoxRType
 import sigma.Extensions.ArrayOps
->>>>>>> c58ef145
-import sigma.crypto.CryptoFacade
-import sigma.data.{Digest32Coll, ProveDlog}
 import sigma.interpreter.ProverResult
 import sigma.validation.ReplacedRule
 import sigma.{Coll, Colls}
@@ -119,21 +114,7 @@
     case ChangedState(s: UtxoStateReader) =>
       context.become(initialized(state.copy(sr = s)))
     case ChangedMempool(mp: ErgoMemPoolReader) =>
-<<<<<<< HEAD
       context.become(initialized(state.copy(mpr = mp)))
-=======
-      if (hasCandidateExpired(
-        state.cachedCandidate,
-        state.solvedBlock,
-        candidateGenInterval
-      )) {
-        log.debug(s"Regenerating candidate block")
-        context.become(initialized(state.copy(cachedCandidate = None, cachedPreviousCandidate = None, mpr = mp)))
-        self ! GenerateCandidate(txsToInclude = Seq.empty, reply = false)
-      } else {
-        context.become(initialized(state.copy(mpr = mp)))
-      }
->>>>>>> c58ef145
     case _: NodeViewChange =>
     // Just ignore all other NodeView Changes
 
@@ -205,7 +186,7 @@
       val preSolution = sf.as
       val solution =
         if (CryptoFacade.isInfinityPoint(preSolution.pk)) {
-          AutolykosSolution(minerPk.value, preSolution.w, preSolution.n, preSolution.d)
+          new AutolykosSolution(minerPk.value, preSolution.w, preSolution.n, preSolution.d)
         } else {
           preSolution
         }
