package org.ergoplatform.http.api

import akka.actor.{ActorRef, ActorRefFactory}
import akka.http.scaladsl.server.{Directive, Directive1, Route, ValidationRejection}
import akka.http.scaladsl.unmarshalling.Unmarshaller
import akka.pattern.ask
import io.circe.Json
import io.circe.syntax.EncoderOps
import org.ergoplatform.http.api.SortDirection.{ASC, DESC, Direction, INVALID}
import org.ergoplatform.{ErgoAddress, ErgoAddressEncoder}
import org.ergoplatform.nodeView.ErgoReadersHolder.{GetDataFromHistory, GetReaders, Readers}
import org.ergoplatform.nodeView.history.ErgoHistoryReader
import org.ergoplatform.nodeView.history.extra.ExtraIndexer.ReceivableMessages.GetSegmentTreshold
import org.ergoplatform.nodeView.history.extra.ExtraIndexer.{GlobalBoxIndexKey, GlobalTxIndexKey, getIndex}
import org.ergoplatform.nodeView.history.extra.IndexedErgoAddressSerializer.hashErgoTree
import org.ergoplatform.nodeView.history.extra.IndexedTokenSerializer.uniqueId
import org.ergoplatform.nodeView.history.extra._
import org.ergoplatform.nodeView.mempool.ErgoMemPoolReader
import org.ergoplatform.settings.ErgoSettings
import scorex.core.api.http.ApiError.{BadRequest, InternalError}
import scorex.core.api.http.ApiResponse
import scorex.core.settings.RESTApiSettings
import scorex.util.{ModifierId, bytesToId}
import sigmastate.Values.ErgoTree
import spire.implicits.cfor

import scala.concurrent.duration.{Duration, SECONDS}
import scala.concurrent.{Await, Future}
import scala.util.Success

case class BlockchainApiRoute(readersHolder: ActorRef, ergoSettings: ErgoSettings, indexer: ActorRef)
                        (implicit val context: ActorRefFactory) extends ErgoBaseApiRoute with ApiCodecs {

  val settings: RESTApiSettings = ergoSettings.scorexSettings.restApi

  private implicit val segmentTreshold: Int =
    Await.result[Int]((indexer ? GetSegmentTreshold).asInstanceOf[Future[Int]], Duration(3, SECONDS))

  private val paging: Directive[(Int, Int)] = parameters("offset".as[Int] ? 0, "limit".as[Int] ? 5)

  private implicit val sortMarshaller: Unmarshaller[String, Direction] = Unmarshaller.strict[String, Direction] { str =>
    str.toLowerCase match {
      case "asc" => ASC
      case "desc" => DESC
      case _ => INVALID
    }
  }
  private val sortDir: Directive[Tuple1[Direction]] = parameters("sortDirection".as(sortMarshaller) ? DESC)

  private val unconfirmed: Directive[Tuple1[Boolean]] = parameters("includeUnconfirmed".as[Boolean] ? false)

  /**
    * Total number of boxes/transactions that can be requested at once to avoid too heavy requests ([[BlocksApiRoute.MaxHeaders]])
    */
  private val MaxItems = 16384

  override implicit val ergoAddressEncoder: ErgoAddressEncoder = ergoSettings.chainSettings.addressEncoder

  private val ergoAddress: Directive1[ErgoAddress] = entity(as[String]).flatMap(handleErgoAddress)

  private def handleErgoAddress(value: String): Directive1[ErgoAddress] =
    ergoAddressEncoder.fromString(fromJsonOrPlain(value)) match {
      case Success(addr) => provide(addr)
      case _ => reject(ValidationRejection("Wrong address format"))
    }

  override val route: Route =
  if(ergoSettings.nodeSettings.extraIndex)
    pathPrefix("blockchain") {
      getIndexedHeightR ~
      getTxByIdR ~
      getTxByIndexR ~
      getTxsByAddressR ~
      getTxsByAddressGetRoute ~
      getTxRangeR ~
      getBoxByIdR ~
      getBoxByIndexR ~
      getBoxesByTokenIdR ~
      getBoxesByTokenIdUnspentR ~
      getBoxesByAddressR ~
      getBoxesByAddressGetRoute ~
      getBoxesByAddressUnspentR ~
      getBoxesByAddressUnspentGetRoute ~
      getBoxRangeR ~
      getBoxesByErgoTreeR ~
      getBoxesByErgoTreeUnspentR ~
      getTokenInfoByIdR ~
      getAddressBalanceTotalR ~
      getAddressBalanceTotalGetRoute
    }
  else
    pathPrefix("blockchain") {
      indexerNotEnabledR
    }

  private def getHistory: Future[ErgoHistoryReader] =
    (readersHolder ? GetDataFromHistory[ErgoHistoryReader](r => r)).mapTo[ErgoHistoryReader]

  private def getHistoryWithMempool: Future[(ErgoHistoryReader,ErgoMemPoolReader)] =
    (readersHolder ? GetReaders).mapTo[Readers].map(r => (r.h, r.m))

  private def getAddress(tree: ErgoTree)(history: ErgoHistoryReader): Option[IndexedErgoAddress] =
    history.typedExtraIndexById[IndexedErgoAddress](hashErgoTree(tree))

  private def getAddress(addr: ErgoAddress)(history: ErgoHistoryReader): Option[IndexedErgoAddress] =
    getAddress(addr.script)(history)

  private def getTxById(id: ModifierId)(history: ErgoHistoryReader): Option[IndexedErgoTransaction] =
    history.typedExtraIndexById[IndexedErgoTransaction](id) match {
      case Some(tx) => Some(tx.retrieveBody(history))
      case None     => None
    }

  private def getTxByIdF(id: ModifierId): Future[Option[IndexedErgoTransaction]] =
    getHistory.map { history =>
      getTxById(id)(history)
    }

  private def getIndexedHeightF: Future[Json] =
    getHistory.map { history =>
      Json.obj(
        "indexedHeight" -> getIndex(ExtraIndexer.IndexedHeightKey, history).getInt.asJson,
        "fullHeight" -> history.fullBlockHeight.asJson
      )
    }

  private def getIndexedHeightR: Route = (pathPrefix("indexedHeight") & get) {
    ApiResponse(getIndexedHeightF)
  }

  private def indexerNotEnabledR: Route = get {
    InternalError("Extra indexing is not enabled")
  }

  private def getTxByIdR: Route = (get & pathPrefix("transaction" / "byId") & modifierId) { id =>
    ApiResponse(getTxByIdF(id))
  }

  private def getTxByIndex(index: Long)(history: ErgoHistoryReader): Option[IndexedErgoTransaction] =
    getTxById(history.typedExtraIndexById[NumericTxIndex](bytesToId(NumericTxIndex.indexToBytes(index))).get.m)(history)

  private def getTxByIndexF(index: Long): Future[Option[IndexedErgoTransaction]] =
    getHistory.map { history =>
      getTxByIndex(index)(history)
    }

  private def getTxByIndexR: Route = (pathPrefix("transaction" / "byIndex" / LongNumber) & get) { index =>
    ApiResponse(getTxByIndexF(index))
  }

  private def getTxsByAddress(addr: ErgoAddress, offset: Int, limit: Int): Future[(Seq[IndexedErgoTransaction],Long)] =
    getHistory.map { history =>
      getAddress(addr)(history) match {
        case Some(addr) => (addr.retrieveTxs(history, offset, limit), addr.txCount)
        case None       => (Seq.empty[IndexedErgoTransaction], 0L)
      }
    }

  private def validateAndGetTxsByAddress(address: ErgoAddress,
                                         offset: Int,
                                         limit: Int): Route = {
    if (limit > MaxItems) {
      BadRequest(s"No more than $MaxItems transactions can be requested")
    } else {
      ApiResponse(getTxsByAddress(address, offset, limit))
    }
  }

  private def getTxsByAddressR: Route = (post & pathPrefix("transaction" / "byAddress") & ergoAddress & paging) { (address, offset, limit) =>
    validateAndGetTxsByAddress(address, offset, limit)
  }

  private def getTxsByAddressGetRoute: Route = (pathPrefix("transaction" / "byAddress") & get & addressPass & paging) { (address, offset, limit) =>
    validateAndGetTxsByAddress(address, offset, limit)
  }

  private def getTxRange(offset: Int, limit: Int): Future[Seq[ModifierId]] =
    getHistory.map { history =>
      val base: Long = getIndex(GlobalTxIndexKey, history).getLong - offset
      val txIds: Array[ModifierId] = new Array[ModifierId](limit)
      cfor(0)(_ < limit, _ + 1) { i =>
        txIds(i) = history.typedExtraIndexById[NumericTxIndex](bytesToId(NumericTxIndex.indexToBytes(base - limit + i))).get.m
      }
      txIds.reverse
    }

  private def getTxRangeR: Route = (pathPrefix("transaction" / "range") & paging) { (offset, limit) =>
    if(limit > MaxItems) {
      BadRequest(s"No more than $MaxItems transactions can be requested")
    }else {
      ApiResponse(getTxRange(offset, limit))
    }
  }

  private def getBoxById(id: ModifierId)(history: ErgoHistoryReader): Option[IndexedErgoBox] =
    history.typedExtraIndexById[IndexedErgoBox](id)

  private def getBoxByIdF(id: ModifierId): Future[Option[IndexedErgoBox]] =
    getHistory.map { history =>
      getBoxById(id)(history)
    }

  private def getBoxByIdR: Route = (get & pathPrefix("box" / "byId") & modifierId) { id =>
    ApiResponse(getBoxByIdF(id))
  }

  private def getBoxByIndex(index: Long)(history: ErgoHistoryReader): Option[IndexedErgoBox] =
    getBoxById(history.typedExtraIndexById[NumericBoxIndex](bytesToId(NumericBoxIndex.indexToBytes(index))).get.m)(history)

  private def getBoxByIndexF(index: Long): Future[Option[IndexedErgoBox]] =
    getHistory.map { history =>
      getBoxByIndex(index)(history)
    }

  private def getBoxByIndexR: Route = (pathPrefix("box" / "byIndex" / LongNumber) & get) { index =>
    ApiResponse(getBoxByIndexF(index))
  }

  private def getBoxesByAddress(addr: ErgoAddress, offset: Int, limit: Int): Future[(Seq[IndexedErgoBox],Long)] =
    getHistory.map { history =>
      getAddress(addr)(history) match {
        case Some(addr) => (addr.retrieveBoxes(history, offset, limit).reverse, addr.boxCount)
        case None       => (Seq.empty[IndexedErgoBox], 0L)
      }
    }

  private def validateAndGetBoxesByAddress(address: ErgoAddress,
                                           offset: Int,
                                           limit: Int) = {
    if (limit > MaxItems) {
      BadRequest(s"No more than $MaxItems boxes can be requested")
    } else {
      ApiResponse(getBoxesByAddress(address, offset, limit))
    }
  }

  private def getBoxesByAddressR: Route = (post & pathPrefix("box" / "byAddress") & ergoAddress & paging) { (address, offset, limit) =>
    validateAndGetBoxesByAddress(address, offset, limit)
  }

  private def getBoxesByAddressGetRoute: Route = (pathPrefix("box" / "byAddress") & get & addressPass & paging) { (address, offset, limit) =>
    validateAndGetBoxesByAddress(address, offset, limit)
  }

<<<<<<< HEAD
  private def getBoxesByAddressUnspent(addr: ErgoAddress, offset: Int, limit: Int, sortDir: Direction): Future[Seq[IndexedErgoBox]] =
    getHistory.map { history =>
=======
  private def getBoxesByAddressUnspent(addr: ErgoAddress, offset: Int, limit: Int, sortDir: Direction, unconfirmed: Boolean): Future[Seq[IndexedErgoBox]] =
    getHistoryWithMempool.map { case (history, mempool) =>
>>>>>>> 2315cf51
      getAddress(addr)(history) match {
        case Some(addr) => addr.retrieveUtxos(history, mempool, offset, limit, sortDir, unconfirmed)
        case None       => Seq.empty[IndexedErgoBox]
      }
    }

  private def validateAndGetBoxesByAddressUnspent(address: ErgoAddress,
                                                  offset: Int,
                                                  limit: Int,
<<<<<<< HEAD
                                                  dir: Direction): Route = {
=======
                                                  dir: Direction,
                                                  unconfirmed: Boolean): Route = {
>>>>>>> 2315cf51
    if (limit > MaxItems) {
      BadRequest(s"No more than $MaxItems boxes can be requested")
    } else if (dir == SortDirection.INVALID) {
      BadRequest("Invalid parameter for sort direction, valid values are \"ASC\" and \"DESC\"")
    } else {
<<<<<<< HEAD
      ApiResponse(getBoxesByAddressUnspent(address, offset, limit, dir))
=======
      ApiResponse(getBoxesByAddressUnspent(address, offset, limit, dir, unconfirmed))
>>>>>>> 2315cf51
    }
  }

  private def getBoxesByAddressUnspentR: Route =
<<<<<<< HEAD
    (post & pathPrefix("box" / "unspent" / "byAddress") & ergoAddress & paging & sortDir) {
      (address, offset, limit, dir) =>
        validateAndGetBoxesByAddressUnspent(address, offset, limit, dir)
    }

  private def getBoxesByAddressUnspentGetRoute: Route =
    (pathPrefix("box" / "unspent" / "byAddress") & get & addressPass & paging & sortDir) {
      (address, offset, limit, dir) =>
        validateAndGetBoxesByAddressUnspent(address, offset, limit, dir)
=======
    (post & pathPrefix("box" / "unspent" / "byAddress") & ergoAddress & paging & sortDir & unconfirmed) {
      (address, offset, limit, dir, unconfirmed) =>
        validateAndGetBoxesByAddressUnspent(address, offset, limit, dir, unconfirmed)
    }

  private def getBoxesByAddressUnspentGetRoute: Route =
    (pathPrefix("box" / "unspent" / "byAddress") & get & addressPass & paging & sortDir & unconfirmed) {
      (address, offset, limit, dir, unconfirmed) =>
        validateAndGetBoxesByAddressUnspent(address, offset, limit, dir, unconfirmed)
>>>>>>> 2315cf51
    }

  private def getBoxRange(offset: Int, limit: Int): Future[Seq[ModifierId]] =
    getHistory.map { history =>
      val base: Long = getIndex(GlobalBoxIndexKey, history).getLong - offset
      val boxIds: Array[ModifierId] = new Array[ModifierId](limit)
      cfor(0)(_ < limit, _ + 1) { i =>
        boxIds(i) = history.typedExtraIndexById[NumericBoxIndex](bytesToId(NumericBoxIndex.indexToBytes(base - limit + i))).get.m
      }
      boxIds.reverse
    }

  private def getBoxRangeR: Route = (pathPrefix("box" / "range") & paging) { (offset, limit) =>
    if(limit > MaxItems) {
      BadRequest(s"No more than $MaxItems boxes can be requested")
    }else {
      ApiResponse(getBoxRange(offset, limit))
    }
  }

  private def getBoxesByErgoTree(tree: ErgoTree, offset: Int, limit: Int): Future[(Seq[IndexedErgoBox],Long)] =
    getHistory.map { history =>
      getAddress(tree)(history) match {
        case Some(iEa) => (iEa.retrieveBoxes(history, offset, limit).reverse, iEa.boxCount)
        case None      => (Seq.empty[IndexedErgoBox], 0L)
      }
    }

  private def getBoxesByErgoTreeR: Route = (post & pathPrefix("box" / "byErgoTree") & ergoTree & paging) { (tree, offset, limit) =>
    if(limit > MaxItems) {
      BadRequest(s"No more than $MaxItems boxes can be requested")
    }else {
      ApiResponse(getBoxesByErgoTree(tree, offset, limit))
    }
  }

  private def getBoxesByErgoTreeUnspent(tree: ErgoTree, offset: Int, limit: Int, sortDir: Direction, unconfirmed: Boolean): Future[Seq[IndexedErgoBox]] =
    getHistoryWithMempool.map { case (history, mempool) =>
      getAddress(tree)(history) match {
        case Some(addr) => addr.retrieveUtxos(history, mempool, offset, limit, sortDir, unconfirmed)
        case None       => Seq.empty[IndexedErgoBox]
      }
    }

  private def getBoxesByErgoTreeUnspentR: Route = (post & pathPrefix("box" / "unspent" / "byErgoTree") & ergoTree & paging & sortDir & unconfirmed) { (tree, offset, limit, dir, unconfirmed) =>
    if(limit > MaxItems) {
      BadRequest(s"No more than $MaxItems boxes can be requested")
    }else if (dir == SortDirection.INVALID) {
      BadRequest("Invalid parameter for sort direction, valid values are 'ASC' and 'DESC'")
    }else {
      ApiResponse(getBoxesByErgoTreeUnspent(tree, offset, limit, dir, unconfirmed))
    }
  }

  private def getTokenInfoById(id: ModifierId): Future[Option[IndexedToken]] = {
    getHistory.map { history =>
      history.typedExtraIndexById[IndexedToken](uniqueId(id))
    }
  }

  private def getTokenInfoByIdR: Route = (get & pathPrefix("token" / "byId") & modifierId) { id =>
    ApiResponse(getTokenInfoById(id))
  }

  private def getBoxesByTokenId(id: ModifierId, offset: Int, limit: Int): Future[(Seq[IndexedErgoBox],Long)] =
    getHistory.map { history =>
      history.typedExtraIndexById[IndexedToken](uniqueId(id)) match {
        case Some(token) => (token.retrieveBoxes(history, offset, limit), token.boxCount)
        case None        => (Seq.empty[IndexedErgoBox], 0L)
      }
    }

  private def getBoxesByTokenIdR: Route = (get & pathPrefix("box" / "byTokenId") & modifierId & paging) { (id, offset, limit) =>
    ApiResponse(getBoxesByTokenId(id, offset, limit))
  }

  private def getBoxesByTokenIdUnspent(id: ModifierId, offset: Int, limit: Int, sortDir: Direction, unconfirmed: Boolean): Future[Seq[IndexedErgoBox]] =
    getHistoryWithMempool.map { case (history, mempool) =>
      history.typedExtraIndexById[IndexedToken](uniqueId(id)) match {
        case Some(token) => token.retrieveUtxos(history, mempool, offset, limit, sortDir, unconfirmed)
        case None        => Seq.empty[IndexedErgoBox]
      }
    }

  private def getBoxesByTokenIdUnspentR: Route = (get & pathPrefix("box" / "unspent" / "byTokenId") & modifierId & paging & sortDir & unconfirmed) { (id, offset, limit, dir, unconfirmed) =>
    if (limit > MaxItems) {
      BadRequest(s"No more than $MaxItems boxes can be requested")
    } else if (dir == SortDirection.INVALID) {
      BadRequest("Invalid parameter for sort direction, valid values are 'ASC' and 'DESC'")
    } else {
      ApiResponse(getBoxesByTokenIdUnspent(id, offset, limit, dir, unconfirmed))
    }
  }

  private def getUnconfirmedForAddress(address: ErgoAddress)(mempool: ErgoMemPoolReader): BalanceInfo = {
    val bal: BalanceInfo = BalanceInfo()
    mempool.getAll.map(_.transaction).foreach(tx => {
      tx.outputs.foreach(box => {
        if(address.equals(ExtraIndexer.getAddress(box.ergoTree))) bal.add(box)
      })
    })
    bal
  }

  private def getAddressBalanceTotal(address: ErgoAddress): Future[(BalanceInfo,BalanceInfo)] = {
    getHistoryWithMempool.map { case (history, mempool) =>
      getAddress(address)(history) match {
        case Some(addr) =>
          (addr.balanceInfo.get.retrieveAdditionalTokenInfo(history), getUnconfirmedForAddress(address)(mempool).retrieveAdditionalTokenInfo(history))
        case None =>
          (BalanceInfo(), getUnconfirmedForAddress(address)(mempool).retrieveAdditionalTokenInfo(history))
      }
    }
  }

  private def getAddressBalanceTotalR: Route = (post & pathPrefix("balance") & ergoAddress) { address =>
    ApiResponse(getAddressBalanceTotal(address))
  }

  /** Parses address in the url (i.e. `balanceForAddress/{address}` into [[ErgoAddress]] using [[ErgoAddressEncoder]]. */
  private val addressPass: Directive1[ErgoAddress] = pathPrefix(Segment).flatMap(handleErgoAddress)

  private def getAddressBalanceTotalGetRoute: Route =
    (pathPrefix("balanceForAddress") & get & addressPass) { address =>
      ApiResponse(getAddressBalanceTotal(address))
    }

}

object SortDirection {

  type Direction = Byte

  val ASC: Direction = 1.asInstanceOf[Direction]
  val DESC: Direction = 0.asInstanceOf[Direction]
  val INVALID: Direction = (-1).asInstanceOf[Direction]

}<|MERGE_RESOLUTION|>--- conflicted
+++ resolved
@@ -242,13 +242,8 @@
     validateAndGetBoxesByAddress(address, offset, limit)
   }
 
-<<<<<<< HEAD
-  private def getBoxesByAddressUnspent(addr: ErgoAddress, offset: Int, limit: Int, sortDir: Direction): Future[Seq[IndexedErgoBox]] =
-    getHistory.map { history =>
-=======
   private def getBoxesByAddressUnspent(addr: ErgoAddress, offset: Int, limit: Int, sortDir: Direction, unconfirmed: Boolean): Future[Seq[IndexedErgoBox]] =
     getHistoryWithMempool.map { case (history, mempool) =>
->>>>>>> 2315cf51
       getAddress(addr)(history) match {
         case Some(addr) => addr.retrieveUtxos(history, mempool, offset, limit, sortDir, unconfirmed)
         case None       => Seq.empty[IndexedErgoBox]
@@ -258,37 +253,18 @@
   private def validateAndGetBoxesByAddressUnspent(address: ErgoAddress,
                                                   offset: Int,
                                                   limit: Int,
-<<<<<<< HEAD
-                                                  dir: Direction): Route = {
-=======
                                                   dir: Direction,
                                                   unconfirmed: Boolean): Route = {
->>>>>>> 2315cf51
     if (limit > MaxItems) {
       BadRequest(s"No more than $MaxItems boxes can be requested")
     } else if (dir == SortDirection.INVALID) {
       BadRequest("Invalid parameter for sort direction, valid values are \"ASC\" and \"DESC\"")
     } else {
-<<<<<<< HEAD
-      ApiResponse(getBoxesByAddressUnspent(address, offset, limit, dir))
-=======
       ApiResponse(getBoxesByAddressUnspent(address, offset, limit, dir, unconfirmed))
->>>>>>> 2315cf51
     }
   }
 
   private def getBoxesByAddressUnspentR: Route =
-<<<<<<< HEAD
-    (post & pathPrefix("box" / "unspent" / "byAddress") & ergoAddress & paging & sortDir) {
-      (address, offset, limit, dir) =>
-        validateAndGetBoxesByAddressUnspent(address, offset, limit, dir)
-    }
-
-  private def getBoxesByAddressUnspentGetRoute: Route =
-    (pathPrefix("box" / "unspent" / "byAddress") & get & addressPass & paging & sortDir) {
-      (address, offset, limit, dir) =>
-        validateAndGetBoxesByAddressUnspent(address, offset, limit, dir)
-=======
     (post & pathPrefix("box" / "unspent" / "byAddress") & ergoAddress & paging & sortDir & unconfirmed) {
       (address, offset, limit, dir, unconfirmed) =>
         validateAndGetBoxesByAddressUnspent(address, offset, limit, dir, unconfirmed)
@@ -298,7 +274,6 @@
     (pathPrefix("box" / "unspent" / "byAddress") & get & addressPass & paging & sortDir & unconfirmed) {
       (address, offset, limit, dir, unconfirmed) =>
         validateAndGetBoxesByAddressUnspent(address, offset, limit, dir, unconfirmed)
->>>>>>> 2315cf51
     }
 
   private def getBoxRange(offset: Int, limit: Int): Future[Seq[ModifierId]] =
