package org.ergoplatform.modifiers.mempool

import io.circe.syntax._
import org.ergoplatform.ErgoBox.BoxId
import org.ergoplatform.SigmaConstants.{MaxBoxSize, MaxPropositionBytes}
import org.ergoplatform._
import org.ergoplatform.http.api.ApiCodecs
import org.ergoplatform.mining.emission.EmissionRules
import org.ergoplatform.modifiers.history.header.Header
import org.ergoplatform.modifiers.mempool.ErgoTransaction.unresolvedIndices
import org.ergoplatform.modifiers.{ErgoNodeViewModifier, NetworkObjectTypeId, TransactionTypeId}
import org.ergoplatform.nodeView.ErgoContext
import org.ergoplatform.nodeView.state.ErgoStateContext
import org.ergoplatform.sdk.utils.ArithUtils.{addExact, multiplyExact}
import org.ergoplatform.sdk.wallet.protocol.context.TransactionContext
import org.ergoplatform.settings.ValidationRules._
import org.ergoplatform.settings.{Algos, ErgoValidationSettings}
import org.ergoplatform.utils.BoxUtils
import org.ergoplatform.wallet.boxes.ErgoBoxAssetExtractor
import org.ergoplatform.wallet.interpreter.ErgoInterpreter
import org.ergoplatform.wallet.protocol.context.InputContext
import org.ergoplatform.wallet.serialization.JsonCodecsWrapper
import scorex.core.EphemerealNodeViewModifier
import scorex.core.serialization.ErgoSerializer
import scorex.core.transaction.Transaction
import scorex.core.utils.ScorexEncoding
import scorex.core.validation.ValidationResult.fromValidationState
<<<<<<< HEAD
import scorex.core.validation.{ModifierValidator, ValidationResult, ValidationState}
=======
import scorex.core.validation.{InvalidModifier, ModifierValidator, ValidationResult, ValidationState}
>>>>>>> a4072cc8
import scorex.db.ByteArrayUtils
import scorex.util.serialization.{Reader, Writer}
import scorex.util.{ModifierId, ScorexLogging, bytesToId}
import sigmastate.serialization.ConstantStore
import sigmastate.utils.{SigmaByteReader, SigmaByteWriter}

import java.util
import scala.collection.mutable
import scala.util.{Failure, Success, Try}

/**
  * ErgoTransaction is an atomic state transition operation. It destroys Boxes from the state
  * and creates new ones. If transaction is spending boxes protected by some non-trivial scripts,
  * its inputs should also contain proof of spending correctness - context extension (user-defined
  * key-value map) and data inputs (links to existing boxes in the state) that may be used during
  * script reduction to crypto, signatures that satisfies the remaining cryptographic protection
  * of the script.
  * Transactions are not encrypted, so it is possible to browse and view every transaction ever
  * collected into a block.
  *
  * @param inputs           - inputs, that will be spent by this transaction.
  * @param dataInputs       - inputs, that are not going to be spent by transaction, but will be
  *                         reachable from inputs scripts. `dataInputs` scripts will not be executed,
  *                         thus their scripts costs are not included in transaction cost and
  *                         they do not contain spending proofs.
  * @param outputCandidates - box candidates to be created by this transaction.
  *                         Differ from ordinary ones in that they do not include transaction id and index
  */
case class ErgoTransaction(override val inputs: IndexedSeq[Input],
                           override val dataInputs: IndexedSeq[DataInput],
                           override val outputCandidates: IndexedSeq[ErgoBoxCandidate],
                           override val sizeOpt: Option[Int] = None)
  extends ErgoLikeTransaction(inputs, dataInputs, outputCandidates)
    with Transaction
    with EphemerealNodeViewModifier
    with ErgoNodeViewModifier
    with ScorexLogging {

  override val serializedId: Array[Byte] = Algos.hash(messageToSign)

  override lazy val id: ModifierId = bytesToId(serializedId)

  /**
    * Id of transaction "witness" (taken from Bitcoin jargon, means commitment to signatures of a transaction).
    * Id is 248-bit long, to distinguish transaction ids from witness ids in Merkle tree of transactions,
    * where both kinds of ids are written into leafs of the tree.
    */
  lazy val witnessSerializedId: Array[Byte] =
    Algos.hash(ByteArrayUtils.mergeByteArrays(inputs.map(_.spendingProof.proof))).tail


  lazy val outAssetsTry: Try[(Map[Seq[Byte], Long], Int)] = ErgoBoxAssetExtractor.extractAssets(outputCandidates)

  lazy val outputsSumTry: Try[Long] = Try(outputCandidates.map(_.value).reduce(Math.addExact(_, _)))

  /**
    * Stateless transaction validation with result returned as `ValidationResult`
    * to accumulate further validation results
    *
    * @note Consensus-critical!
    */
  def validateStateless(): ValidationState[Unit] = {
    ModifierValidator(ErgoValidationSettings.initial)
      .validate(txNoInputs, inputs.nonEmpty, InvalidModifier(s"Tx $id has no inputs", id, modifierTypeId))
      .validate(txNoOutputs, outputCandidates.nonEmpty, InvalidModifier(s"Tx $id has no outputs", id, modifierTypeId))
      .validate(txManyInputs, inputs.size <= Short.MaxValue, InvalidModifier(s"$id: ${inputs.size}", id, modifierTypeId))
      .validate(txManyDataInputs, dataInputs.size <= Short.MaxValue, InvalidModifier(s"$id: ${dataInputs.size}", id, modifierTypeId))
      .validate(txManyOutputs, outputCandidates.size <= Short.MaxValue, InvalidModifier(s"$id: ${outputCandidates.size}", id, modifierTypeId))
      .validate(txNegativeOutput, outputCandidates.forall(_.value >= 0), InvalidModifier(s"$id: ${outputCandidates.map(_.value)}", id, modifierTypeId))
      .validateNoFailure(txOutputSum, outputsSumTry, id, modifierTypeId)
      .validate(txInputsUnique, inputs.distinct.size == inputs.size, InvalidModifier(s"$id: ${inputs.distinct.size} == ${inputs.size}", id, modifierTypeId))
  }

  /**
    * Same as `validateStateless`, but result is returned as Try[Unit]
    * */
  def statelessValidity(): Try[Unit] = {
    validateStateless().result.toTry
  }

  private def verifyInput(validationBefore: ValidationState[Long],
                          boxesToSpend: IndexedSeq[ErgoBox],
                          dataBoxes: IndexedSeq[ErgoBox],
                          box: ErgoBox,
                          inputIndex: Short,
                          stateContext: ErgoStateContext,
                          currentTxCost: Long)
                         (implicit verifier: ErgoInterpreter): ValidationResult[Long] = {

    // Cost limit per block
    val maxCost = stateContext.currentParameters.maxBlockCost.toLong

    val input = inputs(inputIndex)

    // Just in case, should always be true if client implementation is correct.
    if (!box.id.sameElements(input.boxId)) {
      log.error("Critical client error: box is not inputs(inputIndex)")
    }

    val proof = input.spendingProof
    val transactionContext = TransactionContext(boxesToSpend, dataBoxes, this)
    val inputContext = InputContext(inputIndex, proof.extension)

    val ctx = new ErgoContext(
      stateContext, transactionContext, inputContext,
      costLimit = maxCost - currentTxCost, // remaining cost so far
      initCost = 0)

    val costTry = verifier.verify(box.ergoTree, ctx, proof, messageToSign)
    val (isCostValid, scriptCost: Long) =
      costTry match {
        case Failure(t) =>
          log.warn(s"Tx verification failed: ${t.getMessage}", t)
          log.warn(s"Tx $id verification context: " +
            s"${JsonCodecsWrapper.ergoLikeContextEncoder.apply(ctx)} " +
            s"input context: $inputContext " +
            s"proof: $proof" +
            s"messageToSign: $messageToSign")
          (false, maxCost + 1)
        case Success(result) =>
          result
      }

    val currCost = addExact(currentTxCost, scriptCost)

    validationBefore
      // Check whether input box script interpreter raised exception
      .validate(txScriptValidation, costTry.isSuccess && isCostValid, InvalidModifier(s"$id: #$inputIndex => $costTry", id, modifierTypeId))
      // Check that cost of the transaction after checking the input becomes too big
      .validate(bsBlockTransactionsCost, currCost <= maxCost, InvalidModifier(s"$id: cost exceeds limit after input #$inputIndex", id, modifierTypeId))
      .map(c => addExact(c, scriptCost))
  }

  private def verifyOutput(validationBefore: ValidationState[Long],
                           out: ErgoBox,
                           stateContext: ErgoStateContext,
                           maxCreationHeightInInputs: Int): ValidationResult[Long] = {

    val blockVersion = stateContext.blockVersion

    validationBefore
      .validate(txDust, out.value >= BoxUtils.minimalErgoAmount(out, stateContext.currentParameters), InvalidModifier(s"$id, output ${Algos.encode(out.id)}, ${out.value} >= ${BoxUtils.minimalErgoAmount(out, stateContext.currentParameters)}", id, modifierTypeId))
      .validate(txFuture, out.creationHeight <= stateContext.currentHeight, InvalidModifier(s" ${out.creationHeight} <= ${stateContext.currentHeight} is not true, output id: $id: output $out", id, modifierTypeId))
      .validate(txNegHeight, (blockVersion == 1) || out.creationHeight >= 0, InvalidModifier(s" ${out.creationHeight} >= 0 is not true, output id: $id: output $out", id, modifierTypeId))
      .validate(txMonotonicHeight, out.creationHeight >= maxCreationHeightInInputs, InvalidModifier(s" ${out.creationHeight} is less than max creation height in inputs($maxCreationHeightInInputs), output id: $id: output $out", id, modifierTypeId))
      .validate(txBoxSize, out.bytes.length <= MaxBoxSize.value, InvalidModifier(s"$id: output $out", id, modifierTypeId))
      .validate(txBoxPropositionSize, out.propositionBytes.length <= MaxPropositionBytes.value, InvalidModifier(s"$id: output $out", id, modifierTypeId))
  }

  private def verifyAssets(validationBefore: ValidationState[Long],
                           outAssets: Map[Seq[Byte], Long],
                           outAssetsNum: Int,
                           boxesToSpend: IndexedSeq[ErgoBox],
                           stateContext: ErgoStateContext): ValidationResult[Long] = {
    // Cost limit per block
    val maxCost = stateContext.currentParameters.maxBlockCost

    ErgoBoxAssetExtractor.extractAssets(boxesToSpend) match {
      case Success((inAssets, inAssetsNum)) =>
        lazy val newAssetId = mutable.WrappedArray.make(inputs.head.boxId)
        val tokenAccessCost = stateContext.currentParameters.tokenAccessCost
        val currentTxCost = validationBefore.result.payload.get

        val totalAssetsAccessCost =
          ErgoBoxAssetExtractor.totalAssetsAccessCost(inAssetsNum, inAssets.size, outAssetsNum, outAssets.size, tokenAccessCost)
        val newCost = addExact(currentTxCost, totalAssetsAccessCost)

        validationBefore
          // Check that transaction is not too costly considering all the assets
          .validate(bsBlockTransactionsCost, maxCost >= newCost, InvalidModifier(s"$id: assets cost", id, modifierTypeId))
          .validateSeq(outAssets) {
            case (validationState, (outAssetId, outAmount)) =>
              val inAmount: Long = inAssets.getOrElse(outAssetId, -1L)

              // Check that for each asset output amount is no more than input amount,
              // with a possible exception for a new asset created by the transaction
              validationState.validate(txAssetsPreservation,
                inAmount >= outAmount || (outAssetId == newAssetId && outAmount > 0),
                InvalidModifier(s"$id: Amount in = $inAmount, out = $outAmount. Allowed new asset = $newAssetId, out = $outAssetId", id, modifierTypeId))
          }
          .payload(newCost)
      case Failure(e) =>
        // should never be here as far as we've already checked this when we've created the box
        ModifierValidator.fatal(e.getMessage, id, modifierTypeId)
    }
  }

  /**
    * Helper method to validate reemission rules according to EIP-27
    *
    * @param boxesToSpend     - inputs of transaction
    * @param outputCandidates - outputs of the transaction
    * @param stateContext     - validation context
    */
  private def verifyReemissionSpending(boxesToSpend: IndexedSeq[ErgoBox],
                                       outputCandidates: Seq[ErgoBoxCandidate],
                                       stateContext: ErgoStateContext): Try[Unit] = {
    val res: Try[Unit] = Try {

      lazy val reemissionSettings = stateContext.ergoSettings.chainSettings.reemission
      lazy val reemissionRules = reemissionSettings.reemissionRules

      lazy val reemissionTokenId = ModifierId @@@ reemissionSettings.reemissionTokenId
      lazy val reemissionTokenIdBytes = reemissionSettings.reemissionTokenIdBytes

      lazy val emissionNftId = ModifierId @@@ reemissionSettings.emissionNftId
      lazy val emissionNftIdBytes = reemissionSettings.emissionNftIdBytes

      lazy val chainSettings = stateContext.ergoSettings.chainSettings
      lazy val emissionRules = chainSettings.emissionRules

      lazy val height = stateContext.currentHeight

      val activationHeight = reemissionSettings.activationHeight

      if (height >= activationHeight) { // we check EIP-27 rules only since activation height
        // reemission check logic below
        var reemissionSpending = false // flag indicating that inputs have re-emission tokens
        boxesToSpend.foreach { box =>
          // checking EIP-27 rules for emission box
          // for efficiency, skip boxes with less than 100K ERG
          // secure, as charging emission box will be stopped
          // before 100K ERG left in the emission box
          // todo: for efficiency, we can raise the bar probably
          if (box.value > 100000 * EmissionRules.CoinsInOneErgo) {
            // on activation height, emissionNft is not in emission box yet, but in injection box
            // injection box index (1) is enforced by injection box contract
            if (box.tokens.contains(emissionNftId) ||
              (height == activationHeight && boxesToSpend(1).tokens.contains(emissionNftId))) {

              // in this branch, we are checking spending of re-emission tokens from the emission boxes

              // if emission contract NFT is in the input, remission tokens should be there also
              val reemissionTokensIn = if (height == activationHeight) {
                boxesToSpend(1).tokens.getOrElse(reemissionTokenId, 0L)
              } else {
                box.tokens.getOrElse(reemissionTokenId, 0L)
              }
              require(reemissionTokensIn > 0, "No re-emission tokens in the emission or injection box")

              // output positions guaranteed by emission contract
              val emissionOut = outputCandidates(0)
              val rewardsOut = outputCandidates(1)

              // check positions of emission NFT and reemission token
              val firstEmissionBoxTokenId = emissionOut.additionalTokens.apply(0)._1
              val secondEmissionBoxTokenId = emissionOut.additionalTokens.apply(1)._1
              require(
                firstEmissionBoxTokenId == emissionNftIdBytes,
                "No emission box NFT in the emission box"
              )
              require(
                secondEmissionBoxTokenId == reemissionTokenIdBytes,
                "No re-emission token in the emission box"
              )

              //we're checking how emission box is paying reemission tokens below
              val emissionTokensOut = emissionOut.tokens.getOrElse(reemissionTokenId, 0L)
              val rewardsTokensOut = rewardsOut.tokens.getOrElse(reemissionTokenId, 0L)
              // it is prohibited to burn re-emission tokens on spending the emission box
              require(reemissionTokensIn == emissionTokensOut + rewardsTokensOut, "Reemission tokens not preserved")

              val properReemissionRewardPart = reemissionRules.reemissionForHeight(height, emissionRules)
              require(rewardsTokensOut == properReemissionRewardPart, "Rewards out condition violated")
            } else {
              // this path can be removed after EIP-27 activation in 5.0
              // that is not so easy though, see https://github.com/ergoplatform/ergo/issues/1736
              if (height >= activationHeight && box.ergoTree == chainSettings.monetary.emissionBoxProposition) {
                //we require emission contract NFT and reemission token to be presented in emission output
                val emissionOutTokens = outputCandidates(0).tokens
                require(emissionOutTokens.contains(emissionNftId))
                require(emissionOutTokens.contains(reemissionTokenId))
              }
            }
          } else if (box.tokens.contains(reemissionTokenId) && height > activationHeight) {
            // reemission tokens spent after EIP-27 activation
            reemissionSpending = true
          }
        }

        // if box with reemission tokens spent
        if (reemissionSpending) {
          val payToReemissionContract = reemissionRules.payToReemission
          val toBurn = boxesToSpend.map { box =>
            box.tokens.getOrElse(reemissionTokenId, 0L)
          }.sum
          log.debug(s"Reemission tokens to burn: $toBurn")
          val reemissionOutputs = outputCandidates.filter { out =>
            require(!out.tokens.contains(reemissionTokenId), "outputs contain reemission token")
            // we compare by trees in the mainnet (to avoid disagreement with versions 4.0.29-31 doing that),
            // and by propositions in the testnet (as there are v0 & v1 transactions paying to pay-to-reemission there)
            // see https://github.com/ergoplatform/ergo/pull/1728 for details.
            if (chainSettings.isMainnet) {
              out.ergoTree == payToReemissionContract
            } else {
              out.ergoTree.toProposition(true) == payToReemissionContract.toProposition(true)
            }
          }
          val sentToReemission = reemissionOutputs.map(_.value).sum
          require(sentToReemission == toBurn, "Burning condition violated")
        }
      } else {
        Success(())
      }
    }

    res match {
      case Failure(e) => log.error(s"EIP-27 check failed due to ${e.getMessage} : ", e)
      case _ =>
    }

    res
  }

  /**
    * Helper method to decide whether an input can be spent
    *
    *
    * @param validationBefore - transaction validation before checking the input
    * @param boxesToSpend - input boxes
    * @param dataBoxes - data input boxes
    * @param box - the input to check
    * @param inputIndex - index of the input to check
    * @param stateContext - context used during validation
    * @param currentTxCost - accumulated validation cost before checking the input
    * @param verifier - verifier used to check spending validity
    * @return
    */
  private def verifyInput(validationBefore: ValidationState[Long],
                          boxesToSpend: IndexedSeq[ErgoBox],
                          dataBoxes: IndexedSeq[ErgoBox],
                          box: ErgoBox, //todo: replace with boxesToSpend(inputIndex) during next refactoring
                          inputIndex: Short,
                          stateContext: ErgoStateContext,
                          currentTxCost: Long)
                         (implicit verifier: ErgoInterpreter): ValidationResult[Long] = {

    // Cost limit per block
    val maxCost = stateContext.currentParameters.maxBlockCost

    val input = inputs(inputIndex)

    // Just in case, should always be true if client implementation is correct.
    if(!box.id.sameElements(input.boxId)) {
      log.error("Critical client error: box is not inputs(inputIndex)")
    }

    val proof = input.spendingProof
    val transactionContext = TransactionContext(boxesToSpend, dataBoxes, this)
    val inputContext = InputContext(inputIndex, proof.extension)

    val ctx = new ErgoContext(
      stateContext, transactionContext, inputContext,
      costLimit = maxCost - currentTxCost, // remaining cost so far
      initCost = 0)

    val costTry = verifier.verify(box.ergoTree, ctx, proof, messageToSign)
    val (isCostValid, scriptCost) =
      costTry match {
        case Failure(t) =>
          log.info(s"Tx verification failed: ${t.getMessage}")
          log.info(s"Tx $id verification context: " +
            s"${JsonCodecsWrapper.ergoLikeContextEncoder.apply(ctx)} " +
            s"input context: $inputContext " +
            s"proof: $proof" +
            s"messageToSign: $messageToSign")
          (false, maxCost + 1)
        case Success(result) =>
          result
      }

    val currCost = addExact(currentTxCost, scriptCost)

    validationBefore
      // Check whether input box script interpreter raised exception
      .validate(txScriptValidation, costTry.isSuccess && isCostValid, s"$id: #$inputIndex => $costTry")
      // Check that cost of the transaction after checking the input becomes too big
      .validate(bsBlockTransactionsCost, currCost <= maxCost, s"$id: cost exceeds limit after input #$inputIndex")
      .map(c => addExact(c, scriptCost))
  }

  /**
    * Helper method to verify an output of the transaction
    *
    * @param validationBefore - validation state before checking the output
    * @param out - the output to check
    * @param stateContext - context used in validation
    * @return
    */
  private def verifyOutput(validationBefore: ValidationState[Long],
                           out: ErgoBox,
                           stateContext: ErgoStateContext): ValidationResult[Long] = {

    val blockVersion = stateContext.blockVersion

    validationBefore
      .validate(txDust, out.value >= BoxUtils.minimalErgoAmount(out, stateContext.currentParameters), s"$id, output ${Algos.encode(out.id)}, ${out.value} >= ${BoxUtils.minimalErgoAmount(out, stateContext.currentParameters)}")
      .validate(txFuture, out.creationHeight <= stateContext.currentHeight, s" ${out.creationHeight} <= ${stateContext.currentHeight} is not true, output id: $id: output $out")
      .validate(txNegHeight, (blockVersion == 1) || out.creationHeight >= 0, s" ${out.creationHeight} >= 0 is not true, output id: $id: output $out")
      .validate(txBoxSize, out.bytes.length <= MaxBoxSize.value, s"$id: output $out")
      .validate(txBoxPropositionSize, out.propositionBytes.length <= MaxPropositionBytes.value, s"$id: output $out")
  }

  /**
    * Check validity of transaction assets (access cost and preservation rules)
    *
    * @param validationBefore - validation state before checking the output
    * @param outAssets - dictionary of assets in outputs
    * @param outAssetsNum - number of assets in outputs
    * @param boxesToSpend - input boxes
    * @param stateContext - context used in validation
    * @return
    */
  private def verifyAssets(validationBefore: ValidationState[Long],
                           outAssets: Map[Seq[Byte], Long],
                           outAssetsNum: Int,
                           boxesToSpend: IndexedSeq[ErgoBox],
                           stateContext: ErgoStateContext): ValidationResult[Long] = {
    // Cost limit per block
    val maxCost = stateContext.currentParameters.maxBlockCost

    ErgoBoxAssetExtractor.extractAssets(boxesToSpend) match {
      case Success((inAssets, inAssetsNum)) =>
        lazy val newAssetId = mutable.WrappedArray.make(inputs.head.boxId)
        val tokenAccessCost = stateContext.currentParameters.tokenAccessCost
        val currentTxCost = validationBefore.result.payload.get

        val totalAssetsAccessCost =
          ErgoBoxAssetExtractor.totalAssetsAccessCost(inAssetsNum, inAssets.size, outAssetsNum, outAssets.size, tokenAccessCost)
        val newCost = addExact(currentTxCost, totalAssetsAccessCost)

        validationBefore
          // Check that transaction is not too costly considering all the assets
          .validate(bsBlockTransactionsCost, maxCost >= newCost, s"$id: assets cost")
          .validateSeq(outAssets) {
            case (validationState, (outAssetId, outAmount)) =>
              val inAmount: Long = inAssets.getOrElse(outAssetId, -1L)

              // Check that for each asset output amount is no more than input amount,
              // with a possible exception for a new asset created by the transaction
              validationState.validate(txAssetsPreservation,
                inAmount >= outAmount || (outAssetId == newAssetId && outAmount > 0),
                s"$id: Amount in = $inAmount, out = $outAmount. Allowed new asset = $newAssetId, out = $outAssetId")
          }
          .payload(newCost)
      case Failure(e) =>
        // should never be here as far as we've already checked this when we've created the box
        ModifierValidator.fatal(e.getMessage)
    }
  }

  /**
    * Checks whether transaction is valid against input boxes to spend, and
    * non-spendable data inputs.
    *
    * Note that this method make only checks which are possible when input boxes are available.
    *
    * To make full transaction validation, use (tx.statelessValidity && tx.statefulValidity(...))
    *
    * @note Consensus-critical!
    * @param boxesToSpend    - boxes the transaction spends (via inputs)
    * @param dataBoxes       - boxes the transaction only reads (via data inputs)
    * @param stateContext    - blockchain context at the moment of validation
    * @param accumulatedCost - computational cost before validation, validation starts with this value
    * @param verifier        - interpreter used to check spending correctness for transaction inputs
    * @return total computation cost (accumulatedCost + transaction verification cost), or error details
    */
  def validateStateful(boxesToSpend: IndexedSeq[ErgoBox],
                       dataBoxes: IndexedSeq[ErgoBox],
                       stateContext: ErgoStateContext,
                       accumulatedCost: Long)
                      (implicit verifier: ErgoInterpreter): ValidationState[Long] = {

    lazy val inputSumTry = Try(boxesToSpend.map(_.value).reduce(Math.addExact(_, _)))

    // Cost of transaction initialization: we should read and parse all inputs and data inputs,
    // and also iterate through all outputs to check rules
    val initialCost: Long = addExact(
      ErgoInterpreter.interpreterInitCost,
      multiplyExact(boxesToSpend.size, stateContext.currentParameters.inputCost),
      multiplyExact(dataBoxes.size, stateContext.currentParameters.dataInputCost),
      multiplyExact(outputCandidates.size, stateContext.currentParameters.outputCost),
    )

    // Cost limit per block
    val maxCost = stateContext.currentParameters.maxBlockCost.toLong

    val blockVersion = stateContext.blockVersion

    // Before 5.0 soft-fork (v3 block version), we are checking only that
    // creation height in outputs is not negative
    // After, we are checking that it is not less that max creation height in inputs
    def maxCreationHeightInInputs: Int = if (blockVersion <= Header.HardeningVersion) {
      0
    } else {
      boxesToSpend.map(_.creationHeight).max
    }

    // We sum up previously accumulated cost and transaction initialization cost
    val startCost = addExact(initialCost, accumulatedCost)
    ModifierValidator(stateContext.validationSettings)
      // Check that the initial transaction cost is not too exceeding block limit
      .validate(bsBlockTransactionsCost, maxCost >= startCost, InvalidModifier(s"$id: initial cost", id, modifierTypeId))
      // Starting validation
      .payload(startCost)
      // Perform cheap checks first
      .validateNoFailure(txAssetsInOneBox, outAssetsTry, id, modifierTypeId)
      .validate(txPositiveAssets,
        outputCandidates.forall(_.additionalTokens.forall(_._2 > 0)),
<<<<<<< HEAD
        s"$id: ${outputCandidates.map(_.additionalTokens)}")
      // Check that outputs are not dust, and not created in future
      .validateSeq(outputs) { case (validationState, out) => verifyOutput(validationState, out, stateContext) }
=======
        InvalidModifier(s"$id: ${outputCandidates.map(_.additionalTokens)}", id, modifierTypeId))
>>>>>>> a4072cc8
      // Just to be sure, check that all the input boxes to spend (and to read) are presented.
      // Normally, this check should always pass, if the client is implemented properly
      // so it is not part of the protocol really.
      .validate(
        txBoxesToSpend,
        boxesToSpend.size == inputs.size,
        InvalidModifier(
          s"$id: ${boxesToSpend.size} == ${inputs.size}. Missing inputs: ${unresolvedIndices(inputs.map(_.boxId), boxesToSpend).mkString(", ")}",
          id,
          modifierTypeId
        )
      )
      .validate(
        txDataBoxes,
        dataBoxes.size == dataInputs.size,
        InvalidModifier(
          s"$id: ${dataBoxes.size} == ${dataInputs.size}. Missing data inputs: ${unresolvedIndices(dataInputs.map(_.boxId), dataBoxes).mkString(", ")}",
          id,
          modifierTypeId
        )
      )
      // Check that outputs are not dust, and not created in future
      .validateSeq(outputs) { case (validationState, out) =>
        verifyOutput(validationState, out, stateContext, maxCreationHeightInInputs)
      }
      // Check that there are no overflow in input and output values
      .validate(txInputsSum, inputSumTry.isSuccess, InvalidModifier(s"$id as invalid Inputs Sum", id, modifierTypeId))
      // Check that transaction is not creating money out of thin air.
<<<<<<< HEAD
      .validate(txErgPreservation, inputSumTry == outputsSumTry, s"$id: $inputSumTry == $outputsSumTry")
      .validateTry(outAssetsTry, e => ModifierValidator.fatal("Incorrect assets", e)) { case (validation, (outAssets, outAssetsNum)) =>
=======
      .validate(txErgPreservation, inputSumTry == outputsSumTry, InvalidModifier(s"$id: $inputSumTry == $outputsSumTry", id, modifierTypeId))
      .validateTry(outAssetsTry, e => ModifierValidator.fatal("Incorrect assets", id, modifierTypeId, e)) { case (validation, (outAssets, outAssetsNum)) =>
>>>>>>> a4072cc8
        verifyAssets(validation, outAssets, outAssetsNum, boxesToSpend, stateContext)
      }
      // Check inputs, the most expensive check usually, so done last.
      .validateSeq(boxesToSpend.zipWithIndex) { case (validation, (box, idx)) =>
        val currentTxCost = validation.result.payload.get
        verifyInput(validation, boxesToSpend, dataBoxes, box, idx.toShort, stateContext, currentTxCost)
<<<<<<< HEAD
       }
=======
      }
      .validate(txReemission, !stateContext.ergoSettings.chainSettings.reemission.checkReemissionRules ||
        verifyReemissionSpending(boxesToSpend, outputCandidates, stateContext).isSuccess, InvalidModifier(id, id, modifierTypeId))
>>>>>>> a4072cc8
  }

  /**
    * Same as `validateStateful`, but result is returned as Try[Long]
    * */
  def statefulValidity(boxesToSpend: IndexedSeq[ErgoBox],
                       dataBoxes: IndexedSeq[ErgoBox],
                       stateContext: ErgoStateContext,
                       accumulatedCost: Long = 0L)
                      (implicit verifier: ErgoInterpreter): Try[Int] = {
    validateStateful(boxesToSpend, dataBoxes, stateContext, accumulatedCost).result.toTry.map(_.toInt)
  }

  override type M = ErgoTransaction

  override def serializer: ErgoSerializer[ErgoTransaction] = ErgoTransactionSerializer

  override def toString: String = {
    import ErgoTransaction._
    val displayMaxObjects = 3
    val inputsStr = if (inputs.size > displayMaxObjects) {
      inputs.take(displayMaxObjects).asJson.noSpaces + s" ... (${inputs.size})"
    } else {
      inputs.asJson.noSpaces
    }
    val outputsStr = if (outputs.size > displayMaxObjects) {
      outputs.take(displayMaxObjects).asJson.noSpaces + s" ... (${outputs.size})"
    } else {
      outputs.asJson.noSpaces
    }
    s"ErgoTransaction(id: $encodedId, inputs: $inputsStr, outputs: $outputsStr, size: $size)"
  }

}

object ErgoTransaction extends ApiCodecs with ScorexLogging with ScorexEncoding {

  val modifierTypeId: NetworkObjectTypeId.Value = TransactionTypeId.value

  def apply(inputs: IndexedSeq[Input], outputCandidates: IndexedSeq[ErgoBoxCandidate]): ErgoTransaction =
    ErgoTransaction(inputs, IndexedSeq.empty, outputCandidates, None)

  def apply(tx: ErgoLikeTransaction): ErgoTransaction =
    ErgoTransaction(tx.inputs, tx.dataInputs, tx.outputCandidates)

  private def unresolvedIndices(inputs: IndexedSeq[BoxId], resolvedInputs: IndexedSeq[ErgoBox]): IndexedSeq[Int] =
    inputs.zipWithIndex.filterNot(i => resolvedInputs.exists(bx => util.Arrays.equals(bx.id, i._1))).map(_._2)
}

object ErgoTransactionSerializer extends ErgoSerializer[ErgoTransaction] {

  override def serialize(tx: ErgoTransaction, w: Writer): Unit = {
    val elt = new ErgoLikeTransaction(tx.inputs, tx.dataInputs, tx.outputCandidates)
    ErgoLikeTransactionSerializer.serialize(elt, new SigmaByteWriter(w, None))
  }

  override def parse(r: Reader): ErgoTransaction = {
    val reader = new SigmaByteReader(r,
      new ConstantStore(),
      resolvePlaceholdersToConstants = false)
    val elt = ErgoLikeTransactionSerializer.parse(reader)
    ErgoTransaction(elt.inputs, elt.dataInputs, elt.outputCandidates)
  }
}<|MERGE_RESOLUTION|>--- conflicted
+++ resolved
@@ -25,11 +25,7 @@
 import scorex.core.transaction.Transaction
 import scorex.core.utils.ScorexEncoding
 import scorex.core.validation.ValidationResult.fromValidationState
-<<<<<<< HEAD
-import scorex.core.validation.{ModifierValidator, ValidationResult, ValidationState}
-=======
 import scorex.core.validation.{InvalidModifier, ModifierValidator, ValidationResult, ValidationState}
->>>>>>> a4072cc8
 import scorex.db.ByteArrayUtils
 import scorex.util.serialization.{Reader, Writer}
 import scorex.util.{ModifierId, ScorexLogging, bytesToId}
@@ -345,143 +341,6 @@
   }
 
   /**
-    * Helper method to decide whether an input can be spent
-    *
-    *
-    * @param validationBefore - transaction validation before checking the input
-    * @param boxesToSpend - input boxes
-    * @param dataBoxes - data input boxes
-    * @param box - the input to check
-    * @param inputIndex - index of the input to check
-    * @param stateContext - context used during validation
-    * @param currentTxCost - accumulated validation cost before checking the input
-    * @param verifier - verifier used to check spending validity
-    * @return
-    */
-  private def verifyInput(validationBefore: ValidationState[Long],
-                          boxesToSpend: IndexedSeq[ErgoBox],
-                          dataBoxes: IndexedSeq[ErgoBox],
-                          box: ErgoBox, //todo: replace with boxesToSpend(inputIndex) during next refactoring
-                          inputIndex: Short,
-                          stateContext: ErgoStateContext,
-                          currentTxCost: Long)
-                         (implicit verifier: ErgoInterpreter): ValidationResult[Long] = {
-
-    // Cost limit per block
-    val maxCost = stateContext.currentParameters.maxBlockCost
-
-    val input = inputs(inputIndex)
-
-    // Just in case, should always be true if client implementation is correct.
-    if(!box.id.sameElements(input.boxId)) {
-      log.error("Critical client error: box is not inputs(inputIndex)")
-    }
-
-    val proof = input.spendingProof
-    val transactionContext = TransactionContext(boxesToSpend, dataBoxes, this)
-    val inputContext = InputContext(inputIndex, proof.extension)
-
-    val ctx = new ErgoContext(
-      stateContext, transactionContext, inputContext,
-      costLimit = maxCost - currentTxCost, // remaining cost so far
-      initCost = 0)
-
-    val costTry = verifier.verify(box.ergoTree, ctx, proof, messageToSign)
-    val (isCostValid, scriptCost) =
-      costTry match {
-        case Failure(t) =>
-          log.info(s"Tx verification failed: ${t.getMessage}")
-          log.info(s"Tx $id verification context: " +
-            s"${JsonCodecsWrapper.ergoLikeContextEncoder.apply(ctx)} " +
-            s"input context: $inputContext " +
-            s"proof: $proof" +
-            s"messageToSign: $messageToSign")
-          (false, maxCost + 1)
-        case Success(result) =>
-          result
-      }
-
-    val currCost = addExact(currentTxCost, scriptCost)
-
-    validationBefore
-      // Check whether input box script interpreter raised exception
-      .validate(txScriptValidation, costTry.isSuccess && isCostValid, s"$id: #$inputIndex => $costTry")
-      // Check that cost of the transaction after checking the input becomes too big
-      .validate(bsBlockTransactionsCost, currCost <= maxCost, s"$id: cost exceeds limit after input #$inputIndex")
-      .map(c => addExact(c, scriptCost))
-  }
-
-  /**
-    * Helper method to verify an output of the transaction
-    *
-    * @param validationBefore - validation state before checking the output
-    * @param out - the output to check
-    * @param stateContext - context used in validation
-    * @return
-    */
-  private def verifyOutput(validationBefore: ValidationState[Long],
-                           out: ErgoBox,
-                           stateContext: ErgoStateContext): ValidationResult[Long] = {
-
-    val blockVersion = stateContext.blockVersion
-
-    validationBefore
-      .validate(txDust, out.value >= BoxUtils.minimalErgoAmount(out, stateContext.currentParameters), s"$id, output ${Algos.encode(out.id)}, ${out.value} >= ${BoxUtils.minimalErgoAmount(out, stateContext.currentParameters)}")
-      .validate(txFuture, out.creationHeight <= stateContext.currentHeight, s" ${out.creationHeight} <= ${stateContext.currentHeight} is not true, output id: $id: output $out")
-      .validate(txNegHeight, (blockVersion == 1) || out.creationHeight >= 0, s" ${out.creationHeight} >= 0 is not true, output id: $id: output $out")
-      .validate(txBoxSize, out.bytes.length <= MaxBoxSize.value, s"$id: output $out")
-      .validate(txBoxPropositionSize, out.propositionBytes.length <= MaxPropositionBytes.value, s"$id: output $out")
-  }
-
-  /**
-    * Check validity of transaction assets (access cost and preservation rules)
-    *
-    * @param validationBefore - validation state before checking the output
-    * @param outAssets - dictionary of assets in outputs
-    * @param outAssetsNum - number of assets in outputs
-    * @param boxesToSpend - input boxes
-    * @param stateContext - context used in validation
-    * @return
-    */
-  private def verifyAssets(validationBefore: ValidationState[Long],
-                           outAssets: Map[Seq[Byte], Long],
-                           outAssetsNum: Int,
-                           boxesToSpend: IndexedSeq[ErgoBox],
-                           stateContext: ErgoStateContext): ValidationResult[Long] = {
-    // Cost limit per block
-    val maxCost = stateContext.currentParameters.maxBlockCost
-
-    ErgoBoxAssetExtractor.extractAssets(boxesToSpend) match {
-      case Success((inAssets, inAssetsNum)) =>
-        lazy val newAssetId = mutable.WrappedArray.make(inputs.head.boxId)
-        val tokenAccessCost = stateContext.currentParameters.tokenAccessCost
-        val currentTxCost = validationBefore.result.payload.get
-
-        val totalAssetsAccessCost =
-          ErgoBoxAssetExtractor.totalAssetsAccessCost(inAssetsNum, inAssets.size, outAssetsNum, outAssets.size, tokenAccessCost)
-        val newCost = addExact(currentTxCost, totalAssetsAccessCost)
-
-        validationBefore
-          // Check that transaction is not too costly considering all the assets
-          .validate(bsBlockTransactionsCost, maxCost >= newCost, s"$id: assets cost")
-          .validateSeq(outAssets) {
-            case (validationState, (outAssetId, outAmount)) =>
-              val inAmount: Long = inAssets.getOrElse(outAssetId, -1L)
-
-              // Check that for each asset output amount is no more than input amount,
-              // with a possible exception for a new asset created by the transaction
-              validationState.validate(txAssetsPreservation,
-                inAmount >= outAmount || (outAssetId == newAssetId && outAmount > 0),
-                s"$id: Amount in = $inAmount, out = $outAmount. Allowed new asset = $newAssetId, out = $outAssetId")
-          }
-          .payload(newCost)
-      case Failure(e) =>
-        // should never be here as far as we've already checked this when we've created the box
-        ModifierValidator.fatal(e.getMessage)
-    }
-  }
-
-  /**
     * Checks whether transaction is valid against input boxes to spend, and
     * non-spendable data inputs.
     *
@@ -539,13 +398,7 @@
       .validateNoFailure(txAssetsInOneBox, outAssetsTry, id, modifierTypeId)
       .validate(txPositiveAssets,
         outputCandidates.forall(_.additionalTokens.forall(_._2 > 0)),
-<<<<<<< HEAD
-        s"$id: ${outputCandidates.map(_.additionalTokens)}")
-      // Check that outputs are not dust, and not created in future
-      .validateSeq(outputs) { case (validationState, out) => verifyOutput(validationState, out, stateContext) }
-=======
         InvalidModifier(s"$id: ${outputCandidates.map(_.additionalTokens)}", id, modifierTypeId))
->>>>>>> a4072cc8
       // Just to be sure, check that all the input boxes to spend (and to read) are presented.
       // Normally, this check should always pass, if the client is implemented properly
       // so it is not part of the protocol really.
@@ -574,26 +427,17 @@
       // Check that there are no overflow in input and output values
       .validate(txInputsSum, inputSumTry.isSuccess, InvalidModifier(s"$id as invalid Inputs Sum", id, modifierTypeId))
       // Check that transaction is not creating money out of thin air.
-<<<<<<< HEAD
-      .validate(txErgPreservation, inputSumTry == outputsSumTry, s"$id: $inputSumTry == $outputsSumTry")
-      .validateTry(outAssetsTry, e => ModifierValidator.fatal("Incorrect assets", e)) { case (validation, (outAssets, outAssetsNum)) =>
-=======
       .validate(txErgPreservation, inputSumTry == outputsSumTry, InvalidModifier(s"$id: $inputSumTry == $outputsSumTry", id, modifierTypeId))
       .validateTry(outAssetsTry, e => ModifierValidator.fatal("Incorrect assets", id, modifierTypeId, e)) { case (validation, (outAssets, outAssetsNum)) =>
->>>>>>> a4072cc8
         verifyAssets(validation, outAssets, outAssetsNum, boxesToSpend, stateContext)
       }
       // Check inputs, the most expensive check usually, so done last.
       .validateSeq(boxesToSpend.zipWithIndex) { case (validation, (box, idx)) =>
         val currentTxCost = validation.result.payload.get
         verifyInput(validation, boxesToSpend, dataBoxes, box, idx.toShort, stateContext, currentTxCost)
-<<<<<<< HEAD
-       }
-=======
       }
       .validate(txReemission, !stateContext.ergoSettings.chainSettings.reemission.checkReemissionRules ||
         verifyReemissionSpending(boxesToSpend, outputCandidates, stateContext).isSuccess, InvalidModifier(id, id, modifierTypeId))
->>>>>>> a4072cc8
   }
 
   /**
