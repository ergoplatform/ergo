package scorex.core.network

import akka.actor.Cancellable
import org.ergoplatform.modifiers.history.header.Header
import org.ergoplatform.network.ErgoNodeViewSynchronizer.ReceivableMessages.CheckDelivery
import org.ergoplatform.nodeView.mempool.ExpiringApproximateCache
import org.ergoplatform.settings.{ErgoSettings, NetworkCacheSettings}
import scorex.core.ModifierTypeId
import scorex.core.consensus.ContainsModifiers
import scorex.core.network.DeliveryTracker._
import scorex.core.network.ModifiersStatus._
import scorex.core.utils.ScorexEncoding
import scorex.util.{ModifierId, ScorexLogging}

import scala.collection.mutable
import scala.util.{Failure, Try}

/**
  * This class tracks modifier statuses.
  * Modifier can be in one of the following states: Unknown, Requested, Received, Held, Invalid.
  * See ModifiersStatus for states description.
  * Modifiers in `Requested` state are kept in `requested` map containing info about peer and number of retries.
  * Modifiers in `Received` state are kept in `received` set.
  * Modifiers in `Invalid` state are kept in `invalid` set to prevent this modifier download and processing.
  * Modifiers in `Held` state are not kept in this class - we can get this status from object, that contains
  * these modifiers (History for PersistentNodeViewModifier, Mempool for EphemerealNodeViewModifier).
  * If we can't identify modifiers status based on the rules above, it's status is Unknown.
  *
  * In success path modifier changes his statuses `Unknown`->`Requested`->`Received`->`Held`.
  * If something went wrong (e.g. modifier was not delivered) it goes back to `Unknown` state
  * (if we are going to receive it in future) or to `Invalid` state (if we are not going to receive
  * this modifier anymore)
  * Locally generated modifiers may go to `Held` or `Invalid` states at any time.
  * These rules are also described in `isCorrectTransition` function.
  *
  * This class is not thread-save so it should be used only as a local field of an actor
  * and its methods should not be called from lambdas, Future, Future.map, etc.

  * @param maxDeliveryChecks how many times to check whether modifier was delivered in given timeout
  * @param cacheSettings network cache settings
  * @param desiredSizeOfExpectingModifierQueue Approximate number of modifiers to be downloaded simultaneously,
  *                                            headers are much faster to process
  */
class DeliveryTracker(maxDeliveryChecks: Int,
                      cacheSettings: NetworkCacheSettings,
                      desiredSizeOfExpectingModifierQueue: Int) extends ScorexLogging with ScorexEncoding {

  protected case class RequestedInfo(peer: Option[ConnectedPeer], cancellable: Cancellable, checks: Int)

  // when a remote peer is asked for a modifier we add the requested data to `requested`
  protected val requested: mutable.Map[ModifierTypeId, Map[ModifierId, RequestedInfo]] = mutable.Map()

  // when our node received a modifier we put it to `received`
  protected val received: mutable.Map[ModifierTypeId, Map[ModifierId, ConnectedPeer]] = mutable.Map()

  private val desiredSizeOfExpectingHeaderQueue: Int = desiredSizeOfExpectingModifierQueue * 5

  /** Bloom Filter with invalid modifier ids */
  private var invalidModifierBF = {
    val bloomFilterCapacity = cacheSettings.invalidModifiersBloomFilterCapacity
    val bloomFilterExpirationRate = cacheSettings.invalidModifiersBloomFilterExpirationRate
    val frontCacheSize = cacheSettings.invalidModifiersCacheSize
    val frontCacheExpiration = cacheSettings.invalidModifiersCacheExpiration
    ExpiringApproximateCache.empty(bloomFilterCapacity, bloomFilterExpirationRate, frontCacheSize, frontCacheExpiration)
  }

  /**
    * @return how many header modifiers to download
    */
  def headersToDownload: Int =
    Math.max(0, desiredSizeOfExpectingHeaderQueue - requested.get(Header.modifierTypeId).fold(0)(_.size))

  /**
    * @return how many modifiers to download
    */
  def modifiersToDownload: Int = {
    val nonHeaderModifiersCount =
      requested.foldLeft(0) {
        case (sum, (modTypeId, _)) if modTypeId == Header.modifierTypeId =>
          sum
        case (sum, (_, mid)) =>
          sum + mid.size
      }
    Math.max(0, desiredSizeOfExpectingModifierQueue - nonHeaderModifiersCount)
  }

  /**
    * @return status of modifier `id`.
    *         Since this class do not keep statuses for modifiers that are already in NodeViewHolder,
    *         `modifierKeepers` are required here to check that modifier is in `Held` status
    */
  def status(modifierId: ModifierId, modifierTypeId: ModifierTypeId, modifierKeepers: Seq[ContainsModifiers[_]]): ModifiersStatus =
    if (received.get(modifierTypeId).exists(_.contains(modifierId))) Received
    else if (requested.get(modifierTypeId).exists(_.contains(modifierId))) Requested
    else if (invalidModifierBF.mightContain(modifierId)) Invalid
    else if (modifierKeepers.exists(_.contains(modifierId))) Held
    else Unknown

  def requireStatus(oldStatus: ModifiersStatus, expectedStatues: ModifiersStatus): Unit = {
    require(isCorrectTransition(oldStatus, expectedStatues), s"Illegal status transition: $oldStatus -> $expectedStatues")
  }

  /**
    * Our node have requested a modifier, but did not received it yet.
    * Stops processing and if the number of checks did not exceed the maximum continue to waiting.
    * @param schedule that schedules a delivery check message
    * @return `true` if number of checks was not exceed, `false` otherwise
    */
  def onStillWaiting(cp: ConnectedPeer, modifierTypeId: ModifierTypeId, modifierId: ModifierId)
                    (schedule: CheckDelivery => Cancellable): Try[Unit] =
    tryWithLogging {
      val checks = requested(modifierTypeId)(modifierId).checks + 1
      setUnknown(modifierId, modifierTypeId)
<<<<<<< HEAD
      if (checks < maxDeliveryChecks) setRequested(modifierId, modifierTypeId,  Some(cp), checks)(schedule)
      else throw new StopExpectingError(modifierId, checks)
=======
      if (checks < maxDeliveryChecks) setRequested(modifierId, modifierTypeId,  Some(cp), checks)
      else throw new StopExpectingError(modifierId, modifierTypeId, checks)
>>>>>>> 37d8bf58
    }

  /**
    * Set status of modifier with id `id` to `Requested`
    */
  private def setRequested(id: ModifierId, typeId: ModifierTypeId, supplierOpt: Option[ConnectedPeer], checksDone: Int = 0)
                  (schedule: CheckDelivery => Cancellable): Unit =
    tryWithLogging {
      requireStatus(status(id, typeId, Seq.empty), Requested)
      val cancellable = schedule(CheckDelivery(supplierOpt, typeId, id))
      val requestedInfo = RequestedInfo(supplierOpt, cancellable, checksDone)
      requested.adjust(typeId)(_.fold(Map(id -> requestedInfo))(_.updated(id, requestedInfo)))
    }

  /**
    * Set status of multiple modifiers to `Requested`
    * @param schedule function that schedules a delivery check message
    */
  def setRequested(ids: Seq[ModifierId], typeId: ModifierTypeId, cp: Option[ConnectedPeer])
                  (schedule: CheckDelivery => Cancellable): Unit = ids.foreach(setRequested(_, typeId, cp)(schedule))

  /** Get peer we're communicating with in regards with modifier `id` **/
  def getSource(id: ModifierId, modifierTypeId: ModifierTypeId): Option[ConnectedPeer] = {
    status(id, modifierTypeId, Seq.empty) match {
      case Requested => requested.get(modifierTypeId).flatMap(_.get(id)).flatMap(_.peer)
      case Received => received.get(modifierTypeId).flatMap(_.get(id))
      case _ => None
    }
  }

  /**
    * Modified with id `id` is permanently invalid - set its status to `Invalid`
    * and return [[ConnectedPeer]] which sent bad modifier.
    */
  def setInvalid(id: ModifierId, modifierTypeId: ModifierTypeId): Option[ConnectedPeer] = {
    val oldStatus: ModifiersStatus = status(id, modifierTypeId, Seq.empty)
    val transitionCheck = tryWithLogging {
      requireStatus(oldStatus, Invalid)
    }
    transitionCheck
      .toOption
      .flatMap { _ =>
        val senderOpt = oldStatus match {
          case Requested =>
            requested.get(modifierTypeId).flatMap { infoById =>
              infoById.get(id) match {
                case None =>
                  log.warn(s"Requested modifier $id of type $modifierTypeId not found while invalidating it")
                  None
                case Some(info) =>
                  info.cancellable.cancel()
                  requested.flatAdjust(modifierTypeId)(_.map(_ - id))
                  info.peer
              }
            }
          case Received =>
            received.get(modifierTypeId).flatMap { peerById =>
              peerById.get(id) match {
                case None =>
                  log.warn(s"Received modifier $id of type $modifierTypeId not found while invalidating it")
                  None
                case Some(sender) =>
                  received.flatAdjust(modifierTypeId)(_.map(_ - id))
                  Option(sender)
              }
            }
          case _ =>
            None
        }
        invalidModifierBF = invalidModifierBF.put(id)
        senderOpt
      }
  }

  /**
    * Modifier with id `id` was successfully applied to history - set its status to `Held`.
    */
  def setHeld(id: ModifierId, modifierTypeId: ModifierTypeId): Unit =
    tryWithLogging {
      val oldStatus = status(id, modifierTypeId, Seq.empty)
      requireStatus(oldStatus, Held)
      clearStatusForModifier(id, modifierTypeId, oldStatus) // clear old status
    }

  /**
    * Set status of modifier with id `id` to `Unknown`.
    *
    * We're not trying to process modifier anymore in this case.
    * This may happen when received modifier bytes does not correspond to declared modifier id,
    * this modifier was removed from cache because cache is overfull or
    * we stop trying to download this modifiers due to exceeded number of retries
    */
  def setUnknown(id: ModifierId, modifierTypeId: ModifierTypeId): Unit =
    tryWithLogging {
      val oldStatus = status(id, modifierTypeId, Seq.empty)
      requireStatus(oldStatus, Unknown)
      clearStatusForModifier(id, modifierTypeId, oldStatus) // clear old status
    }

  /**
    * Modifier with id `id`  was received from remote peer - set its status to `Received`.
    */
  def setReceived(id: ModifierId, modifierTypeId: ModifierTypeId, sender: ConnectedPeer): Unit =
    tryWithLogging {
      val oldStatus = status(id, modifierTypeId, Seq.empty)
      requireStatus(oldStatus, Received)
      if (oldStatus != Received) {
        requested.flatAdjust(modifierTypeId)(_.map { infoById =>
          infoById.get(id) match {
            case None =>
              log.warn(s"Requested modifier $id of type $modifierTypeId not found while receiving it")
              infoById
            case Some(info) =>
              info.cancellable.cancel()
              infoById - id
          }
        })
        received.adjust(modifierTypeId)(_.fold(Map(id -> sender))(_.updated(id, sender)))
      }
    }

  /**
    * Self-check that transition between states is correct.
    *
    * Modifier may stay in current state,
    * go to Requested state form Unknown
    * go to Received state from Requested
    * go to Invalid state from any state (this may happen on invalid locally generated modifier)
    * go to Unknown state from Requested and Received states
    */
  private def isCorrectTransition(oldStatus: ModifiersStatus, newStatus: ModifiersStatus): Boolean =
    oldStatus match {
      case old if old == newStatus => true
      case _ if newStatus == Invalid || newStatus == Held => true
      case Unknown => newStatus == Requested
      case Requested => newStatus == Unknown || newStatus == Received
      case Received => newStatus == Unknown
      case _ => false
    }

  def clearStatusForModifier(id: ModifierId, modifierTypeId: ModifierTypeId, oldStatus: ModifiersStatus): Unit =
    oldStatus match {
      case Requested =>
        requested.flatAdjust(modifierTypeId)(_.map { infoById =>
          infoById.get(id) match {
            case None =>
              log.warn(s"Requested modifier $id of type $modifierTypeId not found while clearing status")
              infoById
            case Some(info) =>
              info.cancellable.cancel()
              infoById - id
          }
        })
      case Received =>
        received.flatAdjust(modifierTypeId)(_.map { peerById =>
          peerById.get(id) match {
            case None =>
              log.warn(s"Received modifier $id of type $modifierTypeId not found while clearing status")
              peerById
            case Some(_) =>
              peerById - id
          }
        })
      case _ =>
        ()
    }

  class StopExpectingError(mid: ModifierId, mType: ModifierTypeId, checks: Int)
    extends Error(s"Stop expecting ${encoder.encodeId(mid)} of type $mType due to exceeded number of retries $checks")

  private def tryWithLogging[T](fn: => T): Try[T] =
    Try(fn).recoverWith {
      case e: StopExpectingError =>
        log.warn(e.getMessage)
        Failure(e)
      case e =>
        log.warn("Unexpected error", e)
        Failure(e)
    }

  override def toString: String = {
    val invalidModCount = s"invalid modifiers count : ${invalidModifierBF.approximateElementCount}"
    val requestedStr =
      requested.map { case (mType, infoByMid) =>
        val peersCheckTimes =
          infoByMid.toSeq.sortBy(_._2.checks).reverse.map { case (_, info) =>
            s"${info.peer.map(_.connectionId.remoteAddress)} checked ${info.checks} times"
          }.mkString(", ")
        s"$mType : $peersCheckTimes"
      }.mkString("\n")
    val receivedStr =
      received.map { case (mType, peerByMid) =>
        val listOfPeers = peerByMid.values.toSet.mkString(", ")
        s"$mType : $listOfPeers"
      }.mkString("\n")
    s"$invalidModCount\nrequested modifiers:\n$requestedStr\nreceived modifiers:\n$receivedStr"
  }

}

object DeliveryTracker {
  def empty(settings: ErgoSettings): DeliveryTracker = {
    new DeliveryTracker(
      settings.scorexSettings.network.maxDeliveryChecks,
      settings.cacheSettings.network,
      settings.scorexSettings.network.desiredInvObjects
    )
  }

  implicit class MapPimp[K, V](underlying: mutable.Map[K, V]) {
    /**
      * One liner for updating a Map with the possibility to handle case of missing Key
      * @param k map key
      * @param f function that is passed Option depending on Key being present or missing, returning new Value
      * @return Option depending on map being updated or not
      */
    def adjust(k: K)(f: Option[V] => V): Option[V] = underlying.put(k, f(underlying.get(k)))

    /**
      * One liner for updating a Map with the possibility to handle case of missing Key
      * @param k map key
      * @param f function that is passed Option depending on Key being present or missing,
      *          returning Option signaling whether to update or not
      * @return new Map with value updated under given key
      */
    def flatAdjust(k: K)(f: Option[V] => Option[V]): Option[V] =
      f(underlying.get(k)) match {
        case None    => None
        case Some(v) => underlying.put(k, v)
      }
  }
}<|MERGE_RESOLUTION|>--- conflicted
+++ resolved
@@ -111,13 +111,8 @@
     tryWithLogging {
       val checks = requested(modifierTypeId)(modifierId).checks + 1
       setUnknown(modifierId, modifierTypeId)
-<<<<<<< HEAD
       if (checks < maxDeliveryChecks) setRequested(modifierId, modifierTypeId,  Some(cp), checks)(schedule)
       else throw new StopExpectingError(modifierId, checks)
-=======
-      if (checks < maxDeliveryChecks) setRequested(modifierId, modifierTypeId,  Some(cp), checks)
-      else throw new StopExpectingError(modifierId, modifierTypeId, checks)
->>>>>>> 37d8bf58
     }
 
   /**
