openapi: "3.0.2"

info:
<<<<<<< HEAD
  version: "4.0.31"
=======
  version: "4.0.30"
>>>>>>> 3fa0ed3d
  title: Ergo Node API
  description: API docs for Ergo Node. Models are shared between all Ergo products
  contact:
    name: Ergo Platform Team
    email: ergoplatform@protonmail.com
    url: https://ergoplatform.org
  license:
    name: CC0 1.0 Universal
    url: https://raw.githubusercontent.com/ergoplatform/ergo/master/LICENSE

servers:
  - url: /
    description: Local full node
  - url: http://213.239.193.208:9053
    description: Known public node

components:
  securitySchemes:
    ApiKeyAuth:
      type: apiKey
      in: header
      name: api_key

  schemas:
    # Objects
    ErgoTransactionInput:
      type: object
      required:
        - boxId
        - spendingProof
      properties:
        boxId:
          $ref: '#/components/schemas/TransactionBoxId'
        spendingProof:
          $ref: '#/components/schemas/SpendingProof'

    ErgoTransactionDataInput:
      type: object
      required:
        - boxId
      properties:
        boxId:
          $ref: '#/components/schemas/TransactionBoxId'

    ErgoTransactionUnsignedInput:
      type: object
      required:
        - boxId
      properties:
        boxId:
          $ref: '#/components/schemas/TransactionBoxId'
        extension:
          type: object
          additionalProperties:
            $ref: '#/components/schemas/SValue'
          example:
            '1': 'a2aed72ff1b139f35d1ad2938cb44c9848a34d4dcfd6d8ab717ebde40a7304f2541cf628ffc8b5c496e6161eba3f169c6dd440704b1719e0'

    SpendingProof:
      description: Spending proof for transaction input
      type: object
      required:
        - proofBytes
        - extension
      properties:
        proofBytes:
          $ref: '#/components/schemas/SpendingProofBytes'
        extension:
          type: object
          description: Variables to be put into context
          additionalProperties:
            $ref: '#/components/schemas/SValue'
          example:
            '1': 'a2aed72ff1b139f35d1ad2938cb44c9848a34d4dcfd6d8ab717ebde40a7304f2541cf628ffc8b5c496e6161eba3f169c6dd440704b1719e0'

    SerializedBox:
      type: object
      required:
        - boxId
        - bytes
      properties:
        boxId:
          $ref: '#/components/schemas/TransactionBoxId'
        bytes:
          $ref: '#/components/schemas/HexString'

    ScriptBytes:
      type: object
      required:
        - bytes
      properties:
        bytes:
          $ref: '#/components/schemas/HexString'

    ErgoTransactionOutput:
      type: object
      required:
        - value
        - ergoTree
        - additionalRegisters
        - creationHeight
      properties:
        boxId:
          $ref: '#/components/schemas/TransactionBoxId'
        value:
          description: Amount of Ergo token
          type: integer
          format: int64
          minimum: 0
          example: 147
        ergoTree:
          $ref: '#/components/schemas/ErgoTree'
        creationHeight:
          description: Height the output was created at
          type: integer
          format: int32
          example: 9149
        assets:
          description: Assets list in the transaction
          type: array
          items:
            $ref: '#/components/schemas/Asset'
        additionalRegisters:
          $ref: '#/components/schemas/Registers'
        transactionId:
          $ref: '#/components/schemas/TransactionId'
        index:
          description: Index in the transaction outputs
          type: integer
          format: int32

    WalletBox:
      type: object
      required:
        - box
        - confirmationsNum
        - address
        - creationTransaction
        - onchain
        - creationOutIndex
        - spendingTransaction
        - spendingHeight
        - inclusionHeight
        - spent
        - scans
      properties:
        box:
          $ref: '#/components/schemas/ErgoTransactionOutput'
        confirmationsNum:
          description: Number of confirmations, if the box is included into the blockchain
          type: integer
          format: int32
          minimum: 0
          example: 147
          nullable: true
        address:
          $ref: '#/components/schemas/ErgoAddress'
        creationTransaction:
          description: Transaction which created the box
          $ref: '#/components/schemas/ModifierId'
        spendingTransaction:
          description: Transaction which created the box
          nullable: true
          $ref: '#/components/schemas/ModifierId'
        spendingHeight:
          description: The height the box was spent at
          type: integer
          format: int32
          minimum: 0
          example: 147
          nullable: true
        inclusionHeight:
          description: The height the transaction containing the box was included in a block at
          type: integer
          format: int32
          minimum: 0
          example: 147
        onchain:
          description: A flag signalling whether the box is created on main chain
          type: boolean
          example: true
        spent:
          description: A flag signalling whether the box was spent
          type: boolean
          example: false
        creationOutIndex:
          description: An index of a box in the creating transaction
          type: integer
          format: int32
          example: 2
        scans:
          description: Scan identifiers the box relates to
          type: array
          items:
            type: integer
            example: 1
            default: 1

    UnsignedErgoTransaction:
      type: object
      description: Unsigned Ergo transaction
      required:
        - inputs
        - dataInputs
        - outputs
      properties:
        id:
          $ref: '#/components/schemas/TransactionId'
        inputs:
          description: Unsigned inputs of the transaction
          type: array
          items:
            $ref: '#/components/schemas/ErgoTransactionUnsignedInput'
        dataInputs:
          description: Data inputs of the transaction
          type: array
          items:
            $ref: '#/components/schemas/ErgoTransactionDataInput'
        outputs:
          description: Outputs of the transaction
          type: array
          items:
            $ref: '#/components/schemas/ErgoTransactionOutput'

    ErgoTransaction:
      type: object
      description: Ergo transaction
      required:
        - inputs
        - dataInputs
        - outputs
      properties:
        id:
          $ref: '#/components/schemas/TransactionId'
        inputs:
          description: Inputs of the transaction
          type: array
          items:
            $ref: '#/components/schemas/ErgoTransactionInput'
        dataInputs:
          description: Data inputs of the transaction
          type: array
          items:
            $ref: '#/components/schemas/ErgoTransactionDataInput'
        outputs:
          description: Outputs of the transaction
          type: array
          items:
            $ref: '#/components/schemas/ErgoTransactionOutput'
        size:
          description: Size in bytes
          type: integer
          format: int32

    WalletTransaction:
      type: object
      description: Transaction augmented with some useful information
      required:
        - inputs
        - dataInputs
        - outputs
        - inclusionHeight
        - numConfirmations
        - scans
      properties:
        id:
          $ref: '#/components/schemas/TransactionId'
        inputs:
          description: Transaction inputs
          type: array
          items:
            $ref: '#/components/schemas/ErgoTransactionInput'
        dataInputs:
          description: Transaction data inputs
          type: array
          items:
            $ref: '#/components/schemas/ErgoTransactionDataInput'
        outputs:
          description: Transaction outputs
          type: array
          items:
            $ref: '#/components/schemas/ErgoTransactionOutput'
        inclusionHeight:
          description: Height of a block the transaction was included in
          type: integer
          format: int32
          example: 20998
        numConfirmations:
          description: Number of transaction confirmations
          type: integer
          format: int32
          example: 20998
        scans:
          description: Scan identifiers the transaction relates to
          type: array
          items:
            type: integer
            example: 1
            default: 1
        size:
          description: Size in bytes
          type: integer
          format: int32

    ErgoAddress:
      description: Encoded Ergo Address
      type: string
      example: '3WwbzW6u8hKWBcL1W7kNVMr25s2UHfSBnYtwSHvrRQt7DdPuoXrt'

    RewardAddress:
      type: object
      required:
        - rewardAddress
      properties:
        rewardAddress:
          $ref: '#/components/schemas/ErgoAddress'

    RewardPubKey:
      type: object
      required:
        - rewardPubkey
      properties:
        rewardPubkey:
          type: string
          example: '02a7955281885bf0f0ca4a48678848cad8dc5b328ce8bc1d4481d041c98e891ff3'

    DlogSecret:
      description: Hex-encoded big-endian 256-bits secret exponent
      type: string
      example: '433080ff80d0d52d7f8bfffff47f00807f44f680000949b800007f7f7ff1017f'

    DhtSecret:
      description: Hex-encoded big-endian 256-bits secret exponent "w" along with generators "g", "h", and group
        elements "u", "v", such as g^w = u, h^w = v
      type: object
      required:
        - secret
        - g
        - h
        - u
        - v
      properties:
        secret:
          description: Hex-encoded big-endian 256-bits secret exponent
          type: string
          example: '433080ff80d0d52d7f8bfffff47f00807f44f680000949b800007f7f7ff1017f'
        g:
          description: Hex-encoded "g" generator for the Diffie-Hellman tuple (secp256k1 curve point)
          type: string
          example: '02a7955281885bf0f0ca4a48678848cad8dc5b328ce8bc1d4481d041c98e891ff3'
        h:
          description: Hex-encoded "h" generator for the Diffie-Hellman tuple (secp256k1 curve point)
          type: string
          example: '02a7955281885bf0f0ca4a48678848cad8dc5b328ce8bc1d4481d041c98e891ff3'
        u:
          description: Hex-encoded "u" group element of the Diffie-Hellman tuple (secp256k1 curve point)
          type: string
          example: '02a7955281885bf0f0ca4a48678848cad8dc5b328ce8bc1d4481d041c98e891ff3'
        v:
          description: Hex-encoded "v" group element of the Diffie-Hellman tuple (secp256k1 curve point)
          type: string
          example: '02a7955281885bf0f0ca4a48678848cad8dc5b328ce8bc1d4481d041c98e891ff3'

    TransactionSigningRequest:
      description: A request to sign a transaction with secrets provided
      type: object
      required:
        - tx
        - secrets
      properties:
        tx:
          description: Unsigned transaction to sign
          type: object
          $ref: '#/components/schemas/UnsignedErgoTransaction'
        inputsRaw:
          description: Optional list of inputs to be used in serialized form
          type: array
          items:
            type: string
            description: hex-encoded serialized box bytes
        dataInputsRaw:
          description: Optional list of inputs to be used in serialized form
          type: array
          items:
            type: string
            description: hex-encoded serialized box bytes
        hints:
          description: Optional list of hints used for signing
          $ref: '#/components/schemas/TransactionHintsBag'
        secrets:
          description: Secrets used for signing
          type: object
          properties:
            dlog:
              description: Sequence of secret exponents (DLOG secrets)
              type: array
              items:
                $ref: '#/components/schemas/DlogSecret'
            dht:
              description: Sequence of secret Diffie-Hellman tuple exponents (DHT secrets)
              type: array
              items:
                $ref: '#/components/schemas/DhtSecret'

    AddressHolder:
      description: Holds encoded ErgoAddress
      type: object
      required:
        - address
      properties:
        address:
          $ref: '#/components/schemas/ErgoAddress'

    BoxesRequestHolder:
      description: Holds request for wallet boxes
      type: object
      required:
        - targetAssets
        - targetBalance
      properties:
        targetAssets:
          description: Target assets
          type: array
          items:
            description: Pair of TokenId and Long
            type: array
            minItems: 2
            maxItems: 2
            items:
              description: TokenId or Long
              anyOf:
                - description: TokenId
                  type: string
                - description: Long
                  type: integer
        targetBalance:
          description: Target balance
          type: integer
          format: int64

    RequestsHolder:
      description: Holds many transaction requests and transaction fee
      type: object
      required:
        - requests
      properties:
        requests:
          description: Sequence of transaction requests
          type: array
          items:
            anyOf:
              - $ref: '#/components/schemas/PaymentRequest'
              - $ref: '#/components/schemas/BurnTokensRequest'
              - $ref: '#/components/schemas/AssetIssueRequest'
        fee:
          description: Transaction fee
          type: integer
          format: int64
          example: 1000000
        inputsRaw:
          description: List of inputs to be used in serialized form
          type: array
          items:
            type: string
            description: hex-encoded serialized box bytes
        dataInputsRaw:
          description: List of data inputs to be used in serialized form
          type: array
          items:
            type: string
            description: hex-encoded serialized box bytes

    SourceHolder:
      type: object
      required:
        - source
      properties:
        source:
          description: Sigma source to be compiled
          type: string

    ErgoLikeTransaction:
      type: object
      required:
        - id
        - inputs
        - dataInputs
        - outputs
      properties:
        id:
          type: object
          $ref: '#/components/schemas/ModifierId'
        inputs:
          type: array
          items:
            $ref: '#/components/schemas/ErgoTransactionInput'
        dataInputs:
          type: array
          items:
            $ref: '#/components/schemas/ErgoTransactionDataInput'
        outputs:
          type: array
          items:
            $ref: '#/components/schemas/ErgoTransactionOutput'

    SigmaHeader:
      type: object
      description: Block header format used for sigma ErgoLikeContext
      required:
        - timestamp
        - version
        - adProofsRoot
        - stateRoot
        - transactionsRoot
        - nBits
        - extensionHash
        - height
        - parentId
        - votes
      properties:
        id:
          $ref: '#/components/schemas/ModifierId'
        timestamp:
          $ref: '#/components/schemas/Timestamp'
        version:
          $ref: '#/components/schemas/Version'
        adProofsRoot:
          $ref: '#/components/schemas/Digest32'
        adProofsId:
          $ref: '#/components/schemas/ModifierId'
        stateRoot:
          $ref: '#/components/schemas/AvlTreeData'
        transactionsRoot:
          $ref: '#/components/schemas/Digest32'
        transactionsId:
          $ref: '#/components/schemas/ModifierId'
        nBits:
          type: integer
          format: int64
          minimum: 0
          example: 19857408
        extensionHash:
          $ref: '#/components/schemas/Digest32'
        extensionRoot:
          $ref: '#/components/schemas/Digest32'
        extensionId:
          $ref: '#/components/schemas/ModifierId'
        height:
          type: integer
          format: int32
          minimum: 0
          example: 667
        size:
          type: integer
          format: int32
          minimum: 0
          example: 667
        parentId:
          $ref: '#/components/schemas/ModifierId'
        powSolutions:
          $ref: '#/components/schemas/PowSolutions'
        votes:
          $ref: '#/components/schemas/Votes'
        minerPk:
          type: string
          example: "0279be667ef9dcbbac55a06295ce870b07029bfcdb2dce28d959f2815b16f81798"
        powOnetimePk:
          type: string
          example: "0279be667ef9dcbbac55a06295ce870b07029bfcdb2dce28d959f2815b16f81798"
        powNonce:
          $ref: '#/components/schemas/Digest32'
        powDistance:
          type: number
          description: sigma.BigInt
          example: 123456789

    PreHeader:
      type: object
      required:
        - timestamp
        - version
        - nBits
        - height
        - parentId
        - votes
      properties:
        timestamp:
          $ref: '#/components/schemas/Timestamp'
        version:
          $ref: '#/components/schemas/Version'
        nBits:
          type: integer
          format: int64
          minimum: 0
          example: 19857408
        height:
          type: integer
          format: int32
          minimum: 0
          example: 667
        parentId:
          $ref: '#/components/schemas/ModifierId'
        votes:
          $ref: '#/components/schemas/Votes'
        minerPk:
          type: string
          example: "0279be667ef9dcbbac55a06295ce870b07029bfcdb2dce28d959f2815b16f81798"

    AvlTreeData:
      required:
        - digest
      properties:
        digest:
          $ref: '#/components/schemas/Digest32'
        treeFlags:
          type: integer
          format: int32
        keyLength:
          type: integer
          format: int32
        valueLength:
          type: integer
          format: int32
          nullable: true


    ErgoLikeContext:
      required:
        - lastBlockUtxoRoot
        - headers
        - preHeader
        - dataBoxes
        - boxesToSpend
        - spendingTransaction
        - selfIndex
        - extension
        - validationSettings
        - costLimit
        - initCost
      properties:
        lastBlockUtxoRoot:
          type: object
          description: state root before current block application
          $ref: '#/components/schemas/AvlTreeData'
        headers:
          type: array
          description: fixed number of last block headers in descending order (first header is the newest one)
          items:
            $ref: '#/components/schemas/SigmaHeader'
        preHeader:
          type: object
          description: fields of block header with the current `spendingTransaction`, that can be predicted by a miner before its formation
          $ref: '#/components/schemas/PreHeader'
        dataBoxes:
          type: array
          description: boxes, that corresponds to id's of `spendingTransaction.dataInputs`
          items:
            type: ErgoBox
            $ref: '#/components/schemas/ErgoTransactionOutput'
        boxesToSpend:
          type: array
          description: boxes, that corresponds to id's of `spendingTransaction.inputs`
          items:
            type: ErgoBox
            $ref: '#/components/schemas/ErgoTransactionOutput'
        spendingTransaction:
          type: object
          description: transaction that contains `self` box
          $ref: '#/components/schemas/ErgoLikeTransaction'
        selfIndex:
          type: integer
          format: int64
          description: index of the box in `boxesToSpend` that contains the script we're evaluating
        extension:
          type: object
          description: prover-defined key-value pairs, that may be used inside a script
        validationSettings:
          type: string
          description: validation parameters passed to Interpreter.verify to detect soft-fork conditions
          example: "10e8070001e9070001ea070001eb070001ec070001ed070001ee070001ef070001f0070001f1070001f2070001f3070001f4070001f5070001f6070001f7070001"
        costLimit:
          type: integer
          format: int64
          description: hard limit on accumulated execution cost, if exceeded lead to CostLimitException to be thrown
        initCost:
          type: integer
          format: int64
          description: initial value of execution cost already accumulated before Interpreter.verify is called


    ExecuteScript:
      type: object
      required:
        - script
        - namedConstants
        - context
      properties:
        script:
          description: Sigma script to be executed
          type: string
        namedConstants:
          description: Environment for compiler
          type: object
          nullable: true
        context:
          description: Interpreter context
          type: object
          nullable: true
          $ref: '#/components/schemas/ErgoLikeContext'

    SigmaBoolean:
      description: Algebraic data type of sigma proposition expressions
      required:
        - op
      properties:
        op:
          type: integer
          description: Sigma opCode
          format: int8
        h:
          $ref: '#/components/schemas/HexString'
        g:
          $ref: '#/components/schemas/HexString'
        u:
          $ref: '#/components/schemas/HexString'
        v:
          $ref: '#/components/schemas/HexString'
        condition:
          type: boolean

    SigmaBooleanAndPredicate:
      allOf:
        - $ref: '#/components/schemas/SigmaBoolean'
        - type: object
        - required:
            - args
        - properties:
            args:
              type: array
              items:
                $ref: '#/components/schemas/SigmaBoolean'

    SigmaBooleanOrPredicate:
      allOf:
        - $ref: '#/components/schemas/SigmaBoolean'
        - type: object
        - required:
            - args
        - properties:
            args:
              type: array
              items:
                $ref: '#/components/schemas/SigmaBoolean'

    SigmaBooleanThresholdPredicate:
      allOf:
        - $ref: '#/components/schemas/SigmaBoolean'
        - type: object
        - required:
            - args
        - properties:
            args:
              type: array
              items:
                $ref: '#/components/schemas/SigmaBoolean'

    CryptoResult:
      description: Result of executeWithContext request (reduceToCrypto)
      type: object
      required:
        - value
        - cost
      properties:
        value:
          description: value of SigmaProp type which represents a statement verifiable via sigma protocol
          $ref: '#/components/schemas/SigmaBoolean'
        cost:
          description: Estimated cost of contract execution
          type: integer
          format: int64
      example:
        value:
          op: -45
          condition: true
        cost: 10

    ScanningPredicate:
      type: object
      required:
        - predicate
      properties:
        predicate:
          type: string

    ContainsPredicate:
      allOf:
        - $ref: '#/components/schemas/ScanningPredicate'
        - type: object
        - required:
            - bytes
        - properties:
            register:
              type: string
            bytes:
              type: string

    EqualsPredicate:
      allOf:
        - $ref: '#/components/schemas/ScanningPredicate'
        - type: object
        - required:
            - bytes
        - properties:
            register:
              type: string
            bytes:
              type: string

    ContainsAssetPredicate:
      allOf:
        - $ref: '#/components/schemas/ScanningPredicate'
        - type: object
        - required:
            - assetId
        - properties:
            assetId:
              type: string

    AndPredicate:
      allOf:
        - $ref: '#/components/schemas/ScanningPredicate'
        - type: object
        - required:
            - args
        - properties:
            args:
              type: array
              items:
                $ref: '#/components/schemas/ScanningPredicate'

    OrPredicate:
      allOf:
        - $ref: '#/components/schemas/ScanningPredicate'
        - type: object
        - required:
            - args
        - properties:
            args:
              type: array
              items:
                $ref: '#/components/schemas/ScanningPredicate'

    ScanRequest:
      type: object
      properties:
        scanName:
          type: string
        removeOffchain:
          type: boolean
        walletInteraction:
          type: string
          enum: [off, shared, forced]
        trackingRule:
          $ref: '#/components/schemas/ScanningPredicate'
      example:
        scanName: Assets Tracker
        walletInteraction: off
        removeOffchain: true
        trackingRule:
          predicate: containsAsset
          assetId: 02dada811a888cd0dc7a0a41739a3ad9b0f427741fe6ca19700cf1a51200c96bf7

    Scan:
      type: object
      properties:
        scanName:
          type: string
        scanId:
          type: integer
        walletInteraction:
          type: string
          enum: [off, shared, forced]
        removeOffchain:
          type: boolean
        trackingRule:
          $ref: '#/components/schemas/ScanningPredicate'
      example:
        scanId: 2
        scanName: Assets Tracker
        walletInteraction: off
        removeOffchain: true
        trackingRule:
          predicate: containsAsset
          assetId: 02dada811a888cd0dc7a0a41739a3ad9b0f427741fe6ca19700cf1a51200c96bf7

    ScanId:
      type: object
      properties:
        scanId:
          type: integer

    ScanIdBoxId:
      type: object
      required:
        - scanId
        - boxId
      properties:
        scanId:
          type: integer
        boxId:
          $ref: '#/components/schemas/TransactionBoxId'

    ScanIdsBox:
      description: Ergo box with associated scans (their respective identifiers)
      type: object
      required:
        - scanIds
        - box
      properties:
        scanIds:
          type: array
          items:
            type: integer
        box:
          $ref: '#/components/schemas/ErgoTransactionOutput'

    DlogCommitment:
      description: Randomness and commitment for the first step of the Schnorr protocol
      type: object
      required:
        - r
        - a
      properties:
        r:
          description:  Hex-encoded big-endian 256-bits secret exponent
          type: string
          example: '433080ff80d0d52d7f8bfffff47f00807f44f680000949b800007f7f7ff1017f'
        a:
          description: Hex-encoded "g" generator for the Diffie-Hellman tuple (secp256k1 curve point)
          type: string
          example: '02a7955281885bf0f0ca4a48678848cad8dc5b328ce8bc1d4481d041c98e891ff3'

    HintExtractionRequest:
      description: request to extract prover hints from a transaction
      type: object
      required:
        - tx
        - real
        - simulated
      properties:
        tx:
          description:  Transaction to extract prover hints from
          $ref: '#/components/schemas/ErgoTransaction'
        real:
          description: Real signers of the transaction
          type: array
          items:
            $ref: '#/components/schemas/SigmaBoolean'
        simulated:
          description: Simulated signers of the transaction
          type: array
          items:
            $ref: '#/components/schemas/SigmaBoolean'
        inputsRaw:
          description: Optional list of inputs to be used in serialized form
          type: array
          items:
            type: string
            description: hex-encoded serialized box bytes
        dataInputsRaw:
          description: Optional list of inputs to be used in serialized form
          type: array
          items:
            type: string
            description: hex-encoded serialized box bytes

    Commitment:
      description: basic trait for prover commitments
      type: object
      required:
        - hint
        - pubkey
        - position
        - cmtType
        - a
      properties:
        hint:
          type: string
          enum: [cmtWithSecret, cmtReal, cmtSimulated]
        pubkey:
          $ref: '#/components/schemas/SigmaBoolean'
        position:
          type: string
        type:
          type: string
          enum: [dlog, dht]
        a:
          description: a group element of the commitment
          type: string
        b:
          description: b group element of the commitment (needed for DHT protocol only)
          type: string

    CommitmentWithSecret:
      description: commitment to secret along with secret (!) randomness
      allOf:     # Combines the Commitment and the inline model
        - $ref: '#/components/schemas/Commitment'
          type: object
          required:
            - secret
          properties:
          secret:
            type: string

    SecretProven:
      type: object
      required:
        - hint
        - challenge
        - pubkey
        - proof
        - position
      properties:
        hint:
          type: string
          enum: [proofReal, proofSimulated]
        challenge:
          type: string
        pubkey:
          $ref: '#/components/schemas/SigmaBoolean'
        proof:
          type: string
        position:
          type: string

    InputHints:
      description: hints for inputs, key is input index, values is a set of hints for the input
      type: object
      additionalProperties:
        type: array
        items:
          oneOf:
            - $ref: '#/components/schemas/CommitmentWithSecret'
            - $ref: '#/components/schemas/Commitment'
            - $ref: '#/components/schemas/SecretProven'
          discriminator:
            propertyName: objectType
            mapping:
              cmtWithSecret: '#/components/schemas/CommitmentWithSecret'
              cmtReal: '#/components/schemas/Commitment'
              cmtSimulated: '#/components/schemas/Commitment'
              proofReal: '#/components/schemas/SecretProven'
              proofSimulated: '#/components/schemas/SecretProven'
      example:
        "01": [
          {
            "hint": "cmtWithSecret",
            "pubkey": {
              "op": -51,
              "h": "0327e65711a59378c59359c3e1d0f7abe906479eccb76094e50fe79d743ccc15e6"
            },
            "position": "0-1",
            "type": "dlog",
            "a": "02924d6274d1b9132fe028a0e3ac2fdbc503a1e52d1398932fa5f1bcf71909eb4b",
            "secret": "42a2a0ae6b98ee791ac9734252e8a7a08e691b92de085138e302f64a722a4300"
          }]

    TransactionHintsBag:
      description: prover hints extracted from a transaction
      type: object
      properties:
        secretHints:
          description: Hints which contain secrets, do not share them!
          type: array
          items:
            $ref: '#/components/schemas/InputHints'
        publicHints:
          description: Hints which contain public data only, share them freely!
          type: array
          items:
            $ref: '#/components/schemas/InputHints'

    GenerateCommitmentsRequest:
      description: request to generate commitments to sign a transaction
      type: object
      required:
        - tx
      properties:
        tx:
          description: Unsigned transaction to sign
          type: object
          $ref: '#/components/schemas/UnsignedErgoTransaction'
        secrets:
          description: Optionally, external secrets used for signing
          type: object
          properties:
            dlog:
              description: Sequence of secret exponents (DLOG secrets)
              type: array
              items:
                $ref: '#/components/schemas/DlogSecret'
            dht:
              description: Sequence of secret Diffie-Hellman tuple exponents (DHT secrets)
              type: array
              items:
                $ref: '#/components/schemas/DhtSecret'
        inputsRaw:
          description: Optional list of inputs to be used in serialized form
          type: array
          items:
            type: string
            description: hex-encoded serialized box bytes
        dataInputsRaw:
          description: Optional list of inputs to be used in serialized form
          type: array
          items:
            type: string
            description: hex-encoded serialized box bytes

    PaymentRequest:
      description: Request for generation of payment transaction to a given address
      type: object
      required:
        - address
        - value
      properties:
        address:
          $ref: '#/components/schemas/ErgoAddress'
        value:
          description: Payment amount
          type: integer
          format: int64
          example: 1
        assets:
          description: Assets list in the transaction
          type: array
          items:
            $ref: '#/components/schemas/Asset'
        registers:
          $ref: '#/components/schemas/Registers'

    BurnTokensRequest:
      description: Request for burning tokens in wallet
      type: object
      required:
        - assetsToBurn
      properties:
        assetsToBurn:
          description: Assets list to burn in the transaction
          type: array
          items:
            $ref: '#/components/schemas/Asset'

    AssetIssueRequest:
      description: Request for generation of asset issue transaction
      type: object
      required:
        - amount
        - name
        - description
        - decimals
      properties:
        address:
          description: Optional, first address in the wallet will be used if not defined
          $ref: '#/components/schemas/ErgoAddress'
        ergValue:
          description: Optional, amount of ergs to be put into box with issued assets
          format: int64
          type: integer
        amount:
          description: Supply amount
          type: integer
          format: int64
          example: 1000000
        name:
          description: Assets name
          type: string
          example: 'TST'
        description:
          description: Assets description
          type: string
          example: 'Test token'
        decimals:
          description: Number of decimal places
          type: integer
          format: int32
          example: 8
        registers:
          description: Optional, possible values for registers R7...R9
          $ref: '#/components/schemas/Registers'

    FullBlock:
      description: Block with header and transactions
      type: object
      required:
        - header
        - blockTransactions
        - adProofs
        - extension
        - size
      properties:
        header:
          $ref: '#/components/schemas/BlockHeader'
        blockTransactions:
          $ref: '#/components/schemas/BlockTransactions'
        adProofs:
          $ref: '#/components/schemas/BlockADProofs'
        extension:
          $ref: '#/components/schemas/Extension'
        size:
          description: Size in bytes
          type: integer
          format: int32

    PowSolutions:
      description: An object containing all components of pow solution
      type: object
      required:
        - pk
        - w
        - n
        - d
      properties:
        pk:
          type: string
          description: Base16-encoded public key
          example: '0350e25cee8562697d55275c96bb01b34228f9bd68fd9933f2a25ff195526864f5'
        w:
          type: string
          example: '0366ea253123dfdb8d6d9ca2cb9ea98629e8f34015b1e4ba942b1d88badfcc6a12'
        n:
          type: string
          example: '0000000000000000'
        d:
          type: number
          example: 987654321

    BlockHeaderWithoutPow:
      type: object
      required:
        - id
        - timestamp
        - version
        - adProofsRoot
        - stateRoot
        - transactionsRoot
        - nBits
        - extensionHash
        - height
        - difficulty
        - parentId
        - votes
      properties:
        id:
          $ref: '#/components/schemas/ModifierId'
        timestamp:
          $ref: '#/components/schemas/Timestamp'
        version:
          $ref: '#/components/schemas/Version'
        adProofsRoot:
          $ref: '#/components/schemas/Digest32'
        stateRoot:
          $ref: '#/components/schemas/ADDigest'
        transactionsRoot:
          $ref: '#/components/schemas/Digest32'
        nBits:
          type: integer
          format: int64
          minimum: 0
          example: 19857408
        extensionHash:
          $ref: '#/components/schemas/Digest32'
        height:
          type: integer
          format: int32
          minimum: 0
          example: 667
        difficulty:
          type: integer
          format: int32
          minimum: 0
          example: 62
        parentId:
          $ref: '#/components/schemas/ModifierId'
        votes:
          $ref: '#/components/schemas/Votes'
        size:
          description: Size in bytes
          type: integer
          format: int32
        extensionId:
          $ref: '#/components/schemas/ModifierId'
        transactionsId:
          $ref: '#/components/schemas/ModifierId'
        adProofsId:
          $ref: '#/components/schemas/ModifierId'

    PopowHeader:
      type: object
      required:
        - header
        - interlinks
      properties:
        header:
          $ref: '#/components/schemas/BlockHeader'
        interlinks:
          description: Array of header interlinks
          type: array
          items:
            $ref: '#/components/schemas/ModifierId'

    NipopowProof:
      type: object
      required:
        - m
        - k
        - prefix
        - suffixHead
        - suffixTail
      properties:
        m:
          description: security parameter (min μ-level superchain length)
          type: number
        k:
          description: security parameter (min suffix length, >= 1)
          type: number
        prefix:
          description: proof prefix headers
          type: array
          items:
            $ref: '#/components/schemas/PopowHeader'
        suffixHead:
          $ref: '#/components/schemas/PopowHeader'
        suffixTail:
          description: tail of the proof suffix headers
          type: array
          items:
            $ref: '#/components/schemas/BlockHeader'

    BlockHeader:
      type: object
      required:
        - id
        - timestamp
        - version
        - adProofsRoot
        - stateRoot
        - transactionsRoot
        - nBits
        - extensionHash
        - powSolutions
        - height
        - difficulty
        - parentId
        - votes
      properties:
        id:
          $ref: '#/components/schemas/ModifierId'
        timestamp:
          $ref: '#/components/schemas/Timestamp'
        version:
          $ref: '#/components/schemas/Version'
        adProofsRoot:
          $ref: '#/components/schemas/Digest32'
        stateRoot:
          $ref: '#/components/schemas/ADDigest'
        transactionsRoot:
          $ref: '#/components/schemas/Digest32'
        nBits:
          type: integer
          format: int64
          minimum: 0
          example: 19857408
        extensionHash:
          $ref: '#/components/schemas/Digest32'
        powSolutions:
          $ref: '#/components/schemas/PowSolutions'
        height:
          type: integer
          format: int32
          minimum: 0
          example: 667
        difficulty:
          type: string
          example: '9575989248'
        parentId:
          $ref: '#/components/schemas/ModifierId'
        votes:
          $ref: '#/components/schemas/Votes'
        size:
          description: Size in bytes
          type: integer
          format: int32
        extensionId:
          $ref: '#/components/schemas/ModifierId'
        transactionsId:
          $ref: '#/components/schemas/ModifierId'
        adProofsId:
          $ref: '#/components/schemas/ModifierId'

    BlockTransactions:
      type: object
      required:
        - headerId
        - transactions
        - size
      properties:
        headerId:
          $ref: '#/components/schemas/ModifierId'
        transactions:
          $ref: '#/components/schemas/Transactions'
        size:
          description: Size in bytes
          type: integer
          format: int32

    BlockADProofs:
      type: object
      required:
        - headerId
        - proofBytes
        - digest
        - size
      properties:
        headerId:
          $ref: '#/components/schemas/ModifierId'
        proofBytes:
          $ref: '#/components/schemas/SerializedAdProof'
        digest:
          $ref: '#/components/schemas/Digest32'
        size:
          description: Size in bytes
          type: integer
          format: int32

    Extension:
      type: object
      required:
        - headerId
        - digest
        - fields
      properties:
        headerId:
          $ref: '#/components/schemas/ModifierId'
        digest:
          $ref: '#/components/schemas/Digest32'
        fields:
          description: List of key-value records
          type: array
          nullable: true
          items:
            $ref: '#/components/schemas/KeyValueItem'

    KeyValueItem:
      type: array
      items:
        $ref: '#/components/schemas/HexString'

    CandidateBlock:
      type: object
      nullable: true
      description: Can be null if node is not mining or candidate block is not ready
      required:
        - extensionHash
        - parentId
      properties:
        version:
          type: integer
          format: int8
          example: 2
        extensionHash:
          $ref: '#/components/schemas/Digest32'
        timestamp:
          $ref: '#/components/schemas/Timestamp'
        stateRoot:
          $ref: '#/components/schemas/ADDigest'
        nBits:
          type: integer
          format: int64
          minimum: 0
          example: 19857408
        adProofBytes:
          $ref: '#/components/schemas/SerializedAdProof'
        parentId:
          $ref: '#/components/schemas/ModifierId'
        transactionsNumber:
          type: integer
          format: int32
          example: 2
        transactions:
          $ref: '#/components/schemas/Transactions'
        votes:
          $ref: '#/components/schemas/Votes'

    PassphraseMatch:
      type: object
      required:
        - matched
      properties:
        matched:
          type: boolean
          description: true if passphrase matches wallet, false otherwise

    WalletStatus:
      description: Status of the node wallet
      type: object
      required:
        - isInitialized
        - isUnlocked
        - changeAddress
        - walletHeight
        - error
      properties:
        isInitialized:
          type: boolean
          description: true if wallet is initialized, false otherwise
        isUnlocked:
          type: boolean
          description: true if wallet is unlocked, false otherwise
        changeAddress:
          type: string
          description: address to send change to. Empty when wallet is not initialized or locked.
            By default change address correponds to root key address, could be set via
            /wallet/updateChangeAddress method.
          example: '3WzCFq7mkykKqi4Ykdk8BK814tkh6EsPmA42pQZxU2NRwSDgd6yB'
        walletHeight:
          type: integer
          description: last scanned height for the wallet (and external scans)
        error:
          type: string
          description: last wallet error caught

    InitWallet:
      type: object
      required:
        - pass
      properties:
        pass:
          type: string
          description: Password to encrypt wallet file with
        mnemonicPass:
          type: string
          description: Optional pass to password-protect mnemonic seed

    InitWalletResult:
      type: object
      required:
        - mnemonic
      properties:
        mnemonic:
          type: string
          description: Mnemonic seed phrase

    RestoreWallet:
      type: object
      required:
        - pass
        - mnemonic
      properties:
        pass:
          type: string
          description: Password to encrypt wallet file with
        mnemonic:
          type: string
          description: Mnemonic seed
        mnemonicPass:
          type: string
          description: Optional pass to password-protect mnemonic seed

    CheckWallet:
      type: object
      required:
        - mnemonic
      properties:
        mnemonic:
          type: string
          description: Mnemonic seed (optional)
        mnemonicPass:
          type: string
          description: Optional pass to password-protect mnemonic seed

    UnlockWallet:
      type: object
      required:
        - pass
      properties:
        pass:
          type: string
          description: Password to decrypt wallet file with

    DeriveKey:
      type: object
      required:
        - derivationPath
      properties:
        derivationPath:
          type: string
          description: Derivation path for a new secret to derive
          example: 'm/1/2'

    DeriveKeyResult:
      type: object
      required:
        - address
      properties:
        address:
          $ref: '#/components/schemas/ErgoAddress'

    DeriveNextKeyResult:
      type: object
      required:
        - derivationPath
        - address
      properties:
        derivationPath:
          type: string
          description: Derivation path of the resulted secret
          example: 'm/1/2'
        address:
          $ref: '#/components/schemas/ErgoAddress'

    MerkleProof:
      type: object
      description: Merkle proof for a leaf, which is an array of bytes (e.g. a transaction identifier)
      required:
        - leaf
        - levels
      properties:
        leaf:
          type: string
          description: Base16-encoded Merkle tree leaf bytes
          example: 'cd665e49c834b0c25574fcb19a158d836f3f2aad8e91ac195f972534c25449b3'
        levels:
          type: array
          items:
            type: array
            description: pairs of hash and side of hash
            example: ['018b7ae20a4acd23e3f1bf38671ce97103ad96d8f1c780b5e5e865e4873ae16337', 0]
            items:
              anyOf:
                - description: hash
                  type: string
                - description: side of hash
                  type: integer
          example: [['018b7ae20a4acd23e3f1bf38671ce97103ad96d8f1c780b5e5e865e4873ae16337', 0]]

    ProofOfUpcomingTransactions:
      type: object
      description: Proof that a block corresponding to given header without PoW contains some transactions
      required:
        - msgPreimage
        - txProofs
      properties:
        msgPreimage:
          type: string
          description: Base16-encoded serialized header without Proof-of-Work
          example: '0112e03c6d39d32509855be7cee9b62ff921f7a0cf6883e232474bd5b54d816dd056f846980d34c3b23098bdcf41222f8cdee5219224aa67750055926c3a2310a483accc4f9153e7a760615ea972ac67911cff111f8c17f563d6147205f58f85133ae695d1d4157e4aecdbbb29952cfa42b75129db55bddfce3bc53b8fd5b5465f10d8be8ddda62ed3b86afb0497ff2d381ed884bdae5287d20667def224a28d2b6e3ebfc78709780702c70bd8df0e000000'
        txProofs:
          type: array
          description: Merkle proofs of transactions included into blocks (not necessarily all the block transactions)
          items:
            $ref: '#/components/schemas/MerkleProof'

    WorkMessage:
      description: Block candidate related data for external miner to perform work
      type: object
      required:
        - msg
        - b
        - pk
      properties:
        msg:
          type: string
          description: Base16-encoded block header bytes without PoW solution
          example: '0350e25cee8562697d55275c96bb01b34228f9bd68fd9933f2a25ff195526864f5'
        b:
          type: integer
          description: Work target value
          example: 987654321
        pk:
          type: string
          description: Base16-encoded miner public key
          example: '0350e25cee8562697d55275c96bb01b34228f9bd68fd9933f2a25ff195526864f5'
        proof:
          type: object
          $ref: '#/components/schemas/ProofOfUpcomingTransactions'

    Peer:
      type: object
      required:
        - address
      properties:
        address:
          type: string
          example: '127.0.0.1:5673'
        name:
          type: string
          example: mynode
          nullable: true
        lastSeen:
          $ref: '#/components/schemas/Timestamp'
        connectionType:
          type: string
          nullable: true
          enum:
            - Incoming
            - Outgoing

    PeersStatus:
      type: object
      required:
        - lastIncomingMessage
        - currentNetworkTime
      properties:
        lastIncomingMessage:
          type: integer
          allOf:
            - $ref: '#/components/schemas/Timestamp'
        currentNetworkTime:
          type: integer
          allOf:
            - $ref: '#/components/schemas/Timestamp'

    PeerMode:
      type: object
      required:
        - state
        - verifyingTransactions
        - fullBlocksSuffix
      properties:
        state:
          type: string
          example: 'utxo'
        verifyingTransactions:
          type: boolean
          example: true
        fullBlocksSuffix:
          type: integer
          example: 2880

    SyncInfo:
      type: object
      required:
        - address
        - mode
        - version
        - status
        - height
      properties:
        address:
          type: string
          example: '127.0.0.1:5673'
        mode:
          type: object
          description: Peer operating mode parameters
          $ref: '#/components/schemas/PeerMode'
        version:
          type: string
          example: '4.0.16'
        status:
          type: string
          example: 'Older'
        height:
          type: integer
          example: 65780

    RequestedInfo:
      type: object
      required:
        - checks
      properties:
        address:
          type: string
          example: '127.0.0.1:5673'
        version:
          type: string
          example: '4.0.26'
        checks:
          type: integer
          description: How many times we checked for modifier delivery status
          example: 4

    RequestedInfoByModifierId:
      type: object
      additionalProperties:
        $ref: '#/components/schemas/RequestedInfo'

    ConnectedPeer:
      type: object
      required:
        - address
      properties:
        address:
          type: string
          example: '127.0.0.1:5673'
        version:
          type: string
          example: '4.0.26'
        lastMessage:
          $ref: '#/components/schemas/Timestamp'

    ConnectedPeerByModifierId:
      type: object
      additionalProperties:
        $ref: '#/components/schemas/ConnectedPeer'

    TrackInfo:
      type: object
      required:
        - invalidModifierApproxSize
        - requested
        - received
      properties:
        invalidModifierApproxSize:
          type: integer
          example: 65780
        requested:
          type: object
          description: Currently requested modifiers
          additionalProperties:
            $ref: '#/components/schemas/RequestedInfoByModifierId'
        received:
          type: object
          description: Received modifiers
          additionalProperties:
            $ref: '#/components/schemas/ConnectedPeerByModifierId'

    BlacklistedPeers:
      type: object
      required:
        - addresses
      properties:
        addresses:
          type: array
          items:
            type: string
            description: Blacklisted node address

    NodeInfo:
      type: object
      required:
        - name
        - appVersion
        - fullHeight
        - headersHeight
        - maxPeerHeight
        - bestFullHeaderId
        - previousFullHeaderId
        - bestHeaderId
        - headersScore
        - fullBlocksScore
        - stateRoot
        - stateType
        - stateVersion
        - isMining
        - peersCount
        - unconfirmedCount
        - difficulty
        - currentTime
        - launchTime
        - genesisBlockId
        - parameters
      properties:
        name:
          type: string
          example: my-node-1
        appVersion:
          type: string
          example: 0.0.1
        fullHeight:
          type: integer
          format: int32
          description: Can be 'null' if state is empty (no full block is applied since node launch)
          minimum: 0
          example: 667
          nullable: true
        headersHeight:
          type: integer
          format: int32
          description: Can be 'null' if state is empty (no header applied since node launch)
          minimum: 0
          example: 667
          nullable: true
        maxPeerHeight:
          type: integer
          format: int32
          description: Maximum block height of connected peers. Can be 'null' if state is empty (no peer connected since node launch)
          minimum: 0
          example: 706162
          nullable: true
        bestFullHeaderId:
          type: string
          description: Can be 'null' if no full block is applied since node launch
          nullable: true
          allOf:
            - $ref: '#/components/schemas/ModifierId'
        previousFullHeaderId:
          type: string
          description: Can be 'null' if no full block is applied since node launch
          nullable: true
          allOf:
            - $ref: '#/components/schemas/ModifierId'
        bestHeaderId:
          type: string
          description: Can be 'null' if no header applied since node launch
          nullable: true
          allOf:
            - $ref: '#/components/schemas/ModifierId'
        stateRoot:
          type: string
          nullable: true
          description: Can be 'null' if state is empty (no full block is applied since node launch)
          example: 'dab9da11fc216660e974842cc3b7705e62ebb9e0bf5ff78e53f9cd40abadd117'
        stateType:
          type: string
          enum:
            - digest
            - utxo
        stateVersion:
          description: Can be 'null' if no full block is applied since node launch
          type: string
          example: 'fab9da11fc216660e974842cc3b7705e62ebb9e0bf5ff78e53f9cd40abadd117'
          nullable: true
        isMining:
          type: boolean
          example: true
        peersCount:
          type: integer
          description: Number of connected peers
          format: int32
          minimum: 0
          example: 327
        unconfirmedCount:
          description: Current unconfirmed transactions count
          type: integer
          format: int32
          minimum: 0
          maximum: 10000
          example: 327
        difficulty:
          type: integer
          minimum: 0
          nullable: true
          example: 667
          description: >
            Difficulty on current bestFullHeaderId. Can be 'null' if no full block is applied since node launch.
            Difficulty is a BigInt integer.
        currentTime:
          type: integer
          description: Current internal node time
          allOf:
            - $ref: '#/components/schemas/Timestamp'
        launchTime:
          type: integer
          description: Time when the node was started
          allOf:
            - $ref: '#/components/schemas/Timestamp'
        headersScore:
          type: integer
          description: Can be 'null' if no headers is applied since node launch. headersScore is a BigInt integer.
          nullable: true
        fullBlocksScore:
          type: integer
          description: Can be 'null' if no full block is applied since node launch. fullBlocksScore is a BigInt integer.
          nullable: true
        genesisBlockId:
          type: string
          description: Can be 'null' if genesis blocks is not produced yet
          nullable: true
          allOf:
            - $ref: '#/components/schemas/ModifierId'
        parameters:
          type: object
          description: current parameters
          $ref: '#/components/schemas/Parameters'

    Parameters:
      type: object
      required:
        - height
        - blockVersion
        - storageFeeFactor
        - minValuePerByte
        - maxBlockSize
        - maxBlockCost
        - tokenAccessCost
        - inputCost
        - dataInputCost
        - outputCost
      properties:
        height:
          type: integer
          format: int32
          description: Height when current parameters were considered(not actual height). Can be '0' if state is empty
          minimum: 0
          example: 667
          nullable: false
        storageFeeFactor:
          type: integer
          format: int32
          description: Storage fee coefficient (per byte per storage period ~4 years)
          minimum: 0
          example: 100000
          nullable: false
        minValuePerByte:
          type: integer
          format: int32
          description: Minimum value per byte of an output
          minimum: 0
          example: 360
          nullable: false
        maxBlockSize:
          type: integer
          format: int32
          description: Maximum block size (in bytes)
          minimum: 0
          example: 1048576
          nullable: false
        maxBlockCost:
          type: integer
          format: int32
          description: Maximum cumulative computational cost of input scripts in block transactions
          minimum: 0
          example: 104876
          nullable: false
        blockVersion:
          $ref: '#/components/schemas/Version'
          nullable: false
        tokenAccessCost:
          type: integer
          format: int32
          description: Validation cost of a single token
          minimum: 0
          example: 100
          nullable: false
        inputCost:
          type: integer
          format: int32
          description: Validation cost per one transaction input
          minimum: 0
          example: 100
          nullable: false
        dataInputCost:
          type: integer
          format: int32
          description: Validation cost per one data input
          minimum: 0
          example: 100
          nullable: false
        outputCost:
          type: integer
          format: int32
          description: Validation cost per one transaction output
          minimum: 0
          example: 100
          nullable: false

    Version:
      description: Ergo blockchain protocol version
      type: integer
      format: int8
      example: 2

    TransactionBoxId:
      description: Base16-encoded transaction box id bytes. Should be 32 bytes long
      type: string
      format: base16
      example: '1ab9da11fc216660e974842cc3b7705e62ebb9e0bf5ff78e53f9cd40abadd117'

    TransactionId:
      description: Base16-encoded transaction id bytes
      type: string
      format: base16
      example: '2ab9da11fc216660e974842cc3b7705e62ebb9e0bf5ff78e53f9cd40abadd117'

    ErgoTree:
      description: Base16-encoded ergo tree bytes
      type: string
      format: base16
      example: '0008cd0336100ef59ced80ba5f89c4178ebd57b6c1dd0f3d135ee1db9f62fc634d637041'

    ErgoTreeObject:
      type: object
      properties:
        tree:
          type: string
          description: serialized Ergo tree
          example: '02a7955281885bf0f0ca4a48678848cad8dc5b328ce8bc1d4481d041c98e891ff3'

    Transactions:
      description: Ergo transaction objects
      type: array
      items:
        $ref: '#/components/schemas/ErgoTransaction'

    FeeHistogramBin:
      description: Fee histogram bin
      type: object
      properties:
        nTxns:
          type: integer
          format: int32
        totalFee:
          type: integer
          format: int64

    FeeHistogram:
      description: Fee histogram for transactions in mempool
      type: array
      items:
        $ref: '#/components/schemas/FeeHistogramBin'

    Asset:
      description: Token detail in the transaction
      type: object
      required:
        - tokenId
        - amount
      properties:
        tokenId:
          $ref: '#/components/schemas/Digest32'
        amount:
          description: Amount of the token
          type: integer
          format: int64
          example: 1000

    Registers:
      description: Ergo box registers
      type: object
      additionalProperties:
        $ref: '#/components/schemas/SValue'
      example:
        R4: '100204a00b08cd0336100ef59ced80ba5f89c4178ebd57b6c1dd0f3d135ee1db9f62fc634d637041ea02d192a39a8cc7a70173007301'

    SValue:
      description: Base-16 encoded serialized Sigma-state value
      type: string
      format: base16
      example: '100204a00b08cd0336100ef59ced80ba5f89c4178ebd57b6c1dd0f3d135ee1db9f62fc634d637041ea02d192a39a8cc7a70173007301'

    Votes:
      description: Base16-encoded votes for a soft-fork and parameters
      type: string
      format: base16
      example: '000000'

    ModifierId:
      description: Base16-encoded 32 byte modifier id
      type: string
      format: base16
      example: '3ab9da11fc216660e974842cc3b7705e62ebb9e0bf5ff78e53f9cd40abadd117'

    Digest32:
      description: Base16-encoded 32 byte digest
      type: string
      format: base16
      example: '4ab9da11fc216660e974842cc3b7705e62ebb9e0bf5ff78e53f9cd40abadd117'

    HexString:
      description: Base16-encoded bytes
      type: string
      format: base16
      example: '4ab9da11fc216660e974842cc3b7705e62ebb9e0bf5ff78e53f9cd40abadd117'

    ADDigest:
      description: Base16-encoded 33 byte digest - digest with extra byte with tree height
      type: string
      format: base16
      example: '333ab9da11fc216660e974842cc3b7705e62ebb9e0bf5ff78e53f9cd40abadd117'

    SerializedAdProof:
      description: Base16-encoded ad proofs
      type: string
      format: base16
      example: '3ab9da11fc216660e974842cc3b7705e62ebb9e0bf5ff78e53f9cd40abadd1173ab9da11fc216660e974842cc3b7705e62ebb9e0bf5ff78e53f9cd40abadd1173ab9da11fc216660e974842cc3b7705e62ebb9e0bf5ff78e53f9cd40abadd117'

    SpendingProofBytes:
      description: Base16-encoded spending proofs
      type: string
      format: base16
      example: '4ab9da11fc216660e974842cc3b7705e62ebb9e0bf5ff78e53f9cd40abadd1173ab9da11fc216660e974842cc3b7705e62ebb9e0bf5ff78e53f9cd40abadd1173ab9da11fc216660e974842cc3b7705e62ebb9e0bf5ff78e53f9cd40abadd117'

    BlockSignature:
      description: Base16-encoded block signature
      type: string
      format: base16
      example: '5ab9da11fc216660e974842cc3b7705e62ebb9e0bf5ff78e53f9cd40abadd117'

    Timestamp:
      description: Basic timestamp definition
      type: integer
      format: int64
      example: 1524143059077

    EmissionInfo:
      description: Emission info for height
      type: object
      properties:
        minerReward:
          type: integer
          format: int64
        totalCoinsIssued:
          type: integer
          format: int64
        totalRemainCoins:
          type: integer
          format: int64
        reemitted:
          type: integer
          format: int64

    EmissionScripts:
      description: Emission related scripts
      type: object
      properties:
        emission:
          type: string
        reemission:
          type: string
        pay2Reemission:
          type: string

    BalancesSnapshot:
      description: Amount of Ergo tokens and assets
      type: object
      required:
        - height
        - balance
      properties:
        height:
          type: integer
          format: int32
        balance:
          type: integer
          format: int64
        assets:
          type: array
          items:
            $ref: '#/components/schemas/Asset'

    AddressValidity:
      description: Validity status of Ergo address
      type: object
      required:
        - address
        - isValid
      properties:
        address:
          $ref: '#/components/schemas/ErgoAddress'
        isValid:
          type: boolean
        error:
          type: string

    ApiError:
      type: object
      required:
        - error
        - reason
        - detail
      properties:
        error:
          type: integer
          description: Error code
          example: 500
        reason:
          type: string
          description: String error code
          example: 'Internal server error'
        detail:
          type: string
          nullable: true
          description: Detailed error description

paths:
  /blocks:
    get:
      summary: Get the Array of header ids
      operationId: getHeaderIds
      tags:
        - blocks
      parameters:
        - in: query
          name: limit
          required: false
          description: The number of items in list to return
          schema:
            type: integer
            format: int32
            minimum: 10
            maximum: 100
            default: 50
        - in: query
          name: offset
          required: false
          description: The number of items in list to skip
          schema:
            type: integer
            format: int32
            default: 0
      responses:
        '200':
          description: Array of header ids
          content:
            application/json:
              schema:
                type: array
                description: Array of header ids
                items:
                  type: string
                  example: '8b7ae20a4acd23e3f1bf38671ce97103ad96d8f1c780b5e5e865e4873ae16337'
                example: ['8b7ae20a4acd23e3f1bf38671ce97103ad96d8f1c780b5e5e865e4873ae16337']
        default:
          description: Error
          content:
            application/json:
              schema:
                $ref: '#/components/schemas/ApiError'

    post:
      summary: Send a mined block
      operationId: sendMinedBlock
      tags:
        - blocks
      requestBody:
        required: true
        content:
          application/json:
            schema:
              $ref: '#/components/schemas/FullBlock'
      responses:
        '200':
          description: Block is valid
        default:
          description: Error
          content:
            application/json:
              schema:
                $ref: '#/components/schemas/ApiError'

  /blocks/at/{blockHeight}:
    get:
      summary: Get the header ids at a given height
      operationId: getFullBlockAt
      tags:
        - blocks
      parameters:
        - in: path
          name: blockHeight
          required: true
          description: Height of a wanted block
          schema:
            type: integer
            format: int32
      responses:
        '200':
          description: Array of header ids
          content:
            application/json:
              schema:
                type: array
                description: Array of header ids
                example: ['8b7ae20a4acd23e3f1bf38671ce97103ad96d8f1c780b5e5e865e4873ae16337']
                items:
                  type: string
                  example: '8b7ae20a4acd23e3f1bf38671ce97103ad96d8f1c780b5e5e865e4873ae16337'
        '404':
          description: Blocks at this height doesn't exist
          content:
            application/json:
              schema:
                $ref: '#/components/schemas/ApiError'
        default:
          description: Error
          content:
            application/json:
              schema:
                $ref: '#/components/schemas/ApiError'

  /blocks/chainSlice:
    get:
      summary: Get headers in a specified range
      operationId: getChainSlice
      tags:
        - blocks
      parameters:
        - in: query
          name: fromHeight
          required: false
          description: Min header height
          schema:
            type: integer
            format: int32
            default: 0
        - in: query
          name: toHeight
          required: false
          description: Max header height (best header height by default)
          schema:
            type: integer
            format: int32
            default: -1
      responses:
        '200':
          description: Array of headers
          content:
            application/json:
              schema:
                type: array
                description: Array of headers
                items:
                  $ref: '#/components/schemas/BlockHeader'
        default:
          description: Error
          content:
            application/json:
              schema:
                $ref: '#/components/schemas/ApiError'

  /blocks/{headerId}:
    get:
      summary: Get the full block info by a given signature
      operationId: getFullBlockById
      tags:
        - blocks
      parameters:
        # todo move out after full support aos3.0 was added to swagger-codegen
        - in: path
          name: headerId
          required: true
          description: ID of a wanted block
          schema:
            type: string
      responses:
        '200':
          description: Block object
          content:
            application/json:
              schema:
                $ref: '#/components/schemas/FullBlock'
        '404':
          description: Block with this id doesn't exist
          content:
            application/json:
              schema:
                $ref: '#/components/schemas/ApiError'
        default:
          description: Error
          content:
            application/json:
              schema:
                $ref: '#/components/schemas/ApiError'

  /blocks/{headerId}/header:
    get:
      summary: Get the block header info by a given signature
      operationId: getBlockHeaderById
      tags:
        - blocks
      parameters:
        # todo move out after full support aos3.0 was added to swagger-codegen
        - in: path
          name: headerId
          required: true
          description: ID of a wanted block header
          schema:
            type: string
      responses:
        '200':
          description: Block header object
          content:
            application/json:
              schema:
                $ref: '#/components/schemas/BlockHeader'
        '404':
          description: Block with this id doesn't exist
          content:
            application/json:
              schema:
                $ref: '#/components/schemas/ApiError'
        default:
          description: Error
          content:
            application/json:
              schema:
                $ref: '#/components/schemas/ApiError'

  /blocks/{headerId}/transactions:
    get:
      summary: Get the block transactions info by a given signature
      operationId: getBlockTransactionsById
      tags:
        - blocks
      parameters:
        # todo move out after full support aos3.0 was added to swagger-codegen
        - in: path
          name: headerId
          required: true
          description: ID of a wanted block transactions
          schema:
            type: string
      responses:
        '200':
          description: Block transaction object
          content:
            application/json:
              schema:
                $ref: '#/components/schemas/BlockTransactions'
        '404':
          description: Block with this id doesn't exist
          content:
            application/json:
              schema:
                $ref: '#/components/schemas/ApiError'
        default:
          description: Error
          content:
            application/json:
              schema:
                $ref: '#/components/schemas/ApiError'

  /blocks/{headerId}/proofFor/{txId}:
    get:
      summary: Get Merkle proof for transaction
      operationId: getProofForTx
      tags:
        - blocks
      parameters:
        - in: path
          name: headerId
          required: true
          description: ID of a wanted block transactions
          schema:
            type: string
        - in: path
          name: txId
          required: true
          description: ID of a wanted transaction
          schema:
            type: string
      responses:
        '200':
          description: Merkle proof object
          content:
            application/json:
              schema:
                $ref: '#/components/schemas/MerkleProof'
        default:
          description: Error
          content:
            application/json:
              schema:
                $ref: '#/components/schemas/ApiError'

  /blocks/lastHeaders/{count}:
    get:
      summary: Get the last headers objects
      operationId: getLastHeaders
      tags:
        - blocks
      parameters:
        # todo move out after full support aos3.0 was added to swagger-codegen
        - in: path
          name: count
          required: true
          description: count of a wanted block headers
          schema:
            type: number
      responses:
        '200':
          description: Array of block headers
          content:
            application/json:
              schema:
                type: array
                items:
                  $ref: '#/components/schemas/BlockHeader'
        default:
          description: Error
          content:
            application/json:
              schema:
                $ref: '#/components/schemas/ApiError'

  /blocks/modifier/{modifierId}:
    get:
      summary: Get the persistent modifier by its id
      operationId: getModifierById
      tags:
        - blocks
      parameters:
        - in: path
          name: modifierId
          required: true
          description: ID of a wanted modifier
          schema:
            type: string
      responses:
        '200':
          description: Persistent modifier object
        '404':
          description: Modifier with this id doesn't exist
          content:
            application/json:
              schema:
                $ref: '#/components/schemas/ApiError'
        default:
          description: Error
          content:
            application/json:
              schema:
                $ref: '#/components/schemas/ApiError'

  /nipopow/popowHeaderById/{headerId}:
    get:
      summary: Construct PoPow header according to given header id
      operationId: getPopowHeaderById
      tags:
        - nipopow
      parameters:
        - in: path
          name: headerId
          required: true
          description: ID of wanted header
          schema:
            type: string
      responses:
        '200':
          description: PoPow header object
          content:
            application/json:
              schema:
                $ref: '#/components/schemas/PopowHeader'
        '404':
          description: Header of extension of a corresponding block are not available
          content:
            application/json:
              schema:
                $ref: '#/components/schemas/ApiError'
        default:
          description: Error
          content:
            application/json:
              schema:
                $ref: '#/components/schemas/ApiError'

  /nipopow/popowHeaderByHeight/{height}:
    get:
      summary: Construct PoPow header for best header at given height
      operationId: getPopowHeaderByHeight
      tags:
        - nipopow
      parameters:
        - in: path
          name: height
          required: true
          description: Height of a wanted header
          schema:
            type: integer
            format: int32
      responses:
        '200':
          description: PoPow header object
          content:
            application/json:
              schema:
                $ref: '#/components/schemas/PopowHeader'
        '404':
          description: Header of extension of a corresponding block are not available
          content:
            application/json:
              schema:
                $ref: '#/components/schemas/ApiError'
        default:
          description: Error
          content:
            application/json:
              schema:
                $ref: '#/components/schemas/ApiError'

  /nipopow/proof/{minChainLength}/{suffixLength}:
    get:
      summary: Construct PoPoW proof for given min superchain length and suffix length
      operationId: getPopowProof
      tags:
        - nipopow
      parameters:
        - in: path
          name: minChainLength
          required: true
          description: Minimal superchain length
          schema:
            type: number
        - in: path
          name: suffixLength
          required: true
          description: Suffix length
          schema:
            type: number
      responses:
        '200':
          description: Nipopow proof object
          content:
            application/json:
              schema:
                $ref: '#/components/schemas/NipopowProof'
        default:
          description: Error
          content:
            application/json:
              schema:
                $ref: '#/components/schemas/ApiError'

  /nipopow/proof/{minChainLength}/{suffixLength}/{headerId}:
    get:
      summary: Construct PoPoW proof for given min superchain length, suffix length and header ID
      operationId: getPopowProofByHeaderId
      tags:
        - nipopow
      parameters:
        - in: path
          name: minChainLength
          required: true
          description: Minimal superchain length
          schema:
            type: number
        - in: path
          name: suffixLength
          required: true
          description: Suffix length
          schema:
            type: number
        - in: path
          name: headerId
          required: true
          description: ID of wanted header
          schema:
            type: string
      responses:
        '200':
          description: Nipopow proof object
          content:
            application/json:
              schema:
                $ref: '#/components/schemas/NipopowProof'
        default:
          description: Error
          content:
            application/json:
              schema:
                $ref: '#/components/schemas/ApiError'

  /info:
    get:
      summary: Get the information about the Node
      operationId: getNodeInfo
      tags:
        - info
      responses:
        '200':
          description: Node info object
          content:
            application/json:
              schema:
                $ref: '#/components/schemas/NodeInfo'
        default:
          description: Error
          content:
            application/json:
              schema:
                $ref: '#/components/schemas/ApiError'

  /transactions:
    post:
      summary: Submit an Ergo transaction to unconfirmed pool to send it over the network
      operationId: sendTransaction
      tags:
        - transactions
      requestBody:
        required: true
        content:
          application/json:
            schema:
              $ref: '#/components/schemas/ErgoTransaction'
      responses:
        '200':
          description: JSON with ID of the new transaction
          content:
            application/json:
              schema:
                $ref: '#/components/schemas/TransactionId'
        default:
          description: Error
          content:
            application/json:
              schema:
                $ref: '#/components/schemas/ApiError'

  /transactions/check:
    post:
      summary: Checks an Ergo transaction without sending it over the network. Checks that transaction is valid and
        its inputs are in the UTXO set. Returns transaction identifier if the transaction is passing the checks.
      operationId: checkTransaction
      tags:
        - transactions
      requestBody:
        required: true
        content:
          application/json:
            schema:
              $ref: '#/components/schemas/ErgoTransaction'
      responses:
        '200':
          description: JSON with ID of the new transaction
          content:
            application/json:
              schema:
                $ref: '#/components/schemas/TransactionId'
        default:
          description: Error
          content:
            application/json:
              schema:
                $ref: '#/components/schemas/ApiError'

  /transactions/unconfirmed:
    parameters:
      - in: query
        name: limit
        required: false
        description: The number of items in list to return
        schema:
          type: integer
          format: int32
          minimum: 10
          maximum: 100
          default: 50
      - in: query
        name: offset
        required: false
        description: The number of items in list to skip
        schema:
          type: integer
          format: int32
          default: 0
    get:
      summary: Get current pool of the unconfirmed transactions pool
      operationId: getUnconfirmedTransactions
      tags:
        - transactions
      responses:
        '200':
          description: Array with Ergo transactions
          content:
            application/json:
              schema:
                $ref: '#/components/schemas/Transactions'
        default:
          description: Error
          content:
            application/json:
              schema:
                $ref: '#/components/schemas/ApiError'

  /transactions/poolHistogram:
    parameters:
      - in: query
        name: bins
        required: false
        description: The number of bins in histogram
        schema:
          type: integer
          format: int32
          minimum: 1
          default: 10
      - in: query
        name: maxtime
        required: false
        description: Maximal wait time in milliseconds
        schema:
          type: integer
          format: int64
          minimum: 0
          default: 60000
    get:
      summary: Get histogram (waittime, (n_trans, sum(fee)) for transactions in mempool.
        It contains "bins"+1 bins, where i-th elements corresponds to transaction with wait time [i*maxtime/bins, (i+1)*maxtime/bins),
        and last bin corresponds to the transactions with wait time >= maxtime.
      operationId: getFeeHistogram
      tags:
        - transactions
      responses:
        '200':
          description: Array with fee histogram
          content:
            application/json:
              schema:
                $ref: '#/components/schemas/FeeHistogram'
        default:
          description: Error
          content:
            application/json:
              schema:
                $ref: '#/components/schemas/ApiError'

  /transactions/getFee:
    parameters:
      - in: query
        name: waitTime
        required: true
        description: Maximum transaction wait time in minutes
        schema:
          type: integer
          format: int32
          minimum: 1
          default: 1
      - in: query
        name: txSize
        required: true
        description: Transaction size
        schema:
          type: integer
          format: int32
          minimum: 1
          default: 100
    get:
      summary: Get recommended fee (in nanoErgs) for a transaction with specified size (in bytes) to be proceeded in specified time (in minutes)
      operationId: getRecommendedFee
      tags:
        - transactions
      responses:
        '200':
          description: Recommended fee for the transaction (in nanoErgs)
          content:
            application/json:
              schema:
                type: integer
        default:
          description: Error
          content:
            application/json:
              schema:
                $ref: '#/components/schemas/ApiError'

  /transactions/waitTime:
    parameters:
      - in: query
        name: fee
        required: true
        description: Transaction fee (in nanoErgs)
        schema:
          type: integer
          format: int32
          minimum: 1
          default: 1
      - in: query
        name: txSize
        required: true
        description: Transaction size
        schema:
          type: integer
          format: int32
          minimum: 1
          default: 100
    get:
      summary: Get expected wait time for the transaction with specified fee and size
      operationId: getExpectedWaitTime
      tags:
        - transactions
      responses:
        '200':
          description: Expected wait time in milliseconds
          content:
            application/json:
              schema:
                type: integer
        default:
          description: Error
          content:
            application/json:
              schema:
                $ref: '#/components/schemas/ApiError'

  /peers/all:
    get:
      summary: Get all known peers
      operationId: getAllPeers
      tags:
        - peers
      responses:
        '200':
          description: Array of peer objects
          content:
            application/json:
              schema:
                type: array
                items:
                  $ref: '#/components/schemas/Peer'
        default:
          description: Error
          content:
            application/json:
              schema:
                $ref: '#/components/schemas/ApiError'

  /peers/connected:
    get:
      summary: Get current connected peers
      operationId: getConnectedPeers
      tags:
        - peers
      responses:
        '200':
          description: Array of peer objects
          content:
            application/json:
              schema:
                type: array
                items:
                  $ref: '#/components/schemas/Peer'
        default:
          description: Error
          content:
            application/json:
              schema:
                $ref: '#/components/schemas/ApiError'

  /peers/connect:
    post:
      summary: Add address to peers list
      security:
        - ApiKeyAuth: [api_key]
      operationId: connectToPeer
      tags:
        - peers
      requestBody:
        required: true
        content:
          application/json:
            schema:
              type: string
              example: '"127.0.0.1:5673"'
      responses:
        '200':
          description: Attempt to connect to the peer
        default:
          description: Error
          content:
            application/json:
              schema:
                $ref: '#/components/schemas/ApiError'

  /peers/blacklisted:
    get:
      summary: Get blacklisted peers
      operationId: getBlacklistedPeers
      tags:
        - peers
      responses:
        '200':
          description: Array of the addresses
          content:
            application/json:
              schema:
                $ref: '#/components/schemas/BlacklistedPeers'

        default:
          description: Error
          content:
            application/json:
              schema:
                $ref: '#/components/schemas/ApiError'

  /peers/status:
    get:
      summary: Get last incoming message timestamp and current network time
      operationId: getPeersStatus
      tags:
        - peers
      responses:
        '200':
          description: Network status
          content:
            application/json:
              schema:
                type: array
                items:
                  $ref: '#/components/schemas/PeersStatus'
        default:
          description: Error
          content:
            application/json:
              schema:
                $ref: '#/components/schemas/ApiError'

  /peers/syncInfo:
    get:
      summary: Get sync info reported by peers, including versions, current status and height (if available)
      operationId: getPeersSyncInfo
      tags:
        - peers
      responses:
        '200':
          description: Network status
          content:
            application/json:
              schema:
                type: array
                items:
                  $ref: '#/components/schemas/SyncInfo'
        default:
          description: Error
          content:
            application/json:
              schema:
                $ref: '#/components/schemas/ApiError'

  /peers/trackInfo:
    get:
      summary: Get track info reported by peers, including count of invalid modifiers and details of requested and received modifiers
      operationId: getPeersTrackInfo
      tags:
        - peers
      responses:
        '200':
          description: Network status
          content:
            application/json:
              schema:
                type: array
                items:
                  $ref: '#/components/schemas/TrackInfo'
        default:
          description: Error
          content:
            application/json:
              schema:
                $ref: '#/components/schemas/ApiError'

  /utils/seed:
    get:
      summary: Get random seed of 32 bytes
      operationId: getRandomSeed
      tags:
        - utils
      responses:
        '200':
          description: Base16-encoded 32 byte seed
          content:
            application/json:
              schema:
                type: string
                example: '"7e1e79dd4936bdc7d09f4ba9212849136b589fba4bcf4263a0961a95b65d08cb16"'
        default:
          description: Error
          content:
            application/json:
              schema:
                $ref: '#/components/schemas/ApiError'

  /utils/address/{address}:
    get:
      summary: Check address validity
      operationId: CheckAddressValidity
      tags:
        - utils
      parameters:
        - in: path
          name: address
          required: true
          description: address to check
          schema:
            $ref: '#/components/schemas/ErgoAddress'
      responses:
        '200':
          description: Address validity with validation error
          content:
            application/json:
              schema:
                $ref: '#/components/schemas/AddressValidity'
        default:
          description: Error
          content:
            application/json:
              schema:
                $ref: '#/components/schemas/ApiError'

  /utils/addressToRaw/{address}:
    get:
      summary: Convert Pay-To-Public-Key Address to raw representation (hex-encoded serialized curve point)
      operationId: AddressToRaw
      tags:
        - utils
      parameters:
        - in: path
          name: address
          required: true
          description: address to extract public key from
          schema:
            $ref: '#/components/schemas/ErgoAddress'
      responses:
        '200':
          description: hex-encoded public key (serialized secp256k1 element)
          content:
            application/json:
              schema:
                type: string
                example: '02a7955281885bf0f0ca4a48678848cad8dc5b328ce8bc1d4481d041c98e891ff3'
        default:
          description: Error
          content:
            application/json:
              schema:
                $ref: '#/components/schemas/ApiError'

  /utils/rawToAddress/{pubkeyHex}:
    get:
      summary: Generate Pay-To-Public-Key address from hex-encoded raw pubkey (secp256k1 serialized point)
      operationId: RawToAddress
      tags:
        - utils
      parameters:
        - in: path
          name: pubkeyHex
          required: true
          description: public key to get address from
          schema:
            type: string
            example: '02a7955281885bf0f0ca4a48678848cad8dc5b328ce8bc1d4481d041c98e891ff3'
      responses:
        '200':
          description: Pay-to-public-key (P2PK) address
          content:
            application/json:
              schema:
                $ref: '#/components/schemas/ErgoAddress'
        default:
          description: Error
          content:
            application/json:
              schema:
                $ref: '#/components/schemas/ApiError'

  /utils/ergoTreeToAddress/{ergoTreeHex}:
    get:
      summary: Generate Ergo address from hex-encoded ErgoTree
      operationId: ErgoTreeToAddress
      tags:
        - utils
      parameters:
        - in: path
          name: ergoTreeHex
          required: true
          description: ErgoTree to derive an address from
          schema:
            type: string
            example: '100204a00b08cd021cf943317b0fdb50f60892a46b9132b9ced337c7de79248b104b293d9f1f078eea02d192a39a8cc7a70173007301'
      responses:
        '200':
          description: Ergo address
          content:
            application/json:
              schema:
                $ref: '#/components/schemas/ErgoAddress'
        default:
          description: Error
          content:
            application/json:
              schema:
                $ref: '#/components/schemas/ApiError'

  /utils/seed/{length}:
    get:
      summary: Generate random seed of specified length in bytes
      operationId: getRandomSeedWithLength
      tags:
        - utils
      parameters:
        - in: path
          name: length
          required: true
          description: seed length in bytes
          schema:
            type: string
      responses:
        '200':
          description: Base16-encoded N byte seed
          content:
            application/json:
              schema:
                type: string
                example: '"83375fd213cfd7dfd984ce1901d62c302a1db53160b416674c8da1a393a6bbc316"'
        default:
          description: Error
          content:
            application/json:
              schema:
                $ref: '#/components/schemas/ApiError'

  /utils/hash/blake2b:
    post:
      summary: Return Blake2b hash of specified message
      operationId: hashBlake2b
      tags:
        - utils
      requestBody:
        required: true
        content:
          application/json:
            schema:
              type: string
              example: '"7yaASMijGEGTbttYHg1MrXnWB8EbzjJnFLSWvmNoHrXV"'
      responses:
        '200':
          description: Base16-encoded 32 byte hash
          content:
            application/json:
              schema:
                type: string
                example: '"6ed54addddaf10fe8fcda330bd443a57914fbce38a9fa27248b07e361cc76a41"'
        default:
          description: Error
          content:
            application/json:
              schema:
                $ref: '#/components/schemas/ApiError'

  /wallet/init:
    post:
      security:
        - ApiKeyAuth: [api_key]
      summary: Initialize new wallet with randomly generated seed
      operationId: walletInit
      tags:
        - wallet
      requestBody:
        required: true
        content:
          application/json:
            schema:
              $ref: '#/components/schemas/InitWallet'
      responses:
        '200':
          description: New wallet with randomly generated seed created successfully
          content:
            application/json:
              schema:
                $ref: '#/components/schemas/InitWalletResult'
        default:
          description: Error
          content:
            application/json:
              schema:
                $ref: '#/components/schemas/ApiError'

  /wallet/restore:
    post:
      security:
        - ApiKeyAuth: [api_key]
      summary: Create new wallet from existing mnemonic seed
      operationId: walletRestore
      tags:
        - wallet
      requestBody:
        required: true
        content:
          application/json:
            schema:
              $ref: '#/components/schemas/RestoreWallet'
      responses:
        '200':
          description: Wallet restored successfully
        default:
          description: Error
          content:
            application/json:
              schema:
                $ref: '#/components/schemas/ApiError'

  /wallet/check:
    post:
      security:
        - ApiKeyAuth: [api_key]
      summary: Check whether mnemonic phrase is corresponding to the wallet seed
      operationId: checkSeed
      tags:
        - wallet
      requestBody:
        required: true
        content:
          application/json:
            schema:
              $ref: '#/components/schemas/CheckWallet'
      responses:
        '200':
          description: Whether passphrase match wallet
          content:
            application/json:
              schema:
                $ref: '#/components/schemas/PassphraseMatch'
        default:
          description: Error
          content:
            application/json:
              schema:
                $ref: '#/components/schemas/ApiError'

  /wallet/unlock:
    post:
      security:
        - ApiKeyAuth: [api_key]
      summary: Unlock wallet
      operationId: walletUnlock
      tags:
        - wallet
      requestBody:
        required: true
        content:
          application/json:
            schema:
              $ref: '#/components/schemas/UnlockWallet'
      responses:
        '200':
          description: Wallet unlocked successfully
        default:
          description: Error
          content:
            application/json:
              schema:
                $ref: '#/components/schemas/ApiError'

  /wallet/lock:
    get:
      security:
        - ApiKeyAuth: [api_key]
      summary: Lock wallet
      operationId: walletLock
      tags:
        - wallet
      responses:
        '200':
          description: Wallet locked successfully
        default:
          description: Error
          content:
            application/json:
              schema:
                $ref: '#/components/schemas/ApiError'

  /wallet/rescan:
    post:
      security:
        - ApiKeyAuth: [api_key]
      summary: Rescan wallet (all the available full blocks)
      operationId: walletRescan
      tags:
        - wallet
      requestBody:
        required: false
        content:
          application/json:
            schema:
              type: object
              required:
                - fromHeight
              properties:
                fromHeight:
                  type: integer
                  format: int32
                  minimum: 0
      responses:
        '200':
          description: Wallet rescanned
        default:
          description: Error
          content:
            application/json:
              schema:
                $ref: '#/components/schemas/ApiError'


  /wallet/status:
    get:
      security:
        - ApiKeyAuth: [api_key]
      summary: Get wallet status
      operationId: getWalletStatus
      tags:
        - wallet
      responses:
        '200':
          description: Wallet status
          content:
            application/json:
              schema:
                $ref: '#/components/schemas/WalletStatus'
        default:
          description: Error
          content:
            application/json:
              schema:
                $ref: '#/components/schemas/ApiError'

  /wallet/updateChangeAddress:
    post:
      security:
        - ApiKeyAuth: [api_key]
      summary: Update address to be used to send change to
      operationId: walletUpdateChangeAddress
      tags:
        - wallet
      requestBody:
        required: true
        content:
          application/json:
            schema:
              $ref: "#/components/schemas/ErgoAddress"
      responses:
        '200':
          description: Change address updated successfully
        default:
          description: Error
          content:
            application/json:
              schema:
                $ref: '#/components/schemas/ApiError'

  /wallet/deriveKey:
    post:
      security:
        - ApiKeyAuth: [api_key]
      summary: Derive new key according to a provided path
      operationId: walletDeriveKey
      tags:
        - wallet
      requestBody:
        required: true
        content:
          application/json:
            schema:
              $ref: '#/components/schemas/DeriveKey'
      responses:
        '200':
          description: Resulted address
          content:
            application/json:
              schema:
                $ref: '#/components/schemas/DeriveKeyResult'
        default:
          description: Error
          content:
            application/json:
              schema:
                $ref: '#/components/schemas/ApiError'

  /wallet/deriveNextKey:
    get:
      security:
        - ApiKeyAuth: [api_key]
      summary: Derive next key
      operationId: walletDeriveNextKey
      tags:
        - wallet
      responses:
        '200':
          description: Resulted secret path and address
          content:
            application/json:
              schema:
                $ref: '#/components/schemas/DeriveNextKeyResult'
        default:
          description: Error
          content:
            application/json:
              schema:
                $ref: '#/components/schemas/ApiError'

  /wallet/balances:
    get:
      security:
        - ApiKeyAuth: [api_key]
      summary: Get total amount of confirmed Ergo tokens and assets
      operationId: walletBalances
      tags:
        - wallet
      responses:
        '200':
          description: Get total amount of confirmed Ergo tokens and assets
          content:
            application/json:
              schema:
                $ref: '#/components/schemas/BalancesSnapshot'
        default:
          description: Error
          content:
            application/json:
              schema:
                $ref: '#/components/schemas/ApiError'

  /wallet/transactions:
    parameters:
      - in: query
        name: minInclusionHeight
        required: false
        description: Minimal tx inclusion height
        schema:
          type: integer
          format: int32
          minimum: 0
      - in: query
        name: maxInclusionHeight
        required: false
        description: Maximal tx inclusion height
        schema:
          type: integer
          format: int32
          minimum: 0
      - in: query
        name: minConfirmations
        required: false
        description: Minimal confirmations number
        schema:
          type: integer
          format: int32
          minimum: 0
      - in: query
        name: maxConfirmations
        required: false
        description: Maximal confirmations number
        schema:
          type: integer
          format: int32
          minimum: 0
    get:
      security:
        - ApiKeyAuth: [api_key]
      summary: Get a list of all wallet-related transactions
      operationId: walletTransactions
      tags:
        - wallet
      responses:
        '200':
          description: A list of all wallet-related transactions
          content:
            application/json:
              schema:
                type: array
                items:
                  $ref: '#/components/schemas/WalletTransaction'
        default:
          description: Error
          content:
            application/json:
              schema:
                $ref: '#/components/schemas/ApiError'

  /wallet/transactionById:
    parameters:
      - in: query
        name: id
        required: true
        description: Transaction id
        schema:
          type: string
    get:
      security:
        - ApiKeyAuth: [api_key]
      summary: Get wallet-related transaction by id
      operationId: walletGetTransaction
      tags:
        - wallet
      responses:
        '200':
          description: Wallet-related transaction
          content:
            application/json:
              schema:
                type: array
                items:
                  $ref: '#/components/schemas/WalletTransaction'
        '404':
          description: Transaction with specified id not found in wallet
          content:
            application/json:
              schema:
                $ref: '#/components/schemas/ApiError'
        default:
          description: Error
          content:
            application/json:
              schema:
                $ref: '#/components/schemas/ApiError'

  /wallet/transactionsByScanId/{scanId}:
    parameters:
      - in: query
        name: minInclusionHeight
        required: false
        description: Minimal tx inclusion height
        schema:
          type: integer
          format: int32
          minimum: 0
      - in: query
        name: maxInclusionHeight
        required: false
        description: Maximal tx inclusion height
        schema:
          type: integer
          format: int32
          minimum: 0
      - in: query
        name: minConfirmations
        required: false
        description: Minimal confirmations number
        schema:
          type: integer
          format: int32
          minimum: 0
      - in: query
        name: maxConfirmations
        required: false
        description: Maximal confirmations number
        schema:
          type: integer
          format: int32
          minimum: 0
      - in: query
        name: includeUnconfirmed
        required: false
        description: Include transactions from mempool
        schema:
          type: boolean
          default: false
    get:
      security:
        - ApiKeyAuth: [ api_key ]
      summary: Get scan-related transactions by scan id
      operationId: walletTransactionsByScanId
      tags:
        - wallet
      parameters:
        - in: path
          name: scanId
          required: true
          description: identifier of a scan
          schema:
            type: integer
            format: int32
      responses:
        '200':
          description: Scan-related transactions
          content:
            application/json:
              schema:
                type: array
                items:
                  $ref: '#/components/schemas/WalletTransaction'
        '404':
          description: Transactions with related scan id not found in wallet
          content:
            application/json:
              schema:
                $ref: '#/components/schemas/ApiError'
        default:
          description: Error
          content:
            application/json:
              schema:
                $ref: '#/components/schemas/ApiError'

  /wallet/boxes:
    parameters:
      - in: query
        name: minConfirmations
        required: false
        description: Minimal number of confirmations
        schema:
          type: integer
          format: int32
          minimum: -1
          default: 0
      - in: query
        name: minInclusionHeight
        required: false
        description: Minimal box inclusion height
        schema:
          type: integer
          format: int32
          minimum: 0
          default: 0
    get:
      security:
        - ApiKeyAuth: [api_key]
      summary: Get a list of all wallet-related boxes, both spent and unspent. Set minConfirmations to -1 to get
        mempool boxes included.
      operationId: walletBoxes
      tags:
        - wallet
      responses:
        '200':
          description: A list of all wallet-related boxes
          content:
            application/json:
              schema:
                type: array
                items:
                  $ref: '#/components/schemas/WalletBox'
        default:
          description: Error
          content:
            application/json:
              schema:
                $ref: '#/components/schemas/ApiError'

  /wallet/boxes/collect:
    post:
      security:
        - ApiKeyAuth: [ api_key ]
      summary: Get a list of collected boxes.
      operationId: walletBoxesCollect
      tags:
        - wallet
      requestBody:
        description: This API method recieves balance and assets, according to which, it's collecting result
        required: true
        content:
          application/json:
            schema:
              $ref: '#/components/schemas/BoxesRequestHolder'
      responses:
        '200':
          description: A list of all collected boxes
          content:
            application/json:
              schema:
                type: array
                items:
                  $ref: '#/components/schemas/WalletBox'
        default:
          description: Error
          content:
            application/json:
              schema:
                $ref: '#/components/schemas/ApiError'

  /wallet/boxes/unspent:
    parameters:
      - in: query
        name: minConfirmations
        required: false
        description: Minimal number of confirmations
        schema:
          type: integer
          format: int32
          minimum: -1
          default: 0
      - in: query
        name: minInclusionHeight
        required: false
        description: Minimal box inclusion height
        schema:
          type: integer
          format: int32
          minimum: 0
          default: 0
    get:
      security:
        - ApiKeyAuth: [api_key]
      summary: Get a list of unspent boxes. Set minConfirmations to -1 to have mempool boxes considered.
      operationId: walletUnspentBoxes
      tags:
        - wallet
      responses:
        '200':
          description: A list of unspent boxes
          content:
            application/json:
              schema:
                type: array
                items:
                  $ref: '#/components/schemas/WalletBox'
        default:
          description: Error
          content:
            application/json:
              schema:
                $ref: '#/components/schemas/ApiError'

  /wallet/balances/withUnconfirmed:
    get:
      security:
        - ApiKeyAuth: [api_key]
      summary: Get summary amount of confirmed plus unconfirmed Ergo tokens and assets
      operationId: walletBalancesUnconfirmed
      tags:
        - wallet
      responses:
        '200':
          description: Get summary amount of confirmed plus unconfirmed Ergo tokens and assets
          content:
            application/json:
              schema:
                $ref: '#/components/schemas/BalancesSnapshot'
        default:
          description: Error
          content:
            application/json:
              schema:
                $ref: '#/components/schemas/ApiError'

  /wallet/addresses:
    get:
      security:
        - ApiKeyAuth: [api_key]
      summary: Get wallet addresses
      operationId: walletAddresses
      tags:
        - wallet
      responses:
        '200':
          description: String with encoded wallet addresses
          content:
            application/json:
              schema:
                type: array
                items:
                  $ref: '#/components/schemas/ErgoAddress'
        default:
          description: Error
          content:
            application/json:
              schema:
                $ref: '#/components/schemas/ApiError'

  /wallet/transaction/generate:
    post:
      security:
        - ApiKeyAuth: [api_key]
      summary: Generate arbitrary transaction from array of requests.
      operationId: walletTransactionGenerate
      tags:
        - wallet
      requestBody:
        description: This API method receives a sequence of requests as an input. Each request will produce an output
          of the resulting transaction (with fee output created automatically). Currently supported types of requests are
          payment and asset issuance requests. An example for a transaction with requests of both kinds is provided below.
          Please note that for the payment request "assets" and "registers" fields are not needed.
          For asset issuance request, "registers" field is not needed.

          You may specify boxes to spend by providing them in "inputsRaw". Please note you need to have strict equality between
          input and output total amounts of Ergs in this case. If you want wallet to pick up the boxes,
          leave "inputsRaw" empty.
        required: true
        content:
          application/json:
            schema:
              $ref: '#/components/schemas/RequestsHolder'
      responses:
        '200':
          description: Generated Ergo transaction
          content:
            application/json:
              schema:
                $ref: '#/components/schemas/ErgoTransaction'
        '400':
          description: Bad transaction request
          content:
            application/json:
              schema:
                $ref: '#/components/schemas/ApiError'
        default:
          description: Error
          content:
            application/json:
              schema:
                $ref: '#/components/schemas/ApiError'

  /wallet/transaction/generateUnsigned:
    post:
      security:
        - ApiKeyAuth: [api_key]
      summary: Generate unsigned transaction from array of requests.
      operationId: walletUnsignedTransactionGenerate
      tags:
        - wallet
      requestBody:
        description: The same as /wallet/transaction/generate but generates unsigned transaction.
        required: true
        content:
          application/json:
            schema:
              $ref: '#/components/schemas/RequestsHolder'
      responses:
        '200':
          description: Generated unsigned Ergo transaction
          content:
            application/json:
              schema:
                $ref: '#/components/schemas/UnsignedErgoTransaction'
        '400':
          description: Bad transaction request
          content:
            application/json:
              schema:
                $ref: '#/components/schemas/ApiError'
        default:
          description: Error
          content:
            application/json:
              schema:
                $ref: '#/components/schemas/ApiError'


  /wallet/transaction/sign:
    post:
      security:
        - ApiKeyAuth: [api_key]
      summary: Sign arbitrary unsigned transaction with wallet secrets and also secrets provided.
      operationId: walletTransactionSign
      tags:
        - wallet
      requestBody:
        description:
          With this API method an arbitrary unsigned transaction can be signed with secrets provided or stored in the
          wallet. Both DLOG and Diffie-Hellman tuple secrets are supported.

          Please note that the unsigned transaction contains only identifiers of inputs and data inputs. If the node
          holds UTXO set, it is able to extract boxes needed. Otherwise, input (and data-input) boxes can be provided
          in "inputsRaw" and "dataInputsRaw" fields.
        required: true
        content:
          application/json:
            schema:
              $ref: '#/components/schemas/TransactionSigningRequest'
      responses:
        '200':
          description: Generated Ergo transaction
          content:
            application/json:
              schema:
                $ref: '#/components/schemas/ErgoTransaction'
        '400':
          description: Bad transaction request
          content:
            application/json:
              schema:
                $ref: '#/components/schemas/ApiError'
        default:
          description: Error
          content:
            application/json:
              schema:
                $ref: '#/components/schemas/ApiError'

  /wallet/transaction/send:
    post:
      security:
        - ApiKeyAuth: [api_key]
      summary: Generate and send arbitrary transaction
      operationId: walletTransactionGenerateAndSend
      tags:
        - wallet
      requestBody:
        description: See description of /wallet/transaction/generate
        required: true
        content:
          application/json:
            schema:
              $ref: '#/components/schemas/RequestsHolder'
      responses:
        '200':
          description: Identifier of an Ergo transaction generated
          content:
            application/json:
              schema:
                $ref: '#/components/schemas/TransactionId'
        '400':
          description: Bad transaction request
          content:
            application/json:
              schema:
                $ref: '#/components/schemas/ApiError'
        default:
          description: Error
          content:
            application/json:
              schema:
                $ref: '#/components/schemas/ApiError'

  /wallet/payment/send:
    post:
      security:
        - ApiKeyAuth: [api_key]
      summary: Generate and send payment transaction (default fee of 0.001 Erg is used)
      operationId: walletPaymentTransactionGenerateAndSend
      tags:
        - wallet
      requestBody:
        required: true
        content:
          application/json:
            schema:
              type: array
              items:
                $ref: '#/components/schemas/PaymentRequest'
      responses:
        '200':
          description: Identifier of an Ergo transaction generated
          content:
            application/json:
              schema:
                $ref: '#/components/schemas/TransactionId'
        '400':
          description: Bad payment request
          content:
            application/json:
              schema:
                $ref: '#/components/schemas/ApiError'
        default:
          description: Error
          content:
            application/json:
              schema:
                $ref: '#/components/schemas/ApiError'

  /mining/candidate:
    get:
      security:
        - ApiKeyAuth: [api_key]
      summary: Request block candidate
      operationId: miningRequestBlockCandidate
      tags:
        - mining
      responses:
        '200':
          description: External candidate
          content:
            application/json:
              schema:
                $ref: '#/components/schemas/WorkMessage'
        default:
          description: Error
          content:
            application/json:
              schema:
                $ref: '#/components/schemas/ApiError'

  /mining/candidateWithTxs:
    post:
      security:
        - ApiKeyAuth: [api_key]
      summary: Request block candidate
      operationId: miningRequestBlockCandidateWithMandatoryTransactions
      tags:
        - mining
      requestBody:
        required: true
        content:
          application/json:
            schema:
              $ref: '#/components/schemas/Transactions'
      responses:
        '200':
          description: External candidate
          content:
            application/json:
              schema:
                $ref: '#/components/schemas/WorkMessage'
        default:
          description: Error
          content:
            application/json:
              schema:
                $ref: '#/components/schemas/ApiError'

  /mining/rewardAddress:
    get:
      security:
        - ApiKeyAuth: [api_key]
      summary: Read miner reward address
      operationId: miningReadMinerRewardAddress
      tags:
        - mining
      responses:
        '200':
          description: Miner Reward Script (in P2S format)
          content:
            application/json:
              schema:
                $ref: '#/components/schemas/RewardAddress'
        default:
          description: Error
          content:
            application/json:
              schema:
                $ref: '#/components/schemas/ApiError'

  /mining/rewardPublicKey:
    get:
      security:
        - ApiKeyAuth: [api_key]
      summary: Read public key associated with miner rewards
      operationId: miningReadMinerRewardPubkey
      tags:
        - mining
      responses:
        '200':
          description: Public key for miner rewards (as hex-encoded secp256k1 point)
          content:
            application/json:
              schema:
                $ref: '#/components/schemas/RewardPubKey'
        default:
          description: Error
          content:
            application/json:
              schema:
                $ref: '#/components/schemas/ApiError'

  /mining/solution:
    post:
      security:
        - ApiKeyAuth: [api_key]
      summary: Submit solution for current candidate
      operationId: miningSubmitSolution
      tags:
        - mining
      requestBody:
        required: true
        content:
          application/json:
            schema:
              $ref: '#/components/schemas/PowSolutions'
      responses:
        '200':
          description: Solution is valid
        '400':
          description: Solution is invalid
          content:
            application/json:
              schema:
                $ref: '#/components/schemas/ApiError'
        default:
          description: Error
          content:
            application/json:
              schema:
                $ref: '#/components/schemas/ApiError'

  /utxo/getBoxesBinaryProof:
    post:
      security:
        -  ApiKeyAuth: [api_key]
      summary: Get serialized batch proof for given set of boxes
      operationId: getBoxesBinaryProof
      tags:
        - utxo
      requestBody:
        required: true
        content:
          application/json:
            schema:
              type: array
              items:
                $ref: '#/components/schemas/TransactionBoxId'
      responses:
        '200':
          description: Serialized batch proof
          content:
            application/json:
              schema:
                $ref: '#/components/schemas/SerializedAdProof'
        '400':
          description: Prove error
          content:
            application/json:
              schema:
                $ref: '#/components/schemas/ApiError'
        default:
          description: Error
          content:
            application/json:
              schema:
                $ref: '#/components/schemas/ApiError'

  /utxo/byId/{boxId}:
    get:
      summary: Get box contents for a box by a unique identifier.
      operationId: getBoxById
      tags:
        - utxo
      parameters:
        - in: path
          name: boxId
          required: true
          description: ID of a wanted box
          schema:
            type: string
      responses:
        '200':
          description: Box object
          content:
            application/json:
              schema:
                $ref: '#/components/schemas/ErgoTransactionOutput'
        '404':
          description: Box with this id doesn't exist
          content:
            application/json:
              schema:
                $ref: '#/components/schemas/ApiError'
        default:
          description: Error
          content:
            application/json:
              schema:
                $ref: '#/components/schemas/ApiError'

  /utxo/byIdBinary/{boxId}:
    get:
      summary: Get serialized box from UTXO pool in Base16 encoding by an identifier.
      operationId: getBoxByIdBinary
      tags:
        - utxo
      parameters:
        - in: path
          name: boxId
          required: true
          description: ID of a wanted box
          schema:
            type: string
      responses:
        '200':
          description: Json containing box identifier and hex-encoded box bytes
          content:
            application/json:
              schema:
                $ref: '#/components/schemas/SerializedBox'
        '404':
          description: Box with this id doesn't exist
          content:
            application/json:
              schema:
                $ref: '#/components/schemas/ApiError'
        default:
          description: Error
          content:
            application/json:
              schema:
                $ref: '#/components/schemas/ApiError'


  /utxo/withPool/byId/{boxId}:
    get:
      summary: Get box contents for a box by a unique identifier, from UTXO set and also the mempool.
      operationId: getBoxWithPoolById
      tags:
        - utxo
      parameters:
        - in: path
          name: boxId
          required: true
          description: ID of a box to obtain
          schema:
            type: string
      responses:
        '200':
          description: Box object
          content:
            application/json:
              schema:
                $ref: '#/components/schemas/ErgoTransactionOutput'
        '404':
          description: Box with this id doesn't exist
          content:
            application/json:
              schema:
                $ref: '#/components/schemas/ApiError'
        default:
          description: Error
          content:
            application/json:
              schema:
                $ref: '#/components/schemas/ApiError'

  /utxo/withPool/byIdBinary/{boxId}:
    get:
      summary: Get serialized box in Base16 encoding by an identifier, considering also the mempool.
      operationId: getBoxWithPoolByIdBinary
      tags:
        - utxo
      parameters:
        - in: path
          name: boxId
          required: true
          description: ID of a wanted box
          schema:
            type: string
      responses:
        '200':
          description: Json containing box identifier and hex-encoded box bytes
          content:
            application/json:
              schema:
                $ref: '#/components/schemas/SerializedBox'
        '404':
          description: Box with this id doesn't exist
          content:
            application/json:
              schema:
                $ref: '#/components/schemas/ApiError'
        default:
          description: Error
          content:
            application/json:
              schema:
                $ref: '#/components/schemas/ApiError'

  /utxo/genesis:
    get:
      summary: Get genesis boxes (boxes existed before the very first block)
      operationId: genesisBoxes
      tags:
        - utxo
      responses:
        '200':
          description: A list of all the genesis boxes
          content:
            application/json:
              schema:
                type: array
                items:
                  $ref: '#/components/schemas/ErgoTransactionOutput'
        '404':
          description: Box with this id doesn't exist
          content:
            application/json:
              schema:
                $ref: '#/components/schemas/ApiError'
        default:
          description: Error
          content:
            application/json:
              schema:
                $ref: '#/components/schemas/ApiError'


  /script/p2sAddress:
    post:
      security:
        - ApiKeyAuth: [api_key]
      summary: Create P2SAddress from Sigma source
      operationId: scriptP2SAddress
      tags:
        - script
      requestBody:
        required: true
        content:
          application/json:
            schema:
              $ref: '#/components/schemas/SourceHolder'
      responses:
        '200':
          description: Ergo address derived from source
          content:
            application/json:
              schema:
                $ref: '#/components/schemas/AddressHolder'
        '400':
          description: Bad source
          content:
            application/json:
              schema:
                $ref: '#/components/schemas/ApiError'
        default:
          description: Error
          content:
            application/json:
              schema:
                $ref: '#/components/schemas/ApiError'

  /script/p2shAddress:
    post:
      security:
        - ApiKeyAuth: [api_key]
      summary: Create P2SHAddress from Sigma source
      operationId: scriptP2SHAddress
      tags:
        - script
      requestBody:
        required: true
        content:
          application/json:
            schema:
              $ref: '#/components/schemas/SourceHolder'
      responses:
        '200':
          description: Ergo address derived from source
          content:
            application/json:
              schema:
                $ref: '#/components/schemas/AddressHolder'
        '400':
          description: Bad source
          content:
            application/json:
              schema:
                $ref: '#/components/schemas/ApiError'
        default:
          description: Error
          content:
            application/json:
              schema:
                $ref: '#/components/schemas/ApiError'


  /script/addressToTree/{address}:
    get:
      summary: Convert an address to hex-encoded serialized ErgoTree (script)
      operationId: addressToTree
      tags:
        - script
      parameters:
        - in: path
          name: address
          required: true
          description: address to get a script from
          schema:
            $ref: '#/components/schemas/ErgoAddress'
      responses:
        '200':
          description: Base16-encoded ErgoTree (script)
          content:
            application/json:
              schema:
                $ref: '#/components/schemas/ErgoTreeObject'
        default:
          description: Error
          content:
            application/json:
              schema:
                $ref: '#/components/schemas/ApiError'

  /script/addressToBytes/{address}:
    get:
      summary: Convert an address to hex-encoded Sigma byte array constant which contains script bytes
      operationId: addressToBytes
      tags:
        - script
      parameters:
        - in: path
          name: address
          required: true
          description: address to get a script from
          schema:
            $ref: '#/components/schemas/ErgoAddress'
      responses:
        '200':
          description: Base16-encoded Sigma byte array constant which contains script bytes
          content:
            application/json:
              schema:
                $ref: '#/components/schemas/ScriptBytes'
        default:
          description: Error
          content:
            application/json:
              schema:
                $ref: '#/components/schemas/ApiError'

  /script/executeWithContext:
    post:
      security:
        - ApiKeyAuth: [api_key]
      summary: Execute script with context
      operationId: executeWithContext
      tags:
        - script
      requestBody:
        required: true
        content:
          application/json:
            schema:
              $ref: '#/components/schemas/ExecuteScript'
      responses:
        '200':
          description: Result of reduceToCrypto
          content:
            application/json:
              schema:
                $ref: '#/components/schemas/CryptoResult'
        '400':
          description: Compiler error
          content:
            application/json:
              schema:
                $ref: '#/components/schemas/ApiError'
        default:
          description: Error
          content:
            application/json:
              schema:
                $ref: '#/components/schemas/ApiError'

  /scan/register:
    post:
      security:
        - ApiKeyAuth: [api_key]
      summary: Register a scan
      operationId: registerScan
      tags:
        - scan
      requestBody:
        required: true
        content:
          application/json:
            schema:
              $ref: '#/components/schemas/ScanRequest'
      responses:
        '200':
          description: Identifier of a scan generated
          content:
            application/json:
              schema:
                $ref: '#/components/schemas/ScanId'
        '400':
          description: Bad request
          content:
            application/json:
              schema:
                $ref: '#/components/schemas/ApiError'
        default:
          description: Error
          content:
            application/json:
              schema:
                $ref: '#/components/schemas/ApiError'

  /scan/deregister:
    post:
      security:
        - ApiKeyAuth: [api_key]
      summary: Stop tracking and deregister scan
      operationId: deregisterScan
      tags:
        - scan
      requestBody:
        required: true
        content:
          application/json:
            schema:
              $ref: '#/components/schemas/ScanId'
      responses:
        '200':
          description: Identifier of a scan removed
          content:
            application/json:
              schema:
                $ref: '#/components/schemas/ScanId'
        '400':
          description: No scan found
          content:
            application/json:
              schema:
                $ref: '#/components/schemas/ApiError'
        default:
          description: Error
          content:
            application/json:
              schema:
                $ref: '#/components/schemas/ApiError'

  /scan/listAll:
    get:
      security:
        - ApiKeyAuth: [api_key]
      summary: List all the registered scans
      operationId: listAllScans
      tags:
        - scan
      responses:
        '200':
          description: List of scans registered
          content:
            application/json:
              schema:
                type: array
                items:
                  $ref: '#/components/schemas/Scan'
        default:
          description: Error
          content:
            application/json:
              schema:
                $ref: '#/components/schemas/ApiError'

  /scan/unspentBoxes/{scanId}:
    parameters:
      - in: query
        name: minConfirmations
        required: false
        description: Minimal number of confirmations
        schema:
          type: integer
          format: int32
          minimum: -1
          default: 0
      - in: query
        name: minInclusionHeight
        required: false
        description: Minimal box inclusion height
        schema:
          type: integer
          format: int32
          minimum: 0
          default: 0
    get:
      security:
        - ApiKeyAuth: [api_key]
      summary: List boxes which are not spent.
      operationId: listUnspentScans
      tags:
        - scan
      parameters:
        - in: path
          name: scanId
          required: true
          description: identifier of a scan
          schema:
            type: integer
            format: int32
      responses:
        '200':
          description: List of unspent boxes
          content:
            application/json:
              schema:
                type: array
                items:
                  $ref: '#/components/schemas/WalletBox'
        default:
          description: Error
          content:
            application/json:
              schema:
                $ref: '#/components/schemas/ApiError'

  /scan/spentBoxes/{scanId}:
    parameters:
      - in: query
        name: minConfirmations
        required: false
        description: Minimal number of confirmations
        schema:
          type: integer
          format: int32
          minimum: -1
          default: 0
      - in: query
        name: minInclusionHeight
        required: false
        description: Minimal box inclusion height
        schema:
          type: integer
          format: int32
          minimum: 0
          default: 0
    get:
      security:
        - ApiKeyAuth: [api_key]
      summary: List boxes which are spent.
      operationId: listSpentScans
      tags:
        - scan
      parameters:
        - in: path
          name: scanId
          required: true
          description: identifier of a scan
          schema:
            type: integer
            format: int32
      responses:
        '200':
          description: List of spent boxes
          content:
            application/json:
              schema:
                type: array
                items:
                  $ref: '#/components/schemas/WalletBox'
        default:
          description: Error
          content:
            application/json:
              schema:
                $ref: '#/components/schemas/ApiError'

  /scan/stopTracking:
    post:
      security:
        - ApiKeyAuth: [api_key]
      summary: Stop scan-related box tracking
      operationId: scanStopTracking
      tags:
        - scan
      requestBody:
        required: true
        content:
          application/json:
            schema:
              $ref: '#/components/schemas/ScanIdBoxId'
      responses:
        '200':
          description: The box is not tracked anymore
          content:
            application/json:
              schema:
                $ref: '#/components/schemas/ScanIdBoxId'
        default:
          description: Error
          content:
            application/json:
              schema:
                $ref: '#/components/schemas/ApiError'

  /wallet/generateCommitments:
    post:
      security:
        - ApiKeyAuth: [api_key]
      summary: Generate signature commitments for inputs of an unsigned transaction
      operationId: generateCommitments
      tags:
        - wallet
      requestBody:
        required: true
        content:
          application/json:
            schema:
              $ref: '#/components/schemas/GenerateCommitmentsRequest'
      responses:
        '200':
          description: Transaction-related hints
          content:
            application/json:
              schema:
                $ref: '#/components/schemas/TransactionHintsBag'
        '400':
          description: Error
          content:
            application/json:
              schema:
                $ref: '#/components/schemas/ApiError'
        default:
          description: Error
          content:
            application/json:
              schema:
                $ref: '#/components/schemas/ApiError'


  /wallet/extractHints:
    post:
      security:
        - ApiKeyAuth: [api_key]
      summary: Extract hints from a transaction
      operationId: extractHints
      tags:
        - wallet
      requestBody:
        required: true
        content:
          application/json:
            schema:
              $ref: '#/components/schemas/HintExtractionRequest'
      responses:
        '200':
          description: Hints for the transaction
          content:
            application/json:
              schema:
                $ref: '#/components/schemas/TransactionHintsBag'
        '400':
          description: Error
          content:
            application/json:
              schema:
                $ref: '#/components/schemas/ApiError'
        default:
          description: Error
          content:
            application/json:
              schema:
                $ref: '#/components/schemas/ApiError'


  /scan/addBox:
    post:
      security:
        - ApiKeyAuth: [api_key]
      summary: Adds a box to scans, writes box to database if it is not there. You can use scan number 10 to add a box to the wallet.
      operationId: addBox
      tags:
        - scan
        - wallet
      requestBody:
        required: true
        content:
          application/json:
            schema:
              $ref: '#/components/schemas/ScanIdsBox'
      responses:
        '200':
          description: It the box is added successfully, then its id is returned
          content:
            application/json:
              schema:
                $ref: '#/components/schemas/TransactionId'
        default:
          description: Error
          content:
            application/json:
              schema:
                $ref: '#/components/schemas/ApiError'

  /node/shutdown:
    post:
      security:
        - ApiKeyAuth: [ api_key ]
      summary: Shuts down the node
      operationId: nodeShutdown
      tags:
        - node
      responses:
        '200':
          description: The node will be shut down in 5 seconds
        default:
          description: Error
          content:
            application/json:
              schema:
                $ref: '#/components/schemas/ApiError'

  /emission/at/{blockHeight}:
    get:
      summary: Get emission data for a given height
      operationId: emissionAt
      tags:
        - emission
      parameters:
        - in: path
          name: blockHeight
          required: true
          description: Height to get emission data for
          schema:
            type: integer
            format: int32
      responses:
        '200':
          description: Emission data
          content:
            application/json:
              schema:
                $ref: '#/components/schemas/EmissionInfo'
        default:
          description: Error
          content:
            application/json:
              schema:
                $ref: '#/components/schemas/ApiError'

  /emission/scripts:
    get:
      summary: Print emission-related scripts
      operationId: emissionScripts
      tags:
        - emission
      responses:
        '200':
          description: Emission-related scripts
          content:
            application/json:
              schema:
                $ref: '#/components/schemas/EmissionScripts'
        default:
          description: Error
          content:
            application/json:
              schema:
                $ref: '#/components/schemas/ApiError'<|MERGE_RESOLUTION|>--- conflicted
+++ resolved
@@ -1,11 +1,7 @@
 openapi: "3.0.2"
 
 info:
-<<<<<<< HEAD
   version: "4.0.31"
-=======
-  version: "4.0.30"
->>>>>>> 3fa0ed3d
   title: Ergo Node API
   description: API docs for Ergo Node. Models are shared between all Ergo products
   contact:
