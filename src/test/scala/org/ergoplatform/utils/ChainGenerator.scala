--- conflicted
+++ resolved
@@ -22,11 +22,7 @@
       Array.fill(hashLength)(0.toByte),
       Array.fill(hashLength)(0.toByte),
       Array.fill(hashLength)(0.toByte),
-<<<<<<< HEAD
       Array.fill(hashLength)(0.toByte),
-      Array.fill(hashLength)(0.toByte),
-=======
->>>>>>> 815b5cbc
       Array.fill(5)(0.toByte),
       Math.max(NetworkTime.time(), acc.head.timestamp + 1)
     ): Header
@@ -43,11 +39,7 @@
     val proofs = scorex.utils.Random.randomBytes(Random.nextInt(5000))
     val proofsRoot = ADProof.proofDigest(proofs)
     val stateRoot = Array.fill(32)(0.toByte)
-<<<<<<< HEAD
-    val extensionHash = Array.fill(32)(0.toByte)
     val solutions = Array.fill(32)(0.toByte)
-=======
->>>>>>> 815b5cbc
     val votes = Array.fill(5)(0.toByte)
 
     val header = Miner.genHeader(Constants.InitialNBits,
@@ -55,11 +47,7 @@
       stateRoot,
       proofsRoot,
       txsRoot,
-<<<<<<< HEAD
       solutions,
-      extensionHash,
-=======
->>>>>>> 815b5cbc
       votes,
       Math.max(NetworkTime.time(), acc.head.header.timestamp + 1)): Header
     val blockTransactions: BlockTransactions = BlockTransactions(header.id, txs)
