import sbt.Keys.testFrameworks

val scala211 = "2.11.12"
val scala212 = "2.12.20"
val scala213 = "2.13.16"

name := "avldb"

val Versions = new {

  val spire = (scalaVersion: String) =>
    if (scalaVersion == scala213) "0.17.0-M1"
    else "0.16.2"

  val scalameter = (scalaVersion: String) =>
    if (scalaVersion == scala213) "0.21"
    else "0.19"
  
  val scalacheck = (scalaVersion: String) =>
    if (scalaVersion == scala211) "1.14.3"
    else "1.18.1"

  val scalatestplus = (scalaVersion: String) =>
    if (scalaVersion == scala211)
      "org.scalatestplus" %% "scalatestplus-scalacheck" % "3.1.0.0-RC2" % Test
    else
      "org.scalatestplus" %% "scalacheck-1-18" % "3.2.19.0" % Test
}

libraryDependencies ++= Seq(
  "ch.qos.logback" % "logback-classic" % "1.2.13",
  "com.google.guava" % "guava" % "23.0",
  "org.scorexfoundation" %% "scrypto" % "2.3.0",
<<<<<<< HEAD
  "org.scalatest" %% "scalatest" % "3.1.1" % "test",
  "org.scalacheck" %% "scalacheck" % "1.14.3" % "test",
  "org.scalatestplus" %% "scalatestplus-scalacheck" % "3.1.0.0-RC2" % Test,
  "com.storm-enroute" %% "scalameter" % Versions.scalameter(scalaVersion.value) % "test",
  "org.rocksdb" % "rocksdbjni" % "9.7.3",
=======
  "org.scalatest" %% "scalatest" % "3.2.19" % Test,
  "org.scalacheck" %% "scalacheck" % Versions.scalacheck(scalaVersion.value) % Test,
  Versions.scalatestplus(scalaVersion.value),
  "com.storm-enroute" %% "scalameter" % Versions.scalameter(scalaVersion.value) % Test,
>>>>>>> fb0d3098
  "org.typelevel" %% "spire" % Versions.spire(scalaVersion.value)
)

Test / testOptions := Seq(Tests.Filter(t => !t.matches(".*Benchmark$")))
run / javaOptions += "-Xmx6G"

publishMavenStyle := true

Test / publishArtifact := false

publishTo := {
  val nexus = "https://oss.sonatype.org/"
  if (isSnapshot.value)
    Some("snapshots" at nexus + "content/repositories/snapshots")
  else
    Some("releases"  at nexus + "service/local/staging/deploy/maven2")
}

pomIncludeRepository := { _ => false }

scalacOptions ++= Seq("-feature", "-deprecation")

// set bytecode version to 8 to fix NoSuchMethodError for various ByteBuffer methods
// see https://github.com/eclipse/jetty.project/issues/3244
// these options applied only in "compile" task since scalac crashes on scaladoc compilation with "-release 8"
// see https://github.com/scala/community-builds/issues/796#issuecomment-423395500
Compile / compile / scalacOptions ++= (if (scalaBinaryVersion.value == "2.11") Seq() else Seq("-release", "8"))
scalacOptions --= Seq("-Ywarn-numeric-widen", "-Ywarn-value-discard", "-Ywarn-unused:params", "-Xfatal-warnings")

enablePlugins(ReproducibleBuildsPlugin)<|MERGE_RESOLUTION|>--- conflicted
+++ resolved
@@ -15,7 +15,7 @@
   val scalameter = (scalaVersion: String) =>
     if (scalaVersion == scala213) "0.21"
     else "0.19"
-  
+
   val scalacheck = (scalaVersion: String) =>
     if (scalaVersion == scala211) "1.14.3"
     else "1.18.1"
@@ -31,18 +31,10 @@
   "ch.qos.logback" % "logback-classic" % "1.2.13",
   "com.google.guava" % "guava" % "23.0",
   "org.scorexfoundation" %% "scrypto" % "2.3.0",
-<<<<<<< HEAD
-  "org.scalatest" %% "scalatest" % "3.1.1" % "test",
-  "org.scalacheck" %% "scalacheck" % "1.14.3" % "test",
-  "org.scalatestplus" %% "scalatestplus-scalacheck" % "3.1.0.0-RC2" % Test,
-  "com.storm-enroute" %% "scalameter" % Versions.scalameter(scalaVersion.value) % "test",
-  "org.rocksdb" % "rocksdbjni" % "9.7.3",
-=======
   "org.scalatest" %% "scalatest" % "3.2.19" % Test,
   "org.scalacheck" %% "scalacheck" % Versions.scalacheck(scalaVersion.value) % Test,
   Versions.scalatestplus(scalaVersion.value),
   "com.storm-enroute" %% "scalameter" % Versions.scalameter(scalaVersion.value) % Test,
->>>>>>> fb0d3098
   "org.typelevel" %% "spire" % Versions.spire(scalaVersion.value)
 )
 
