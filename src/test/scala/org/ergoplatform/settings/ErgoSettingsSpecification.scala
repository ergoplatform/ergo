--- conflicted
+++ resolved
@@ -24,7 +24,6 @@
       10,
       mining = true,
       complexityLimit,
-<<<<<<< HEAD
       useExternalMiner                 = false,
       blockCandidateGenerationInterval = 45.seconds,
       internalMinersCount              = 1,
@@ -33,23 +32,10 @@
       offlineGeneration                = false,
       keepVersions                     = 200,
       mempoolCapacity                  = 100000,
-      blacklistCapacity                = 100000,
       mempoolCleanupDuration           = 10.seconds,
       rebroadcastCount                 = 3,
       minimalFeeAmount                 = 0,
       headerChainDiff                  = 100
-=======
-      useExternalMiner                          = false,
-      internalMinersCount                       = 1,
-      internalMinerPollingInterval              = 1.second,
-      miningPubKeyHex                           = None,
-      offlineGeneration                         = false,
-      keepVersions                              = 200,
-      mempoolCapacity                           = 100000,
-      mempoolCleanupDuration                    = 10.seconds,
-      rebroadcastCount                          = 3,
-      minimalFeeAmount                          = 0,
-      headerChainDiff                           = 100
     )
     settings.cacheSettings shouldBe CacheSettings(
       HistoryCacheSettings(
@@ -67,7 +53,6 @@
         invalidModifiersCacheSize                 = 10000,
         invalidModifiersCacheExpiration           = 6.hours,
       )
->>>>>>> 7237d74f
     )
   }
 
@@ -81,7 +66,6 @@
       10,
       mining = true,
       complexityLimit,
-<<<<<<< HEAD
       useExternalMiner                 = false,
       blockCandidateGenerationInterval = 45.seconds,
       internalMinersCount              = 1,
@@ -90,23 +74,10 @@
       offlineGeneration                = false,
       keepVersions                     = 200,
       mempoolCapacity                  = 100000,
-      blacklistCapacity                = 100000,
       mempoolCleanupDuration           = 10.seconds,
       rebroadcastCount                 = 3,
       minimalFeeAmount                 = 0,
       headerChainDiff                  = 100
-=======
-      useExternalMiner                          = false,
-      internalMinersCount                       = 1,
-      internalMinerPollingInterval              = 1.second,
-      miningPubKeyHex                           = None,
-      offlineGeneration                         = false,
-      keepVersions                              = 200,
-      mempoolCapacity                           = 100000,
-      mempoolCleanupDuration                    = 10.seconds,
-      rebroadcastCount                          = 3,
-      minimalFeeAmount                          = 0,
-      headerChainDiff                           = 100
     )
     settings.cacheSettings shouldBe CacheSettings(
       HistoryCacheSettings(
@@ -124,7 +95,6 @@
         invalidModifiersCacheSize                 = 10000,
         invalidModifiersCacheExpiration           = 6.hours,
       )
->>>>>>> 7237d74f
     )
   }
 
@@ -138,7 +108,6 @@
       10,
       mining = true,
       complexityLimit,
-<<<<<<< HEAD
       useExternalMiner                 = false,
       blockCandidateGenerationInterval = 45.seconds,
       internalMinersCount              = 1,
@@ -147,23 +116,10 @@
       offlineGeneration                = false,
       keepVersions                     = 200,
       mempoolCapacity                  = 100000,
-      blacklistCapacity                = 100000,
       mempoolCleanupDuration           = 10.seconds,
       rebroadcastCount                 = 3,
       minimalFeeAmount                 = 0,
       headerChainDiff                  = 100
-=======
-      useExternalMiner                          = false,
-      internalMinersCount                       = 1,
-      internalMinerPollingInterval              = 1.second,
-      miningPubKeyHex                           = None,
-      offlineGeneration                         = false,
-      keepVersions                              = 200,
-      mempoolCapacity                           = 100000,
-      mempoolCleanupDuration                    = 10.seconds,
-      rebroadcastCount                          = 3,
-      minimalFeeAmount                          = 0,
-      headerChainDiff                           = 100
     )
     settings.cacheSettings shouldBe CacheSettings(
       HistoryCacheSettings(
@@ -181,7 +137,6 @@
         invalidModifiersCacheSize                 = 10000,
         invalidModifiersCacheExpiration           = 6.hours,
       )
->>>>>>> 7237d74f
     )
   }
 
