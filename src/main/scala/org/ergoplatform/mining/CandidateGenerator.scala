package org.ergoplatform.mining

import akka.actor.{Actor, ActorRef, ActorRefFactory, Props}
import akka.pattern.StatusReply
import com.google.common.primitives.Longs
import org.ergoplatform.ErgoBox.TokenId
import org.ergoplatform.mining.AutolykosPowScheme.derivedHeaderFields
import org.ergoplatform.mining.difficulty.RequiredDifficulty
import org.ergoplatform.mining.emission.EmissionRules
import org.ergoplatform.modifiers.ErgoFullBlock
import org.ergoplatform.modifiers.history._
import org.ergoplatform.modifiers.history.extension.Extension
import org.ergoplatform.modifiers.history.header.{Header, HeaderWithoutPow}
import org.ergoplatform.modifiers.history.popow.NipopowAlgos
import org.ergoplatform.modifiers.mempool.ErgoTransaction
import org.ergoplatform.network.ErgoNodeViewSynchronizer.ReceivableMessages
import ReceivableMessages.{ChangedHistory, ChangedMempool, ChangedState, NodeViewChange, SemanticallySuccessfulModifier}
import org.ergoplatform.nodeView.ErgoReadersHolder.{GetReaders, Readers}
import org.ergoplatform.nodeView.history.ErgoHistory.Height
import org.ergoplatform.nodeView.history.{ErgoHistory, ErgoHistoryReader}
import org.ergoplatform.nodeView.mempool.ErgoMemPoolReader
import org.ergoplatform.nodeView.state.{ErgoState, ErgoStateContext, StateType, UtxoStateReader}
import org.ergoplatform.settings.{ErgoSettings, ErgoValidationSettingsUpdate}
import org.ergoplatform.wallet.Constants.MaxAssetsPerBox
import org.ergoplatform.wallet.interpreter.ErgoInterpreter
import org.ergoplatform.{ErgoBox, ErgoBoxCandidate, ErgoScriptPredef, Input}
import org.ergoplatform.nodeView.ErgoNodeViewHolder.ReceivableMessages.{EliminateTransactions, LocallyGeneratedModifier}
import scorex.core.utils.NetworkTimeProvider
import scorex.crypto.hash.Digest32
import scorex.util.encode.Base16
import scorex.util.{ModifierId, ScorexLogging}
import sigmastate.SType.ErgoBoxRType
import sigmastate.basics.DLogProtocol.ProveDlog
import sigmastate.eval.Extensions._
import sigmastate.eval._
import sigmastate.interpreter.ProverResult
import special.collection.Coll

import scala.annotation.tailrec
import scala.collection.mutable
import scala.concurrent.duration._
import scala.util.{Failure, Random, Success, Try}

/** Responsible for generating block candidates and validating solutions.
  * It is observing changes of history, utxo state, mempool and newly applied blocks
  * to generate valid block candidates when it is needed. */
class CandidateGenerator(
  minerPk: ProveDlog,
  readersHolderRef: ActorRef,
  viewHolderRef: ActorRef,
  timeProvider: NetworkTimeProvider,
  ergoSettings: ErgoSettings
) extends Actor
  with ScorexLogging {

  import org.ergoplatform.mining.CandidateGenerator._

  private val candidateGenInterval =
    ergoSettings.nodeSettings.blockCandidateGenerationInterval

  /** retrieve Readers once on start and then get updated by events */
  override def preStart(): Unit = {
    log.info("CandidateGenerator is starting")
    readersHolderRef ! GetReaders
  }

  /** Send solved block to local blockchain controller */
  private def sendToNodeView(newBlock: ErgoFullBlock): Unit = {
    log.info(
      s"New block ${newBlock.id} w. nonce ${Longs.fromByteArray(newBlock.header.powSolution.n)}"
    )
    viewHolderRef ! LocallyGeneratedModifier(newBlock.header)
    val sectionsToApply = if (ergoSettings.nodeSettings.stateType == StateType.Digest) {
      newBlock.blockSections
    } else {
      newBlock.mandatoryBlockSections
    }
    sectionsToApply.foreach(viewHolderRef ! LocallyGeneratedModifier(_))
  }

  override def receive: Receive = {

    /** first we need to get Readers to have some initial state to work with */
    case Readers(h, s: UtxoStateReader, m, _) =>
      val lastHeaders   = h.lastHeaders(500).headers
      val avgMiningTime = getBlockMiningTimeAvg(lastHeaders.map(_.timestamp))
      val avgTxsCount = getTxsPerBlockCountAvg(
        lastHeaders.flatMap(h.getFullBlock).map(_.transactions.size)
      )
      log.info(
        s"CandidateGenerator initialized, avgMiningTime: ${avgMiningTime.toSeconds}s, avgTxsCount: $avgTxsCount"
      )
      context.become(
        initialized(
          CandidateGeneratorState(
            cachedCandidate = None,
            solvedBlock     = None,
            h,
            s,
            m,
            avgGenTime = 1000.millis
          )
        )
      )
      self ! GenerateCandidate(txsToInclude = mutable.WrappedArray.empty, reply = false)
      context.system.eventStream
        .subscribe(self, classOf[SemanticallySuccessfulModifier])
      context.system.eventStream.subscribe(self, classOf[NodeViewChange])
    case Readers(_, _, _, _) =>
      log.error("Invalid readers state, mining is possible in UTXO mode only")
    case m =>
      // retry until initialized
      context.system.scheduler
        .scheduleOnce(100.millis, self, m)(context.dispatcher, sender())
  }

  private def initialized(state: CandidateGeneratorState): Receive = {
    case ChangedHistory(h: ErgoHistoryReader) =>
      context.become(initialized(state.copy(hr = h)))
    case ChangedState(s: UtxoStateReader) =>
      context.become(initialized(state.copy(sr = s)))
    case ChangedMempool(mp: ErgoMemPoolReader) =>
      if (hasCandidateExpired(
            state.cachedCandidate,
            state.solvedBlock,
            timeProvider,
            candidateGenInterval
          )) {
        context.become(initialized(state.copy(cachedCandidate = None, mpr = mp)))
        self ! GenerateCandidate(txsToInclude = mutable.WrappedArray.empty, reply = false)
      } else {
        context.become(initialized(state.copy(mpr = mp)))
      }
    case _: NodeViewChange =>
    // Just ignore all other NodeView Changes

    /**
      * When new block is applied, either one mined by us or received from peers isn't equal to our candidate's parent,
      * we need to generate new candidate and possibly also discard existing solution if it is also behind
      */
    case SemanticallySuccessfulModifier(mod: ErgoFullBlock) =>
      log.info(
        s"Preparing new candidate on getting new block at ${mod.height}"
      )
      if (needNewCandidate(state.cachedCandidate, mod)) {
        if (needNewSolution(state.solvedBlock, mod))
          context.become(initialized(state.copy(cachedCandidate = None, solvedBlock = None)))
        else
          context.become(initialized(state.copy(cachedCandidate = None)))
        self ! GenerateCandidate(txsToInclude = mutable.WrappedArray.empty, reply = false)
      } else {
        context.become(initialized(state))
      }

    case SemanticallySuccessfulModifier(_) =>
    // Just ignore all other modifiers.

    case gen @ GenerateCandidate(txsToInclude, reply) =>
      val senderOpt = if (reply) Some(sender()) else None
      if (cachedFor(state.cachedCandidate, txsToInclude)) {
        senderOpt.foreach(_ ! StatusReply.success(state.cachedCandidate.get))
      } else {
        val start = System.currentTimeMillis()
        CandidateGenerator.generateCandidate(
          state.hr,
          state.sr,
          state.mpr,
          timeProvider,
          minerPk,
          txsToInclude,
          ergoSettings
        ) match {
          case Failure(ex) =>
            log.error(s"Candidate generation failed", ex)
            senderOpt.foreach(
              _ ! StatusReply.error(s"Candidate generation failed : ${ex.getMessage}")
            )
          case Success(Some((candidate, eliminatedTxs))) =>
            if (eliminatedTxs.ids.nonEmpty) viewHolderRef ! eliminatedTxs
            val generationTook = System.currentTimeMillis() - start
            log.info(s"Generated new candidate in $generationTook ms")
            context.become(
              initialized(
                state.copy(
                  cachedCandidate = Some(candidate),
                  avgGenTime      = generationTook.millis
                )
              )
            )
            senderOpt.foreach(_ ! StatusReply.success(candidate))
          case Success(None) =>
            log.info(
              "Postponing candidate generation: either mempool is empty or chain is not synced (maybe last block not fully applied yet)"
            )
            senderOpt.foreach { s =>
              context.system.scheduler.scheduleOnce(state.avgGenTime, self, gen)(
                context.system.dispatcher,
                s
              )
            }
        }
      }

    case preSolution: AutolykosSolution
        if state.solvedBlock.isEmpty && state.cachedCandidate.nonEmpty =>
      // Inject node pk if it is not externally set (in Autolykos 2)
      val solution =
        if (preSolution.pk.isInfinity) {
          AutolykosSolution(minerPk.value, preSolution.w, preSolution.n, preSolution.d)
        } else {
          preSolution
        }
      val result: StatusReply[Unit] = {
        val newBlock = completeBlock(state.cachedCandidate.get.candidateBlock, solution)
        log.info(s"New block mined, header: ${newBlock.header}")
        ergoSettings.chainSettings.powScheme
          .validate(newBlock.header)
          .map(_ => newBlock) match {
          case Success(newBlock) =>
            sendToNodeView(newBlock)
            context.become(initialized(state.copy(solvedBlock = Some(newBlock))))
            StatusReply.success(())
          case Failure(exception) =>
            log.warn(s"Removing candidate due to invalid block", exception)
            context.become(initialized(state.copy(cachedCandidate = None)))
            StatusReply.error(
              new Exception(s"Invalid block mined: ${exception.getMessage}", exception)
            )
        }
      }
      log.info(s"Processed solution $solution with the result $result")
      sender() ! result

    case _: AutolykosSolution =>
      sender() ! StatusReply.error(
        s"Block already solved : ${state.solvedBlock.map(_.id)}"
      )

  }

}

object CandidateGenerator extends ScorexLogging {

  /**
    * Holder for both candidate block and data for external miners derived from it
    * (to avoid possibly costly recalculation)
    *
    * @param candidateBlock  - block candidate
    * @param externalVersion - message for external miner
    * @param txsToInclude    - transactions which were prioritized for inclusion in the block candidate
    */
  case class Candidate(
    candidateBlock: CandidateBlock,
    externalVersion: WorkMessage,
    txsToInclude: IndexedSeq[ErgoTransaction]
  )

  case class GenerateCandidate(
    txsToInclude: IndexedSeq[ErgoTransaction],
    reply: Boolean
  )

  /** Local state of candidate generator to avoid mutable vars */
  case class CandidateGeneratorState(
    cachedCandidate: Option[Candidate],
    solvedBlock: Option[ErgoFullBlock],
    hr: ErgoHistoryReader,
    sr: UtxoStateReader,
    mpr: ErgoMemPoolReader,
    avgGenTime: FiniteDuration // approximation of average block generation time for more efficient retries
  )

  def apply(
    minerPk: ProveDlog,
    readersHolderRef: ActorRef,
    viewHolderRef: ActorRef,
    timeProvider: NetworkTimeProvider,
    ergoSettings: ErgoSettings
  )(implicit context: ActorRefFactory): ActorRef =
    context.actorOf(
      Props(
        new CandidateGenerator(
          minerPk,
          readersHolderRef,
          viewHolderRef,
          timeProvider,
          ergoSettings
        )
      ),
      s"CandidateGenerator-${Random.alphanumeric.take(5).mkString}"
    )

  /** checks that current candidate block is cached with given `txs` */
  def cachedFor(
    candidateOpt: Option[Candidate],
    txs: IndexedSeq[ErgoTransaction]
  ): Boolean = {
    candidateOpt.isDefined && candidateOpt.exists { c =>
      txs.isEmpty || (txs.length == c.txsToInclude.length && txs.forall(
        c.txsToInclude.contains
      ))
    }
  }

  /** we need new candidate if given block is not parent of our cached block */
  def needNewCandidate(
    cache: Option[Candidate],
    bestFullBlock: ErgoFullBlock
  ): Boolean = {
    val parentHeaderIdOpt = cache.map(_.candidateBlock).flatMap(_.parentOpt).map(_.id)
    !parentHeaderIdOpt.contains(bestFullBlock.header.id)
  }

  /** Solution is valid only if bestFullBlock on the chain is its parent */
  def needNewSolution(
    solvedBlock: Option[ErgoFullBlock],
    bestFullBlock: ErgoFullBlock
  ): Boolean =
    solvedBlock.nonEmpty && !solvedBlock.map(_.parentId).contains(bestFullBlock.id)

  /** Regenerate candidate to let new transactions in, miners are polling for candidate in ~ 100ms
    * interval so they switch to it.
    * If blockCandidateGenerationInterval elapsed since last block generation,
    * then new tx in mempool is a reasonable trigger of candidate regeneration */
  def hasCandidateExpired(
    cachedCandidate: Option[Candidate],
    solvedBlock: Option[ErgoFullBlock],
    timeProvider: NetworkTimeProvider,
    candidateGenInterval: FiniteDuration
  ): Boolean = {
    def candidateAge(c: Candidate): FiniteDuration =
      (timeProvider.time() - c.candidateBlock.timestamp).millis
    // non-empty solved block means we wait for newly mined block to be applied
    if (solvedBlock.isEmpty) {
      cachedCandidate match {
        // if current candidate is older than candidateGenInterval
        case Some(c) if candidateGenInterval.compare(candidateAge(c)) <= 0 =>
          log.info(s"Regenerating block candidate")
          true
        case _ =>
          false
      }
    } else false
  }

  /** Calculate average mining time from latest block header timestamps */
  def getBlockMiningTimeAvg(
    timestamps: IndexedSeq[Header.Timestamp]
  ): FiniteDuration = {
    val miningTimes =
      timestamps.sorted
        .sliding(2, 1)
        .map { case IndexedSeq(prev, next) => next - prev }
        .toVector
    Math.round(miningTimes.sum / miningTimes.length.toDouble).millis
  }

  /** Get average count of transactions per block */
  def getTxsPerBlockCountAvg(txsPerBlock: IndexedSeq[Int]): Long =
    Math.round(txsPerBlock.sum / txsPerBlock.length.toDouble)

  /** Helper which is checking that inputs of the transaction are not spent */
  private def inputsNotSpent(tx: ErgoTransaction, s: UtxoStateReader): Boolean =
    tx.inputs.forall(inp => s.boxById(inp.boxId).isDefined)

  /**
    * @return None if chain is not synced or Some of attempt to create candidate
    */
  def generateCandidate(
    h: ErgoHistoryReader,
    s: UtxoStateReader,
    m: ErgoMemPoolReader,
    timeProvider: NetworkTimeProvider,
    pk: ProveDlog,
    txsToInclude: IndexedSeq[ErgoTransaction],
    ergoSettings: ErgoSettings
  ): Try[Option[(Candidate, EliminateTransactions)]] = {
    //mandatory transactions to include into next block taken from the previous candidate
    lazy val unspentTxsToInclude = txsToInclude.filter { tx =>
      inputsNotSpent(tx, s)
    }

    //only transactions valid from against the current utxo state we take from the mem pool
    lazy val poolTransactions = m.getAllPrioritized

    lazy val emissionTxOpt =
      CandidateGenerator.collectEmission(s, pk, ergoSettings.chainSettings.emissionRules)

    def chainSynced =
      h.bestFullBlockOpt.map(_.id) == s.stateContext.lastHeaderOpt.map(_.id)

    def hasAnyMemPoolOrMinerTx =
      poolTransactions.nonEmpty || unspentTxsToInclude.nonEmpty || emissionTxOpt.nonEmpty

    if (!hasAnyMemPoolOrMinerTx) {
      log.info(s"Avoiding generation of a block without any transactions")
      Success(None)
    } else if (!chainSynced) {
      log.info(
        "Chain not synced probably due to racing condition when last block is not fully applied yet"
      )
      Success(None)
    } else {
      val desiredUpdate = ergoSettings.votingTargets.desiredUpdate
      createCandidate(
        pk,
        h,
        desiredUpdate,
        s,
        timeProvider,
        poolTransactions,
        emissionTxOpt,
        unspentTxsToInclude,
        ergoSettings
      )
    }
  }

  /**
    * Assemble correct block candidate based on
    *
    * @param minerPk                 - public key of the miner
    * @param history                 - blockchain reader (to extract parent)
    * @param proposedUpdate          - votes for parameters update or/and soft-fork
    * @param state                   - UTXO set reader
    * @param timeProvider            - network time provider
    * @param poolTxs                 - memory pool transactions
    * @param emissionTxOpt           - optional emission transaction
    * @param prioritizedTransactions - transactions which are going into the block in the first place
    *                                (before transactions from the pool). No guarantee of inclusion in general case.
    * @return - candidate or an error
    */
  def createCandidate(
    minerPk: ProveDlog,
    history: ErgoHistoryReader,
    proposedUpdate: ErgoValidationSettingsUpdate,
    state: UtxoStateReader,
    timeProvider: NetworkTimeProvider,
    poolTxs: IndexedSeq[ErgoTransaction],
    emissionTxOpt: Option[ErgoTransaction],
    prioritizedTransactions: IndexedSeq[ErgoTransaction],
    ergoSettings: ErgoSettings
  ): Try[Option[(Candidate, EliminateTransactions)]] =
    Try {
      val popowAlgos = new NipopowAlgos(ergoSettings.chainSettings.powScheme)
      // Extract best header and extension of a best block user their data for assembling a new block
      val bestHeaderOpt: Option[Header] = history.bestFullBlockOpt.map(_.header)
      val bestExtensionOpt: Option[Extension] = bestHeaderOpt
        .flatMap(h => history.typedModifierById[Extension](h.extensionId))

      // Make progress in time since last block.
      // If no progress is made, then, by consensus rules, the block will be rejected.
      val timestamp =
        Math.max(timeProvider.time(), bestHeaderOpt.map(_.timestamp + 1).getOrElse(0L))

      val stateContext = state.stateContext

      // Calculate required difficulty for the new block
      val nBits: Long = bestHeaderOpt
        .map(parent => history.requiredDifficultyAfter(parent))
        .map(d => RequiredDifficulty.encodeCompactBits(d))
        .getOrElse(ergoSettings.chainSettings.initialNBits)

      // Obtain NiPoPoW interlinks vector to pack it into the extension section
      val updInterlinks       = popowAlgos.updateInterlinks(bestHeaderOpt, bestExtensionOpt)
      val interlinksExtension = popowAlgos.interlinksToExtension(updInterlinks)
      val votingSettings      = ergoSettings.chainSettings.voting
      val (extensionCandidate, votes: Array[Byte], version: Byte) = bestHeaderOpt
        .map { header =>
          val newHeight     = header.height + 1
          val currentParams = stateContext.currentParameters
          val betterVersion = ergoSettings.chainSettings.protocolVersion > header.version
          val votingFinishHeight: Option[Height] = currentParams.softForkStartingHeight
            .map(_ + votingSettings.votingLength * votingSettings.softForkEpochs)
          val forkVotingAllowed = votingFinishHeight.forall(fh => newHeight < fh)
          val forkOrdered       = ergoSettings.votingTargets.softFork != 0
          val voteForFork       = betterVersion && forkOrdered && forkVotingAllowed

          if (newHeight % votingSettings.votingLength == 0 && newHeight > 0) {
            val (newParams, activatedUpdate) = currentParams.update(
              newHeight,
              voteForFork,
              stateContext.votingData.epochVotes,
              proposedUpdate,
              votingSettings
            )
            val newValidationSettings =
              stateContext.validationSettings.updated(activatedUpdate)
            (
              newParams.toExtensionCandidate ++ interlinksExtension ++ newValidationSettings.toExtensionCandidate,
              newParams.suggestVotes(ergoSettings.votingTargets.targets, voteForFork),
              newParams.blockVersion
            )
          } else {
            (
              interlinksExtension,
              currentParams.vote(
                ergoSettings.votingTargets.targets,
                stateContext.votingData.epochVotes,
                voteForFork
              ),
              currentParams.blockVersion
            )
          }
        }
        .getOrElse(
          (interlinksExtension, Array(0: Byte, 0: Byte, 0: Byte), Header.InitialVersion)
        )

      val upcomingContext = state.stateContext.upcoming(
        minerPk.h,
        timestamp,
        nBits,
        votes,
        proposedUpdate,
        version
      )

      val emissionTxs = emissionTxOpt.fold(mutable.WrappedArray.empty)(tx => mutable.WrappedArray.make(Array(tx)))

      // todo: remove in 5.0
      // we allow for some gap, to avoid possible problems when different interpreter version can estimate cost
      // differently due to bugs in AOT costing
      val safeGap = if(state.stateContext.currentParameters.maxBlockCost < 1000000) {
        0
      } else {
        150000
      }

      val (txs, toEliminate) = collectTxs(
        minerPk,
        state.stateContext.currentParameters.maxBlockCost - safeGap,
        state.stateContext.currentParameters.maxBlockSize,
        state,
        upcomingContext,
        emissionTxs ++ prioritizedTransactions ++ poolTxs
      )

      val eliminateTransactions = EliminateTransactions(toEliminate)

      if (txs.isEmpty) {
        Success(Option.empty)
      } else {
        def deriveWorkMessage(block: CandidateBlock) =
          ergoSettings.chainSettings.powScheme.deriveExternalCandidate(
            block,
            minerPk,
            prioritizedTransactions.map(_.id)
          )

        state.proofsForTransactions(txs) match {
          case Success((adProof, adDigest)) =>
            val candidate = CandidateBlock(
              bestHeaderOpt,
              version,
              nBits,
              adDigest,
              adProof,
              txs,
              timestamp,
              extensionCandidate,
              votes
            )
            val ext = deriveWorkMessage(candidate)
            log.info(
              s"Got candidate block at height ${ErgoHistory.heightOf(candidate.parentOpt) + 1}" +
                s" with ${candidate.transactions.size} transactions, msg ${Base16.encode(ext.msg)}"
            )
            Success(
              Option(Candidate(candidate, ext, prioritizedTransactions) -> eliminateTransactions)
            )
          case Failure(t: Throwable) =>
            // We can not produce a block for some reason, so print out an error
            // and collect only emission transaction if it exists.
            // We consider that emission transaction is always valid.
            emissionTxOpt match {
              case Some(emissionTx) =>
                log.error(
                  "Failed to produce proofs for transactions, but emission box is found: ",
                  t
                )
                val fallbackTxs: mutable.WrappedArray[ErgoTransaction] = Array(emissionTx)
                state.proofsForTransactions(fallbackTxs).map {
                  case (adProof, adDigest) =>
                    val candidate = CandidateBlock(
                      bestHeaderOpt,
                      version,
                      nBits,
                      adDigest,
                      adProof,
                      fallbackTxs,
                      timestamp,
                      extensionCandidate,
                      votes
                    )
                    Option(
                      Candidate(
                        candidate,
                        deriveWorkMessage(candidate),
                        prioritizedTransactions
                      ) -> eliminateTransactions
                    )
                }
              case None =>
                log.error(
                  "Failed to produce proofs for transactions and no emission box available: ",
                  t
                )
                Failure(t)
            }
        }
      }
    }.flatten

  /**
    * Transaction and its cost.
    */
  type CostedTransaction = (ErgoTransaction, Long)

  //TODO move ErgoMiner to mining package and make `collectTxs` and `fixTxsConflicts` private[mining]

  def collectEmission(
    state: UtxoStateReader,
    minerPk: ProveDlog,
    emission: EmissionRules
  ): Option[ErgoTransaction] = {
    collectRewards(
      state.emissionBoxOpt,
      state.stateContext.currentHeight,
      mutable.WrappedArray.empty,
      minerPk,
      emission,
      Colls.emptyColl
    ).headOption
  }

  def collectFees(
    currentHeight: Int,
    txs: IndexedSeq[ErgoTransaction],
    minerPk: ProveDlog,
    emission: EmissionRules
  ): Option[ErgoTransaction] = {
    collectRewards(None, currentHeight, txs, minerPk, emission, Colls.emptyColl).headOption
  }

  /**
    * Generate from 0 to 2 transaction that collecting rewards from fee boxes in block transactions `txs` and
    * emission box `emissionBoxOpt`
    */
  def collectRewards(
    emissionBoxOpt: Option[ErgoBox],
    currentHeight: Int,
    txs: IndexedSeq[ErgoTransaction],
    minerPk: ProveDlog,
    emission: EmissionRules,
    assets: Coll[(TokenId, Long)] = Colls.emptyColl
  ): IndexedSeq[ErgoTransaction] = {
    val propositionBytes = emission.settings.feePropositionBytes

    val inputs = txs.flatMap(_.inputs)
    val feeBoxes: Seq[ErgoBox] = ErgoState
      .boxChanges(txs)
      ._2
      .filter(b => java.util.Arrays.equals(b.propositionBytes, propositionBytes))
      .filter(b => !inputs.exists(i => java.util.Arrays.equals(i.boxId, b.id)))
    val nextHeight = currentHeight + 1
    val minerProp =
      ErgoScriptPredef.rewardOutputScript(emission.settings.minerRewardDelay, minerPk)

    val emissionTxOpt: Option[ErgoTransaction] = emissionBoxOpt.map { emissionBox =>
      val prop           = emissionBox.ergoTree
      val emissionAmount = emission.minersRewardAtHeight(nextHeight)
      val newEmissionBox: ErgoBoxCandidate =
        new ErgoBoxCandidate(emissionBox.value - emissionAmount, prop, nextHeight)
      val inputs = IndexedSeq(new Input(emissionBox.id, ProverResult.empty))

      val minerBox = new ErgoBoxCandidate(emissionAmount, minerProp, nextHeight, assets)

      ErgoTransaction(
        inputs,
        IndexedSeq(),
        IndexedSeq(newEmissionBox, minerBox)
      )
    }
    val feeTxOpt: Option[ErgoTransaction] = if (feeBoxes.nonEmpty) {
      val feeAmount = feeBoxes.map(_.value).sum
      val feeAssets =
        feeBoxes.toColl.flatMap(_.additionalTokens).take(MaxAssetsPerBox)
      val inputs = feeBoxes.map(b => new Input(b.id, ProverResult.empty))
      val minerBox =
        new ErgoBoxCandidate(feeAmount, minerProp, nextHeight, feeAssets, Map())
      Some(ErgoTransaction(inputs.toIndexedSeq, IndexedSeq(), IndexedSeq(minerBox)))
    } else {
      None
    }
    mutable.WrappedArray.make(Array(emissionTxOpt, feeTxOpt).flatten)
  }

  /**
    * Helper function which decides whether transactions can fit into a block with given cost and size limits
    */
  def correctLimits(
    blockTxs: Seq[CostedTransaction],
    maxBlockCost: Long,
    maxBlockSize: Long
  ): Boolean = {
    blockTxs.map(_._2).sum < maxBlockCost && blockTxs.map(_._1.size).sum < maxBlockSize
  }

  /**
    * Collects valid non-conflicting transactions from `mandatoryTxs` and then `mempoolTxsIn` and adds a transaction
    * collecting fees from them to `minerPk`.
    *
    * Resulting transactions total cost does not exceed `maxBlockCost`, total size does not exceed `maxBlockSize`,
    * and the miner's transaction is correct.
    *
    * @return - transactions to include into the block, transaction ids turned out to be invalid.
    */
  def collectTxs(
    minerPk: ProveDlog,
    maxBlockCost: Long,
    maxBlockSize: Long,
    us: UtxoStateReader,
    upcomingContext: ErgoStateContext,
    transactions: IndexedSeq[ErgoTransaction]
  ): (IndexedSeq[ErgoTransaction], IndexedSeq[ModifierId]) = {

    val currentHeight = us.stateContext.currentHeight

    log.info(
      s"Assembling a block candidate for block #$currentHeight from ${transactions.length} transactions available"
    )

    val verifier: ErgoInterpreter = ErgoInterpreter(upcomingContext.currentParameters)

    @tailrec
    def loop(
      index: Int,
      acc: mutable.WrappedArray[CostedTransaction],
      lastFeeTx: Option[CostedTransaction],
      invalidTxs: mutable.WrappedArray[ModifierId]
    ): (IndexedSeq[ErgoTransaction], IndexedSeq[ModifierId]) = {
      // transactions from mempool and fee txs from the previous step
<<<<<<< HEAD
      def current: IndexedSeq[ErgoTransaction] = (acc ++ lastFeeTx).map(_._1)

      if (index < transactions.length) {
        val tx = transactions(index)
        val stateWithTxs = us.withTransactions(current)
        if (!inputsNotSpent(tx, stateWithTxs) || doublespend(current, tx)) {
          //mark transaction as invalid if it tries to do double-spending or trying to spend outputs not present
          //do these checks before validating the scripts to save time
          log.debug(s"Transaction ${tx.id} double-spending or spending non-existing inputs")
          loop(index+1, acc, lastFeeTx, invalidTxs :+ tx.id)
        } else {
          // check validity and calculate transaction cost
          stateWithTxs.validateWithCost(
            tx,
            Some(upcomingContext),
            maxTransactionComplexity,
            Some(verifier)
          ) match {
            case Success(costConsumed) =>
              val newTxs   = acc :+ (tx -> costConsumed)
              val newBoxes = newTxs.flatMap(_._1.outputs)

              val emissionRules =
                stateWithTxs.constants.settings.chainSettings.emissionRules
              collectFees(currentHeight, newTxs.map(_._1), minerPk, emissionRules) match {
                case Some(feeTx) =>
                  val boxesToSpend = feeTx.inputs.flatMap(i =>
                    newBoxes.find(b => java.util.Arrays.equals(b.id, i.boxId))
                  )
                  feeTx.statefulValidity(boxesToSpend, IndexedSeq(), upcomingContext)(verifier) match {
                    case Success(cost) =>
                      val blockTxs = (feeTx -> cost) +: newTxs
                      if (correctLimits(blockTxs, maxBlockCost, maxBlockSize)) {
                        loop(index+1, newTxs, Some(feeTx -> cost), invalidTxs)
                      } else {
=======
      def current: Seq[ErgoTransaction] = (acc ++ lastFeeTx).map(_._1)

      val stateWithTxs = us.withTransactions(current)

      mempoolTxs.headOption match {
        case Some(tx) =>
          if (!inputsNotSpent(tx, stateWithTxs) || doublespend(current, tx)) {
            //mark transaction as invalid if it tries to do double-spending or trying to spend outputs not present
            //do these checks before validating the scripts to save time
            log.debug(s"Transaction ${tx.id} double-spending or spending non-existing inputs")
            loop(mempoolTxs.tail, acc, lastFeeTx, invalidTxs :+ tx.id)
          } else {
            // check validity and calculate transaction cost
            stateWithTxs.validateWithCost(
              tx,
              Some(upcomingContext),
              maxBlockCost,
              Some(verifier)
            ) match {
              case Success(costConsumed) =>
                val newTxs   = acc :+ (tx -> costConsumed)
                val newBoxes = newTxs.flatMap(_._1.outputs)

                val emissionRules =
                  stateWithTxs.constants.settings.chainSettings.emissionRules
                collectFees(currentHeight, newTxs.map(_._1), minerPk, emissionRules) match {
                  case Some(feeTx) =>
                    val boxesToSpend = feeTx.inputs.flatMap(i =>
                      newBoxes.find(b => java.util.Arrays.equals(b.id, i.boxId))
                    )
                    feeTx.statefulValidity(boxesToSpend, IndexedSeq(), upcomingContext)(verifier) match {
                      case Success(cost) =>
                        val blockTxs: Seq[CostedTransaction] = (feeTx -> cost) +: newTxs
                        if (correctLimits(blockTxs, maxBlockCost, maxBlockSize)) {
                          loop(mempoolTxs.tail, newTxs, Some(feeTx -> cost), invalidTxs)
                        } else {
                          current -> invalidTxs
                        }
                      case Failure(e) =>
                        log.warn(
                          s"Fee collecting tx is invalid, not including it, " +
                          s"details: ${e.getMessage} from ${stateWithTxs.stateContext}"
                        )
>>>>>>> 61777d15
                        current -> invalidTxs
                      }
                    case Failure(e) =>
                      log.warn(
                        s"Fee collecting tx is invalid, not including it, " +
                        s"details: ${e.getMessage} from ${stateWithTxs.stateContext}"
                      )
                      current -> invalidTxs
                  }
                case None =>
                  log.info(s"No fee proposition found in txs ${newTxs.map(_._1.id)} ")
                  val blockTxs = newTxs ++ lastFeeTx
                  if (correctLimits(blockTxs, maxBlockCost, maxBlockSize)) {
                    loop(index+1, blockTxs, lastFeeTx, invalidTxs)
                  } else {
                    current -> invalidTxs
                  }
              }
            case Failure(e) =>
              log.debug(s"Not included transaction ${tx.id} due to ${e.getMessage}")
              loop(index+1, acc, lastFeeTx, invalidTxs :+ tx.id)
          }
        }
      } else {
        current -> invalidTxs
      }
    }

    val res = loop(index = 0, mutable.WrappedArray.empty, None, mutable.WrappedArray.empty)
    log.info(
      s"Collected ${res._1.length} transactions For block #$currentHeight, " +
      s"${res._2.length} transactions turned out to be invalid"
    )
    res
  }

  /** Checks that transaction "tx" is not spending outputs spent already by transactions "txs" */
  def doublespend(txs: Seq[ErgoTransaction], tx: ErgoTransaction): Boolean = {
    val txsInputs = txs.flatMap(_.inputs.map(_.boxId))
    tx.inputs.exists(i => txsInputs.exists(_.sameElements(i.boxId)))
  }

  /**
    * Derives header without pow from [[CandidateBlock]].
    */
  def deriveUnprovenHeader(candidate: CandidateBlock): HeaderWithoutPow = {
    val (parentId, height) = derivedHeaderFields(candidate.parentOpt)
    val transactionsRoot =
      BlockTransactions.transactionsRoot(candidate.transactions, candidate.version)
    val adProofsRoot            = ADProofs.proofDigest(candidate.adProofBytes)
    val extensionRoot: Digest32 = candidate.extension.digest

    HeaderWithoutPow(
      candidate.version,
      parentId,
      adProofsRoot,
      candidate.stateRoot,
      transactionsRoot,
      candidate.timestamp,
      candidate.nBits,
      height,
      extensionRoot,
      candidate.votes
    )
  }

  /**
    * Assemble `ErgoFullBlock` using candidate block and provided pow solution.
    */
  def completeBlock(
    candidate: CandidateBlock,
    solution: AutolykosSolution
  ): ErgoFullBlock = {
    val header   = deriveUnprovenHeader(candidate).toHeader(solution, None)
    val adProofs = ADProofs(header.id, candidate.adProofBytes)
    val blockTransactions =
      BlockTransactions(header.id, candidate.version, candidate.transactions)
    val extension = Extension(header.id, candidate.extension.fields)
    new ErgoFullBlock(header, blockTransactions, extension, Some(adProofs))
  }

}<|MERGE_RESOLUTION|>--- conflicted
+++ resolved
@@ -742,12 +742,12 @@
       invalidTxs: mutable.WrappedArray[ModifierId]
     ): (IndexedSeq[ErgoTransaction], IndexedSeq[ModifierId]) = {
       // transactions from mempool and fee txs from the previous step
-<<<<<<< HEAD
       def current: IndexedSeq[ErgoTransaction] = (acc ++ lastFeeTx).map(_._1)
+
+      val stateWithTxs = us.withTransactions(current)
 
       if (index < transactions.length) {
         val tx = transactions(index)
-        val stateWithTxs = us.withTransactions(current)
         if (!inputsNotSpent(tx, stateWithTxs) || doublespend(current, tx)) {
           //mark transaction as invalid if it tries to do double-spending or trying to spend outputs not present
           //do these checks before validating the scripts to save time
@@ -758,7 +758,7 @@
           stateWithTxs.validateWithCost(
             tx,
             Some(upcomingContext),
-            maxTransactionComplexity,
+            maxBlockCost,
             Some(verifier)
           ) match {
             case Success(costConsumed) =>
@@ -778,51 +778,6 @@
                       if (correctLimits(blockTxs, maxBlockCost, maxBlockSize)) {
                         loop(index+1, newTxs, Some(feeTx -> cost), invalidTxs)
                       } else {
-=======
-      def current: Seq[ErgoTransaction] = (acc ++ lastFeeTx).map(_._1)
-
-      val stateWithTxs = us.withTransactions(current)
-
-      mempoolTxs.headOption match {
-        case Some(tx) =>
-          if (!inputsNotSpent(tx, stateWithTxs) || doublespend(current, tx)) {
-            //mark transaction as invalid if it tries to do double-spending or trying to spend outputs not present
-            //do these checks before validating the scripts to save time
-            log.debug(s"Transaction ${tx.id} double-spending or spending non-existing inputs")
-            loop(mempoolTxs.tail, acc, lastFeeTx, invalidTxs :+ tx.id)
-          } else {
-            // check validity and calculate transaction cost
-            stateWithTxs.validateWithCost(
-              tx,
-              Some(upcomingContext),
-              maxBlockCost,
-              Some(verifier)
-            ) match {
-              case Success(costConsumed) =>
-                val newTxs   = acc :+ (tx -> costConsumed)
-                val newBoxes = newTxs.flatMap(_._1.outputs)
-
-                val emissionRules =
-                  stateWithTxs.constants.settings.chainSettings.emissionRules
-                collectFees(currentHeight, newTxs.map(_._1), minerPk, emissionRules) match {
-                  case Some(feeTx) =>
-                    val boxesToSpend = feeTx.inputs.flatMap(i =>
-                      newBoxes.find(b => java.util.Arrays.equals(b.id, i.boxId))
-                    )
-                    feeTx.statefulValidity(boxesToSpend, IndexedSeq(), upcomingContext)(verifier) match {
-                      case Success(cost) =>
-                        val blockTxs: Seq[CostedTransaction] = (feeTx -> cost) +: newTxs
-                        if (correctLimits(blockTxs, maxBlockCost, maxBlockSize)) {
-                          loop(mempoolTxs.tail, newTxs, Some(feeTx -> cost), invalidTxs)
-                        } else {
-                          current -> invalidTxs
-                        }
-                      case Failure(e) =>
-                        log.warn(
-                          s"Fee collecting tx is invalid, not including it, " +
-                          s"details: ${e.getMessage} from ${stateWithTxs.stateContext}"
-                        )
->>>>>>> 61777d15
                         current -> invalidTxs
                       }
                     case Failure(e) =>
