--- conflicted
+++ resolved
@@ -1,312 +1,313 @@
-\documentclass[11pt]{article}
-%\documentclass[runningheads]{llncs}
-\def\shownotes{1}
-\def\notesinmargins{0}
-
-%\usepackage{fullpage}
-
-\usepackage{mathtools,color,xcolor,hyperref,graphicx,wrapfig,listings,array,xspace}
-\usepackage{caption}
-\usepackage{subcaption}
-\usepackage{tikz}
-\usetikzlibrary{arrows}
-
-\usepackage{amsfonts}
-% https://tex.stackexchange.com/questions/11719/how-do-i-backcolor-in-verbatim
-\usepackage{xcolor}
-\usepackage{alltt}
-% Compensate for fbox sep:
-\newcommand\Hi[2][lightgray]{%
-	\hspace*{-\fboxsep}%
-	\colorbox{#1}{#2}%
-	\hspace*{-\fboxsep}%
-}
-
-\ifnum\shownotes=1
-\ifnum\notesinmargins=1
-\newcommand{\authnote}[2]{\marginpar{\parbox{\marginparwidth}{\tiny %
-  \textsf{#1 {\textcolor{blue}{notes: #2}}}}}%
-  \textcolor{blue}{\textbf{\dag}}}
-\else
-\newcommand{\authnote}[2]{
-  \textsf{#1 \textcolor{blue}{: #2}}}
-\fi
-\else
-\newcommand{\authnote}[2]{}
-\fi
-
-\newcommand{\lnote}[1]{{\authnote{\textcolor{orange}{Leo notes}}{#1}}}
-\newcommand{\snote}[1]{{\authnote{\textcolor{yellow}{Scalahub notes}}{#1}}}
-\newcommand{\knote}[1]{{\authnote{\textcolor{green}{kushti notes}}{#1}}}
-\newcommand{\mnote}[1]{{\authnote{\textcolor{red}{Morphic}}{#1}}}
-\newcommand{\dnote}[1]{{\authnote{\textcolor{brown}{Dima notes}}{#1}}}
-
-\newcommand{\ret}{\mathsf{ret}}
-\newcommand{\new}{\mathsf{new}}
-\newcommand{\hnew}{h_\mathsf{new}}
-\newcommand{\old}{\mathsf{old}}
-\newcommand{\op}{\mathsf{op}}
-\newcommand{\verifier}{\mathcal{V}}
-\newcommand{\prover}{\mathcal{P}}
-\newcommand{\key}{\mathsf{key}}
-\newcommand{\nextkey}{\mathsf{nextKey}}
-\newcommand{\node}{\mathsf{t}}
-\newcommand{\parent}{\mathsf{p}}
-\newcommand{\leaf}{\mathsf{f}}
-\newcommand{\vl}{\mathsf{value}}
-\newcommand{\balance}{\mathsf{balance}}
-\newcommand{\lft}{\mathsf{left}}
-\newcommand{\rgt}{\mathsf{right}}
-\newcommand{\lbl}{\mathsf{label}}
-\newcommand{\direction}{\mathsf{d}}
-\newcommand{\oppositedirection}{\bar{\mathsf{d}}}
-\newcommand{\found}{\mathsf{found}}
-\newcommand{\mypar}[1]{\smallskip\noindent\textbf{#1.}\ \ \ }
-\newcommand{\ignore}[1]{}
-
-\newcommand{\langname}{ErgoScript\xspace}
-\newcommand{\powname}{Autolykos\xspace}
-\newcommand{\poolname}{ErgoPool\xspace}
-\newcommand{\mixname}{ErgoMix\xspace}
-
-
-\newcommand{\lst}[1]{\text{\lstinline[basicstyle={\ttfamily}]$#1$}}
-
-\newcommand{\andnode}{\ensuremath{\mathsf{AND}}}
-\newcommand{\ornode}{\ensuremath{\mathsf{OR}}}
-\newcommand{\tnode}{\ensuremath{\mathsf{THRESHOLD}}}
-
-\newcommand{\primname}{Commitment of Work\xspace}
-\newcommand{\prim}{CoW\xspace}
-
-
-\newcommand{\GF}{\ensuremath{\mathrm{GF}}}
-
-
-\begin{document}
-
-
-\title{Bypassing Non-Outsourceability in Proof-of-Work Puzzles Using Smart Contracts}
-\author{Ergo Developers}
-%\institute{Ergo Platform}
-\maketitle
-
-\begin{abstract}
-<<<<<<< HEAD
-    Centralized pools and mining power renting are considered as source of possible censorship threats and even 50+\%
-    attacks for decentralized cryptocurrencies. To tackle with the issues, non-outsourceable Proof-of-Work schemes were
-    proposed. However, tenets in the folklore say that such schemes could be bypassed by an escrow scheme.
-    In this work we propose concrete collateralized smart contracts to bypass non-outsourceable Proof-of-Work schemes.
-    In the contracts (we proposed two solutions in the paper) a miner puts collateral and then can simply go away with
-    block rewards, and the pool is then able to get the collateral protected by the contract. We show how to bypass
-    proposed non-outsourceable Proof-of-Work schemes~(with the notable exception for strong non-outsourceable scheme
-    \knote{link}). Our solutions allow for mining pools to be built for such schemes.
-
-	% Ergo is a proof-of-work (PoW) smart contract platform based on the UTXO model. Its underlying PoW, called \powname, is designed to be {\em non-outsourceable} or {\em pool-resistant}, which in simplet terms means that the system aims to prevent mining centralization by discouraging pool formation.
-	% In this work, we show how create a centralized mining pool for Ergo and thereby break its pool resistance. Our ideas are generic enough to be applied to other non-outsourseable puzzles provided that the underlying smart contract language is expressive enough.
-=======
-% 	Ergo is a 
-	Non-outsourceable puzzles have been proposed to prevent mining pool formation in Proof-of-work (PoW) platforms. In this work, we show how bypass such restrictions provided the underlying platform supports smart contracts in a sufficiently advanced language. In particular, the language should allow access to the PoW solution and use it in creating guard conditions. We demonstrate a practical implementation of our attack using \poolname, a pool for Ergo, which is an advanced smart contract platform designed to be pool-resistant. Our approach allows complete centralization of mining, where the pool operator not only collects the rewards but also decided which transactions to accept. 
->>>>>>> e9fb49e3
-	
-\end{abstract}
-
-\section{Introduction}
-
-Security of Bitcoin and many other cryptocurrencies relies on a Proof-of-Work scheme~(also known as scratch-off puzzle
-scheme). In Bitcoin, a miner collects a number of unconfirmed transactions and concatenates them using a Merkle tree. All nodes of this tree except the leaves are 32 byte hashes computed from its children. The root of this tree, denoted $t$ here, is stored in another structure called the {\em block header}, which also includes the hash of the previous block's header $h$ and a random string $n$ called the nonce. We use the term $m$ to denote the concatenation of Merkle root and the hash of the previous block.
-That is, $m = t\|h$ and the header is of the form $m\|n$.
-
-
-\snote{Below text copied from PoW intro paper}
-
-Blockchain platforms such as Ethereum and Ergo provide advanced financial capabilities using sophisticated guard scripts, which are also called smart contracts. While Ethereum is an account based platform, Ergo follows the more traditional UTXO model. This allows Ergo to be more scalable than Ethereum in the long run, at least when it comes to memory and computation requirements of participant nodes. 
-Another dimension of long-term scalability in blockchain platforms is how well it is able to withstand some of the following threats:
-\begin{enumerate}
-    \item Centralization of mining power
-    \item Transaction censorship
-    \item Forking attacks, where it is difficult to select the correct chain due to a large number of forks of identical difficulty parameters.
-\end{enumerate}
-
-Non-outsourcable puzzles have been proposed to prevent the first two but not the third. In fact some approaches to non-outsourceable puzzles increase the chances of forking attacks, where there were none in the original scheme (Type 1 schemes below). 
-
-In this work, we describe an approach using smart contracts to bypass the non-outsorceability of most such approaches. 
-
-% Ergo\footnote{\url{https://ergoplatform.org}} is a smart contract platform whose contracts are written in a high-level language called \langname. It provides Ethereum-like functionality but is more closer to Bitcoin in the underlying design. For instance, it is based on short-lived immutable objects (called UTXOs in Bitcoin and {\em boxes} in Ergo) instead of long-lived mutable objects (called accounts in Ethereum) to store data and code. It also has some features different from both Bitcoin and Ethereum relating to scalability and long-term survivability. For instance, it has a {\em storage-rent} component, so that boxes must pay rent to continue staying on the blockchain. Secondly, it allows running a fully verifying node on low-power devices using the idea of partially stateless clients implementation~\cite{RMCI17}. Finally, it uses a PoW algorithm called \powname~\cite{autolykos} that discourages mining-pool formation, which we informally term {\em pool-resistance}. 
-
-\section{Background}
-\subsection{Outsourceable Puzzles}
-
-Below describes how generic outsourceable puzzles work. 
-
-\snote{Following is more or less copy-pasted from PoW intro paper. Needs rework}
-
-
-In Bitcoin, a miner collects a number of unconfirmed transactions and concatenates them using a Merkle tree. All nodes of this tree except the leaves are 32 byte hashes computed from its children. The root of this tree, denoted $t$ here, is stored in another structure called the {\em block header}, which also includes the hash of the previous block's header $h$ and a random string $n$ called the nonce. We use the term $m$ to denote the concatenation of Merkle root and the hash of the previous block. 
-That is, $m = t\|h$ and the header is of the form $m\|n$. 
-
-The solution is also determined by another parameter $b < 2^{256}$, denoting the `difficulty'. Let $H$ be a collision resistant hash function taking as input an arbitrary sized array of bits and outputting an array of 256 bits. The output of $H$ can be considered a number between 0 and $2^{256}-1$. The header $m\|n$ is considered a valid solution if $H(m\|n) \leq b$. 
-
-A miner repeatedly tries different values of $n$ (possibly changing $m$ as well by including new transactions in between tries) until a solution is found. Since the output of $Hash$ can be thought of as distributed uniformly in the output space, the probability of finding a solution in each try is $\tau = b/2^{256}$. All proof-of-work algorithms (including that of Ergo) follow this basic idea of restricting the output to be less than some $b$. It is worth noting that, for Bitcoin, as of this writing (July 2019), $b\approx 2^{181}$, and so $\tau \approx 2^{-75}$. %\approx 10^{-22.6} \approx 0.0000000000000000000000257$.
-
-\textbf{Mining Pools:} Bitcoin allows mining pools, which roughly work as follows. The pool distributes work, based on a some $m$ that it decides. Each miner tries to find a solution for the given $m$ and any solution found is sent to the network. 
-A miner actually tries to find a {\em share}, which is like a solution but with reduced difficulty (also decided by the pool). Some of the shares may also be real solutions, which become valid blocks. A miner gets paid by the number of shares submitted.
-The key observation with pools is that miners do work for some other entity who then distributes the rewards back to the workers.
-We define three levels of centralization in pools. 
-
-\begin{enumerate}
-	\item {\em Level 1 (Complete centralization):} The pool operator is defines both $m$ and the reward address. Thus, a pool operator has full control over which transactions are included (censorship) and also carries the risk of losing the rewards.
-	\item {\em Level 2 (Partial centralization):} The pool operator does not defines $m$ but collects the rewards. This is resistant to censorship but still carries the risk of losing the rewards. This is what we will try achieve. 
-	\item {\em Level 3 (No centralization):} There is no pool operator and rewards are automatically given to the participants based on the shares they submitted (P2Pool for Bitcoin and SmartPool for Ethereum).
-\end{enumerate}
-We also add another parameter, namely {\em mineability}, which captures the ability of miners with smaller investments to join and receive small but frequent rewards rather than large but infrequent ones, despite the yield of the latter being larger over a long time. If the system does not allow smaller miners to receive any rewards in a reasonable time, we say that the system has low mineability and is only suitable for larger miners (and will eventually lead to centralization). A system with high mineability allows miners to receive a steady income to cover running costs their mining equipment, thereby encouraging such miners to join and keep the mining power spread over a larger network.
-The following table summarizes the concepts.\\
-
-	\begin{tabular}{lllll}
-		& Level & Censorship & Reward Risk & Mineability \\\hline
-		& 1 (full centralization)    & Yes & Yes & High \\
-		& 2 (partial centralization)    & No & Yes & High \\
-		& 3 (no centralization)    & No & No & Low
-	\end{tabular}
-
-~\\
-
-Note that P2Pool and SmartPool operate at Level 3 but maintain high minability because they only work in systems that also support Levels  1 and 2. In particular, these approaches don't work in systems that are designed to operate only in Level 3, such as the non-outsourceable puzzles of~\cite{} (see next Section). 
-
-Ergo is also designed as a Level 3 platform. However, Ergo's scripting language, \langname enables us to create \poolname, a mining pool for Ergo that operates at Levels 1 and 2. In particular, we use the block solution (available as contextual information in \langname) to define a pooled mining contract.
-
-\subsection{Non-Outsourceable Puzzles}
-
-Discuss weak and strong variants; pool resistance; other works
-
-We start with overviewing (non-)outsourceability definitions in existing literature. Different works, such as
-Non-outsourceable Scratch-Off Puzzles~\cite{miller2015nonoutsourceable}, 2-Phase Proof-of-Work (2P-PoW)~\cite{twophase},
-PieceWork~\cite{daian2017short}, Autolykos~\cite{autolykos}.
-
-
-Non-outsourceability approaches can be broadly divided into two into two categories. In the first one~\cite{autolykos, daian2017short, twophase}, which we call \textbf{Type 1}, a scheme is considered
-non-outsourceable if is it not possible to iterate over the solution space without knowing a private key, with block rewards associated with the corresponding public key. The reasoning here is that a pool does not trust miners and so will not give the secret away to them.  
-
-In the other category
-~\cite{miller2015nonoutsourceable}, called \textbf{Type 2}, a Proof-of-Work scheme is considered non-outsourceable if for any generated block, a miner can generate another unrelated block efficiently with non-negligible probability. Motivation behind this definition is that a miner can get paid for shares
-by trying to generate a block that pays the reward to the pool. In case of successful block generation, however, the miner generates and broadcasts another block for which rewards go to the miner instead of the pool, thereby stealing the reward. 
-
-At a technical level, both approach rely on the attacker creating a race condition to steal the pool's rewards. The difference lies in the way this occurs. In Type 1 schemes, the miner is able to steal the reward after the block gets finalized. That is, any party that generates a valid solution for $m$ then has the ability to spend the reward transaction of $m$ in an untraceable manner. In particular, the race condition occurs {\em after} a block is accepted. 
-
-In Type 2, any party is able to generate a solution $d$ for some block header $m$ that sends rewards to a pool address, then the same party can then efficiently generate another solution $d'$ for an $m'$ that sends rewards to any other chosen address. This results in a race condition where the party can steal the rewards if the solution to $m'$ gets accepted. In particular the race condition occurs {\em before} a block is finalized into the blockchain. We further classify Type 2 into {\em weak} if the identity of the miner stealing the rewards is public and {\em strong} if it is secret. 
-
-
-We note that all Type 2 schemes have an inherent problem that allows malicious actors to flood the network with a large number of valid but distinct solutions, thereby causing network partitions and instability. This causes the network to converge very slowly or result in several forks. Hence, we don't consider Type 2 schemes to be robust in reaching consensus, thereby making them impractical in the real world. We call this the {\em forking attack}. Strong Type 2 schemes are even more prone to this attack because there is no fear of detection (and penalization). 
-
-In this work, we break the non-outsourceability of all Type 1 and weak Type 2 schemes assuming that their platforms support
-some minimal smart contract capability. The following table summarizes the current state-of-the-art. 
-
-
-	\begin{tabular}{llllll}
-		  Type     & Identity   & Block Rewards Stolen       & Forking attack & Broken \\\hline
-		  1        & any              & after acceptance   & no             & this work\\
-		  2 weak   & public           & before acceptance  & yes            & this work\\
-		  2 strong & secret           & before acceptance  & yes            & no
-	\end{tabular}
-
-% In this view, Ergo is a special instance of a non-outsourceable puzzle of~\cite{miller2015nonoutsourceable}, where the contention is not to generate a new message $m'$, that sends the reward to a different address (which is not possible in Ergo). Instead the goal is to steal the reward 720 blocks later, when it becomes spendable. 
-
-\subsection{Overview of Execution Context in Ergo}
-
-To give understanding of how a smart contract can bypass non-outsourceability, we first explain what kind of data the contract
-can access.
-
-In Proof-of-Work currencies a block is split usually into sections, with a compact section called {\em header} which is
-enough to verify Proof-of-Work puzzle solution and also to check integrity of other sections (such as block transactions).
-
-Execution context is what available to a contract during execution. Considering UTXO-based cryptocurrencies, such as
-Bitcoin and Ergo, we can think about following components of the execution context. In the first place, smart contract
- may have access to the UTXO it is locking (e.g. monetary value of the UTXO). In the second place, smart contract may
- have access to the spending transaction with its inputs and outputs. In the third place, smart contract may have access
- to block header data. For example, in Ergo last ten block headers and also parts of the next block header which could
- be known to the miner before starting mining of the new block do belong to the execution context. Finally, execution
- context may contain the full block with all its transactions. Please note, as execution context must be fit into
- random-access memory of commodity hardware, accessing full blockchain is not the realistic case. Table \ref{???}
- summarizing possible execution context components.
-
-
-\begin{tabular}{llllllll}
-	& Level & UTXO & Transaction & Header      & Block & Example \\ \hline
-	& 1     & No  & No          & No  		   & No    & Bitcoin \\
-	& 2     & Yes & Yes         & No 		   & No    & -- \\
-	& 3     & Yes & Yes         & Yes 		   & No    & Ergo    \\
-	& 4     & Yes & Yes         & Yes 		   & Yes   & --    \\
-\end{tabular}
-	
-\section{Pooled Mining in Type 1 Puzzles}
-
-% Ergo uses \powname as its underlying proof-of-work mechanism and Ergo's reward system can be considered as a type of PieceWork puzzle \snote{Check validity of this statement}. 
-
-We first describe Type 1 puzzles in detail before describing our break in the next section.
-In a nutshell, this method uses a combination of two techniques: (1) replacing the core hash function with a digital signature (i.e., using public-key cryptography) and (2) tying the public key to the rewards. 
-
-\subsection{Using Public-Key Cryptography}
-
-The method requires a randomized signature scheme that is strongly unforgeable against adaptive chosen message attacks (s-UFCMA)) and outputs signatures uniformly spread over some range irrespective of how the signer behaves. Schnorr signature scheme is one such scheme.  
-
-A candidate block header is constructed using transactions as in Bitcoin along with a public key $p$. A valid block header is a candidate block header along with a signature $d$ that (1) verifies with this public key and (2) satisfies the difficulty constraints as in bitcoin (i.e., is less than a certain value). The difficulty parameter is automatically adjusted to ensure consistent time between solutions. 
-
-One real-world implementation of this concept is in \powname, the PoW algorithm of Ergo which uses a variation of Schnorr signatures as follows. The goal of a miner is to output $d$ such that $d < 2^{256}/\lambda$, where $\lambda$ is the difficulty parameter. The value $d$ is to be computed as follows. First compute $r = H(m\|n\|p\|w)$ where $m$ is the transaction Merkle root, $n$ is a nonce, $p$ is a public key (an elliptic curve group element) and $w$ is an ephemeral public key that should never to be reused in two different blocks. Let $x$ be the corresponding private key of $w$. Compute $d = xr - s$, where $s$ is the private key corresponding to $p$.
-
-
-% At this point we must distinguish between two types of reward mechanisms. The first is where the rewards are {\em created} at the time of mining, also termed as {\em post-mine}. The second is where the rewards are {\em unlocked} at the time of mining, but were created much earlier {\em pre-mine}. 
-
-% Using this terminology, we can say that an Ergo-like system does not prevent pools for post-mined rewards but can be made pool-resistant for pre-mined rewards, as discussed next.
-
-\subsection{Tying Public-Key to Rewards}
-
-The second technique in making a Type 2 pool-resistant scheme is to tie the rewards to the public key $p$ contained in the block solution. That is, the platform enforces that any mining rewards are protected by the statement {\em prove knowledge of secret key corresponding to the public key $p$ (from the block solution)}
-
-Rather than enforcing this logic within the protocol, Ergo uses smart contracts to enforce it. In particular, this rule is enforced in a so called \textbf{Emission box}, a UTXO which contains all the ergs that will ever be emitted in rewards. The box is protected by a script that enforces certain conditions on how the rewards must be collected. In particular, it requires that a reward transaction has exactly two outputs, such that the first is another emission box containing the remaining ergs and the second is a box with the miners reward (initially 67.5 Ergs) protected using the script: {\em prove knowledge of the discrete logarithm (to some fixed base $g$) of group element $p$ AND height is greater than or equal to the box-creation height plus 720}.  
-This is possible because Ergo's (Level 3) context includes the block solution.  
-
-The above approach ensures that the private key used for finding the block solution is also needed for spending the rewards. Consequently, anyone who finds a block also has the ability to spend those rewards. 
-If we try to create any standard type of pool, we find that anyone having the ability to find a solution also has the ability to spend (i.e., steal) the reward. In fact, any standard pool must share the same private key among all participants, thereby making it impossible to determine the actual spender. This restriction also applies to decentralized schemes such as P2Pool and SmartPool because they both require the miner be able to use arbitrary public keys for receiving the reward
-
-\subsection{Creating a Mining Pool}
-
-We now describe an approach to construct a mining pool for any Type 1 scheme, provided that the underlying smart contract language allows access to Level 3 context (see Section~\ref{context}). Hence one way to mitigate our method would be to restrict the smart contract language to Level 2 or lower. Our concrete implementation uses Ergo as the underlying platform, which supports Level 3 context.
-
-\textbf{Basic variant:} We first describe a basic version that is insecure, and thereby does not work in reality. We then create the full version by extending the basic version by patching this vulnerability.   
-
-The key observation is that in a valid share, the reward need not necessarily be sent directly to the pool's address. What is actually necessary is that an amount equivalent to the reward is sent to the pool's address. This simple observation allows us to create a pool with the following rules:
-\begin{enumerate}
-	\item Each miner can send the reward to his own public key $p$, whose secret key only he knows ({\em reward transaction}).
-	\item The block must also have another transaction sending the same amount as the reward to the pool address ({\em pool transaction}).
-\end{enumerate}
-
-A valid share is a solution to a block with the above structure. A pool operator collects such shares and any funds thus received are distributed among the miners based on the number of shares they submitted. One drawback of this is that each miner must have an equivalent amount of ergs to cover the reward amount at any time, even though the reward become spendable only after 720 blocks. 
-This means that in order to continue mining after a block is found, each miner must keep the reserved amount of at least 2 rewards (possibly more depending on the expected time to find a block).
-
- To overcome this drawback, a pool may provide incentives such as allowing the miner to keep a small fraction of the reward (example for the current reward of 67.5 ergs, the pool may require only 65 ergs to be sent to it). A pool transaction can pay to any pool defined address. For instance, it could be a P2SH address of \texttt{poolPubKey}. 
-
-
-\textbf{The broadcast attack:} Let Alice be a miner with public key $alice$. If such a system is used in, say Bitcoin, then the system becomes insecure. Once the pool-paying transaction is publicized, anyone (not necessarily Alice) may broadcast it (possibly by using it as their own pool transaction). 
-
-\textbf{Full variant:} The full protocol mitigates the above attack. This is possible because \langname allows us to use the block solution in the context, using which we can secure the pool transaction as follows. Instead of paying to the pool from an arbitrary box (or boxes), Alice will instead store these funds in a special box protected by the following script:
-\begin{verbatim}
-(minerPubKey == alice) || bob
-\end{verbatim}
-The first part ensures that when used to fund the pool output, the miner must be Alice. The second ensures that the coins are not stuck till Alice finds a block (if ever). Here \texttt{bob} is another public key owned by Alice.
-
-Note that the above attack mitigation strategy is unique to Ergo and will not work in generic pool-resistant protocols described in~\cite{miller2015nonoutsourceable}. One may envisage a hiding strategy, where the pool transaction is not revealed in a share (only a commitment is revealed). The actual transaction is revealed only for claiming shares or if a block is found. However, this is also insecure as discussed below. First note that there are two types of broadcast attacks. The first is the ``extract from share'' attack discussed above. The second is the ``extract from orphaned block'' attack, where the transaction is extracted from a mined block that ends up getting orphaned. While the hiding strategy works for the first attack, it does not mitigate the second. 
-
-\section{Pooled Mining in Type 2 Schemes}
-
-
-\section{Conclusion}
-
-Can a Level 2 smart contract platform be used to bypass non-outsourceability of Type 1 schemes? 
-How can we make it fully decentralized (as in SmartPool or P2Pool)?
-
-\bibliographystyle{unsrt}
-\bibliography{main}
-\appendix
-
-
-\end{document}
+\documentclass[11pt]{article}
+%\documentclass[runningheads]{llncs}
+\def\shownotes{1}
+\def\notesinmargins{0}
+
+%\usepackage{fullpage}
+
+\usepackage{mathtools,color,xcolor,hyperref,graphicx,wrapfig,listings,array,xspace}
+\usepackage{caption}
+\usepackage{subcaption}
+\usepackage{tikz}
+\usetikzlibrary{arrows}
+
+\usepackage{amsfonts}
+% https://tex.stackexchange.com/questions/11719/how-do-i-backcolor-in-verbatim
+\usepackage{xcolor}
+\usepackage{alltt}
+% Compensate for fbox sep:
+\newcommand\Hi[2][lightgray]{%
+	\hspace*{-\fboxsep}%
+	\colorbox{#1}{#2}%
+	\hspace*{-\fboxsep}%
+}
+
+\ifnum\shownotes=1
+\ifnum\notesinmargins=1
+\newcommand{\authnote}[2]{\marginpar{\parbox{\marginparwidth}{\tiny %
+  \textsf{#1 {\textcolor{blue}{notes: #2}}}}}%
+  \textcolor{blue}{\textbf{\dag}}}
+\else
+\newcommand{\authnote}[2]{
+  \textsf{#1 \textcolor{blue}{: #2}}}
+\fi
+\else
+\newcommand{\authnote}[2]{}
+\fi
+
+\newcommand{\lnote}[1]{{\authnote{\textcolor{orange}{Leo notes}}{#1}}}
+\newcommand{\snote}[1]{{\authnote{\textcolor{yellow}{Scalahub notes}}{#1}}}
+\newcommand{\knote}[1]{{\authnote{\textcolor{green}{kushti notes}}{#1}}}
+\newcommand{\mnote}[1]{{\authnote{\textcolor{red}{Morphic}}{#1}}}
+\newcommand{\dnote}[1]{{\authnote{\textcolor{brown}{Dima notes}}{#1}}}
+
+\newcommand{\ret}{\mathsf{ret}}
+\newcommand{\new}{\mathsf{new}}
+\newcommand{\hnew}{h_\mathsf{new}}
+\newcommand{\old}{\mathsf{old}}
+\newcommand{\op}{\mathsf{op}}
+\newcommand{\verifier}{\mathcal{V}}
+\newcommand{\prover}{\mathcal{P}}
+\newcommand{\key}{\mathsf{key}}
+\newcommand{\nextkey}{\mathsf{nextKey}}
+\newcommand{\node}{\mathsf{t}}
+\newcommand{\parent}{\mathsf{p}}
+\newcommand{\leaf}{\mathsf{f}}
+\newcommand{\vl}{\mathsf{value}}
+\newcommand{\balance}{\mathsf{balance}}
+\newcommand{\lft}{\mathsf{left}}
+\newcommand{\rgt}{\mathsf{right}}
+\newcommand{\lbl}{\mathsf{label}}
+\newcommand{\direction}{\mathsf{d}}
+\newcommand{\oppositedirection}{\bar{\mathsf{d}}}
+\newcommand{\found}{\mathsf{found}}
+\newcommand{\mypar}[1]{\smallskip\noindent\textbf{#1.}\ \ \ }
+\newcommand{\ignore}[1]{}
+
+\newcommand{\langname}{ErgoScript\xspace}
+\newcommand{\powname}{Autolykos\xspace}
+\newcommand{\poolname}{ErgoPool\xspace}
+\newcommand{\mixname}{ErgoMix\xspace}
+
+
+\newcommand{\lst}[1]{\text{\lstinline[basicstyle={\ttfamily}]$#1$}}
+
+\newcommand{\andnode}{\ensuremath{\mathsf{AND}}}
+\newcommand{\ornode}{\ensuremath{\mathsf{OR}}}
+\newcommand{\tnode}{\ensuremath{\mathsf{THRESHOLD}}}
+
+\newcommand{\primname}{Commitment of Work\xspace}
+\newcommand{\prim}{CoW\xspace}
+
+
+\newcommand{\GF}{\ensuremath{\mathrm{GF}}}
+
+
+\begin{document}
+
+
+\title{Bypassing Non-Outsourceability in Proof-of-Work Puzzles Using Smart Contracts}
+\author{Ergo Developers}
+%\institute{Ergo Platform}
+\maketitle
+
+\begin{abstract}
+    Centralized pools and mining power renting are considered as source of possible censorship threats and even 50+\%
+    attacks for decentralized cryptocurrencies. To tackle with the issues, non-outsourceable Proof-of-Work schemes were
+    proposed. However, tenets in the folklore say that such schemes could be bypassed by an escrow scheme.
+    In this work we propose concrete collateralized smart contracts to bypass non-outsourceable Proof-of-Work schemes
+    if a blockchain platform supports smart contracts in a sufficiently advanced language. In particular, the language
+    should allow access to the PoW solution.
+    Then the contracts (we proposed two solutions in the paper) a miner puts collateral and then can simply go away with
+    block rewards, and the pool is then able to get the collateral protected by the contract. We show how to bypass
+    previously proposed non-outsourceable Proof-of-Work schemes~(with the notable exception for strong non-outsourceable scheme
+    \knote{link}). Our solutions allow for mining pools to be built for such schemes.
+
+	% Non-outsourceable puzzles have been proposed to prevent mining pool formation in Proof-of-work (PoW) platforms.
+	% In this work, we show how bypass such restrictions provided the underlying platform supports smart contracts in a
+	% sufficiently advanced language. In particular, the language should allow access to the PoW solution and use it
+	% in creating guard conditions. We demonstrate a practical implementation of our attack using \poolname, a pool for
+	% Ergo, which is an advanced smart contract platform designed to be pool-resistant. Our approach allows complete
+	% centralization of mining, where the pool operator not only collects the rewards but also decided which
+	% transactions to accept.
+\end{abstract}
+
+\section{Introduction}
+
+Security of Bitcoin and many other cryptocurrencies relies on a Proof-of-Work scheme~(also known as scratch-off puzzle
+scheme). In Bitcoin, a miner collects a number of unconfirmed transactions and concatenates them using a Merkle tree. All nodes of this tree except the leaves are 32 byte hashes computed from its children. The root of this tree, denoted $t$ here, is stored in another structure called the {\em block header}, which also includes the hash of the previous block's header $h$ and a random string $n$ called the nonce. We use the term $m$ to denote the concatenation of Merkle root and the hash of the previous block.
+That is, $m = t\|h$ and the header is of the form $m\|n$.
+
+
+\snote{Below text copied from PoW intro paper}
+
+Blockchain platforms such as Ethereum and Ergo provide advanced financial capabilities using sophisticated guard scripts, which are also called smart contracts. While Ethereum is an account based platform, Ergo follows the more traditional UTXO model. This allows Ergo to be more scalable than Ethereum in the long run, at least when it comes to memory and computation requirements of participant nodes.
+Another dimension of long-term scalability in blockchain platforms is how well it is able to withstand some of the following threats:
+\begin{enumerate}
+    \item Centralization of mining power
+    \item Transaction censorship
+    \item Forking attacks, where it is difficult to select the correct chain due to a large number of forks of identical difficulty parameters.
+\end{enumerate}
+
+Non-outsourcable puzzles have been proposed to prevent the first two but not the third. In fact some approaches to non-outsourceable puzzles increase the chances of forking attacks, where there were none in the original scheme (Type 1 schemes below).
+
+In this work, we describe an approach using smart contracts to bypass the non-outsorceability of most such approaches.
+
+% Ergo\footnote{\url{https://ergoplatform.org}} is a smart contract platform whose contracts are written in a high-level language called \langname. It provides Ethereum-like functionality but is more closer to Bitcoin in the underlying design. For instance, it is based on short-lived immutable objects (called UTXOs in Bitcoin and {\em boxes} in Ergo) instead of long-lived mutable objects (called accounts in Ethereum) to store data and code. It also has some features different from both Bitcoin and Ethereum relating to scalability and long-term survivability. For instance, it has a {\em storage-rent} component, so that boxes must pay rent to continue staying on the blockchain. Secondly, it allows running a fully verifying node on low-power devices using the idea of partially stateless clients implementation~\cite{RMCI17}. Finally, it uses a PoW algorithm called \powname~\cite{autolykos} that discourages mining-pool formation, which we informally term {\em pool-resistance}.
+
+\section{Background}
+\subsection{Outsourceable Puzzles}
+
+Below describes how generic outsourceable puzzles work. 
+
+\snote{Following is more or less copy-pasted from PoW intro paper. Needs rework}
+
+
+In Bitcoin, a miner collects a number of unconfirmed transactions and concatenates them using a Merkle tree. All nodes of this tree except the leaves are 32 byte hashes computed from its children. The root of this tree, denoted $t$ here, is stored in another structure called the {\em block header}, which also includes the hash of the previous block's header $h$ and a random string $n$ called the nonce. We use the term $m$ to denote the concatenation of Merkle root and the hash of the previous block. 
+That is, $m = t\|h$ and the header is of the form $m\|n$. 
+
+The solution is also determined by another parameter $b < 2^{256}$, denoting the `difficulty'. Let $H$ be a collision resistant hash function taking as input an arbitrary sized array of bits and outputting an array of 256 bits. The output of $H$ can be considered a number between 0 and $2^{256}-1$. The header $m\|n$ is considered a valid solution if $H(m\|n) \leq b$. 
+
+A miner repeatedly tries different values of $n$ (possibly changing $m$ as well by including new transactions in between tries) until a solution is found. Since the output of $Hash$ can be thought of as distributed uniformly in the output space, the probability of finding a solution in each try is $\tau = b/2^{256}$. All proof-of-work algorithms (including that of Ergo) follow this basic idea of restricting the output to be less than some $b$. It is worth noting that, for Bitcoin, as of this writing (July 2019), $b\approx 2^{181}$, and so $\tau \approx 2^{-75}$. %\approx 10^{-22.6} \approx 0.0000000000000000000000257$.
+
+\textbf{Mining Pools:} Bitcoin allows mining pools, which roughly work as follows. The pool distributes work, based on a some $m$ that it decides. Each miner tries to find a solution for the given $m$ and any solution found is sent to the network. 
+A miner actually tries to find a {\em share}, which is like a solution but with reduced difficulty (also decided by the pool). Some of the shares may also be real solutions, which become valid blocks. A miner gets paid by the number of shares submitted.
+The key observation with pools is that miners do work for some other entity who then distributes the rewards back to the workers.
+We define three levels of centralization in pools. 
+
+\begin{enumerate}
+	\item {\em Level 1 (Complete centralization):} The pool operator is defines both $m$ and the reward address. Thus, a pool operator has full control over which transactions are included (censorship) and also carries the risk of losing the rewards.
+	\item {\em Level 2 (Partial centralization):} The pool operator does not defines $m$ but collects the rewards. This is resistant to censorship but still carries the risk of losing the rewards. This is what we will try achieve. 
+	\item {\em Level 3 (No centralization):} There is no pool operator and rewards are automatically given to the participants based on the shares they submitted (P2Pool for Bitcoin and SmartPool for Ethereum).
+\end{enumerate}
+We also add another parameter, namely {\em mineability}, which captures the ability of miners with smaller investments to join and receive small but frequent rewards rather than large but infrequent ones, despite the yield of the latter being larger over a long time. If the system does not allow smaller miners to receive any rewards in a reasonable time, we say that the system has low mineability and is only suitable for larger miners (and will eventually lead to centralization). A system with high mineability allows miners to receive a steady income to cover running costs their mining equipment, thereby encouraging such miners to join and keep the mining power spread over a larger network.
+The following table summarizes the concepts.\\
+
+	\begin{tabular}{lllll}
+		& Level & Censorship & Reward Risk & Mineability \\\hline
+		& 1 (full centralization)    & Yes & Yes & High \\
+		& 2 (partial centralization)    & No & Yes & High \\
+		& 3 (no centralization)    & No & No & Low
+	\end{tabular}
+
+~\\
+
+Note that P2Pool and SmartPool operate at Level 3 but maintain high minability because they only work in systems that also support Levels  1 and 2. In particular, these approaches don't work in systems that are designed to operate only in Level 3, such as the non-outsourceable puzzles of~\cite{} (see next Section). 
+
+Ergo is also designed as a Level 3 platform. However, Ergo's scripting language, \langname enables us to create \poolname, a mining pool for Ergo that operates at Levels 1 and 2. In particular, we use the block solution (available as contextual information in \langname) to define a pooled mining contract.
+
+\subsection{Non-Outsourceable Puzzles}
+
+Discuss weak and strong variants; pool resistance; other works
+
+We start with overviewing (non-)outsourceability definitions in existing literature. Different works, such as
+Non-outsourceable Scratch-Off Puzzles~\cite{miller2015nonoutsourceable}, 2-Phase Proof-of-Work (2P-PoW)~\cite{twophase},
+PieceWork~\cite{daian2017short}, Autolykos~\cite{autolykos}.
+
+
+Non-outsourceability approaches can be broadly divided into two into two categories. In the first one~\cite{autolykos, daian2017short, twophase}, which we call \textbf{Type 1}, a scheme is considered
+non-outsourceable if is it not possible to iterate over the solution space without knowing a private key, with block rewards associated with the corresponding public key. The reasoning here is that a pool does not trust miners and so will not give the secret away to them.
+
+In the other category
+~\cite{miller2015nonoutsourceable}, called \textbf{Type 2}, a Proof-of-Work scheme is considered non-outsourceable if for any generated block, a miner can generate another unrelated block efficiently with non-negligible probability. Motivation behind this definition is that a miner can get paid for shares
+by trying to generate a block that pays the reward to the pool. In case of successful block generation, however, the miner generates and broadcasts another block for which rewards go to the miner instead of the pool, thereby stealing the reward.
+
+At a technical level, both approach rely on the attacker creating a race condition to steal the pool's rewards. The difference lies in the way this occurs. In Type 1 schemes, the miner is able to steal the reward after the block gets finalized. That is, any party that generates a valid solution for $m$ then has the ability to spend the reward transaction of $m$ in an untraceable manner. In particular, the race condition occurs {\em after} a block is accepted.
+
+In Type 2, any party is able to generate a solution $d$ for some block header $m$ that sends rewards to a pool address, then the same party can then efficiently generate another solution $d'$ for an $m'$ that sends rewards to any other chosen address. This results in a race condition where the party can steal the rewards if the solution to $m'$ gets accepted. In particular the race condition occurs {\em before} a block is finalized into the blockchain. We further classify Type 2 into {\em weak} if the identity of the miner stealing the rewards is public and {\em strong} if it is secret.
+
+
+We note that all Type 2 schemes have an inherent problem that allows malicious actors to flood the network with a large number of valid but distinct solutions, thereby causing network partitions and instability. This causes the network to converge very slowly or result in several forks. Hence, we don't consider Type 2 schemes to be robust in reaching consensus, thereby making them impractical in the real world. We call this the {\em forking attack}. Strong Type 2 schemes are even more prone to this attack because there is no fear of detection (and penalization).
+
+In this work, we break the non-outsourceability of all Type 1 and weak Type 2 schemes assuming that their platforms support
+some minimal smart contract capability. The following table summarizes the current state-of-the-art. 
+
+
+	\begin{tabular}{llllll}
+		  Type     & Identity   & Block Rewards Stolen       & Forking attack & Broken \\\hline
+		  1        & any              & after acceptance   & no             & this work\\
+		  2 weak   & public           & before acceptance  & yes            & this work\\
+		  2 strong & secret           & before acceptance  & yes            & no
+	\end{tabular}
+
+% In this view, Ergo is a special instance of a non-outsourceable puzzle of~\cite{miller2015nonoutsourceable}, where the contention is not to generate a new message $m'$, that sends the reward to a different address (which is not possible in Ergo). Instead the goal is to steal the reward 720 blocks later, when it becomes spendable. 
+
+\subsection{Overview of Execution Context in Ergo}
+
+To give understanding of how a smart contract can bypass non-outsourceability, we first explain what kind of data the contract
+can access.
+
+In Proof-of-Work currencies a block is split usually into sections, with a compact section called {\em header} which is
+enough to verify Proof-of-Work puzzle solution and also to check integrity of other sections (such as block transactions).
+
+Execution context is what available to a contract during execution. Considering UTXO-based cryptocurrencies, such as
+Bitcoin and Ergo, we can think about following components of the execution context. In the first place, smart contract
+ may have access to the UTXO it is locking (e.g. monetary value of the UTXO). In the second place, smart contract may
+ have access to the spending transaction with its inputs and outputs. In the third place, smart contract may have access
+ to block header data. For example, in Ergo last ten block headers and also parts of the next block header which could
+ be known to the miner before starting mining of the new block do belong to the execution context. Finally, execution
+ context may contain the full block with all its transactions. Please note, as execution context must be fit into
+ random-access memory of commodity hardware, accessing full blockchain is not the realistic case. Table \ref{???}
+ summarizing possible execution context components.
+
+
+\begin{tabular}{llllllll}
+	& Level & UTXO & Transaction & Header      & Block & Example \\ \hline
+	& 1     & No  & No          & No  		   & No    & Bitcoin \\
+	& 2     & Yes & Yes         & No 		   & No    & -- \\
+	& 3     & Yes & Yes         & Yes 		   & No    & Ergo    \\
+	& 4     & Yes & Yes         & Yes 		   & Yes   & --    \\
+\end{tabular}
+	
+\section{Pooled Mining in Type 1 Puzzles}
+
+% Ergo uses \powname as its underlying proof-of-work mechanism and Ergo's reward system can be considered as a type of PieceWork puzzle \snote{Check validity of this statement}.
+
+We first describe Type 1 puzzles in detail before describing our break in the next section.
+In a nutshell, this method uses a combination of two techniques: (1) replacing the core hash function with a digital signature (i.e., using public-key cryptography) and (2) tying the public key to the rewards.
+
+\subsection{Using Public-Key Cryptography}
+
+The method requires a randomized signature scheme that is strongly unforgeable against adaptive chosen message attacks (s-UFCMA)) and outputs signatures uniformly spread over some range irrespective of how the signer behaves. Schnorr signature scheme is one such scheme.
+
+A candidate block header is constructed using transactions as in Bitcoin along with a public key $p$. A valid block header is a candidate block header along with a signature $d$ that (1) verifies with this public key and (2) satisfies the difficulty constraints as in bitcoin (i.e., is less than a certain value). The difficulty parameter is automatically adjusted to ensure consistent time between solutions.
+
+One real-world implementation of this concept is in \powname, the PoW algorithm of Ergo which uses a variation of Schnorr signatures as follows. The goal of a miner is to output $d$ such that $d < 2^{256}/\lambda$, where $\lambda$ is the difficulty parameter. The value $d$ is to be computed as follows. First compute $r = H(m\|n\|p\|w)$ where $m$ is the transaction Merkle root, $n$ is a nonce, $p$ is a public key (an elliptic curve group element) and $w$ is an ephemeral public key that should never to be reused in two different blocks. Let $x$ be the corresponding private key of $w$. Compute $d = xr - s$, where $s$ is the private key corresponding to $p$.
+
+
+% At this point we must distinguish between two types of reward mechanisms. The first is where the rewards are {\em created} at the time of mining, also termed as {\em post-mine}. The second is where the rewards are {\em unlocked} at the time of mining, but were created much earlier {\em pre-mine}.
+
+% Using this terminology, we can say that an Ergo-like system does not prevent pools for post-mined rewards but can be made pool-resistant for pre-mined rewards, as discussed next.
+
+\subsection{Tying Public-Key to Rewards}
+
+The second technique in making a Type 2 pool-resistant scheme is to tie the rewards to the public key $p$ contained in the block solution. That is, the platform enforces that any mining rewards are protected by the statement {\em prove knowledge of secret key corresponding to the public key $p$ (from the block solution)}
+
+Rather than enforcing this logic within the protocol, Ergo uses smart contracts to enforce it. In particular, this rule is enforced in a so called \textbf{Emission box}, a UTXO which contains all the ergs that will ever be emitted in rewards. The box is protected by a script that enforces certain conditions on how the rewards must be collected. In particular, it requires that a reward transaction has exactly two outputs, such that the first is another emission box containing the remaining ergs and the second is a box with the miners reward (initially 67.5 Ergs) protected using the script: {\em prove knowledge of the discrete logarithm (to some fixed base $g$) of group element $p$ AND height is greater than or equal to the box-creation height plus 720}.
+This is possible because Ergo's (Level 3) context includes the block solution.  
+
+The above approach ensures that the private key used for finding the block solution is also needed for spending the rewards. Consequently, anyone who finds a block also has the ability to spend those rewards. 
+If we try to create any standard type of pool, we find that anyone having the ability to find a solution also has the ability to spend (i.e., steal) the reward. In fact, any standard pool must share the same private key among all participants, thereby making it impossible to determine the actual spender. This restriction also applies to decentralized schemes such as P2Pool and SmartPool because they both require the miner be able to use arbitrary public keys for receiving the reward
+
+\subsection{Creating a Mining Pool}
+
+We now describe an approach to construct a mining pool for any Type 1 scheme, provided that the underlying smart contract language allows access to Level 3 context (see Section~\ref{context}). Hence one way to mitigate our method would be to restrict the smart contract language to Level 2 or lower. Our concrete implementation uses Ergo as the underlying platform, which supports Level 3 context.
+
+\textbf{Basic variant:} We first describe a basic version that is insecure, and thereby does not work in reality. We then create the full version by extending the basic version by patching this vulnerability.
+
+The key observation is that in a valid share, the reward need not necessarily be sent directly to the pool's address. What is actually necessary is that an amount equivalent to the reward is sent to the pool's address. This simple observation allows us to create a pool with the following rules:
+\begin{enumerate}
+	\item Each miner can send the reward to his own public key $p$, whose secret key only he knows ({\em reward transaction}).
+	\item The block must also have another transaction sending the same amount as the reward to the pool address ({\em pool transaction}).
+\end{enumerate}
+
+A valid share is a solution to a block with the above structure. A pool operator collects such shares and any funds thus received are distributed among the miners based on the number of shares they submitted. One drawback of this is that each miner must have an equivalent amount of ergs to cover the reward amount at any time, even though the reward become spendable only after 720 blocks. 
+This means that in order to continue mining after a block is found, each miner must keep the reserved amount of at least 2 rewards (possibly more depending on the expected time to find a block).
+
+ To overcome this drawback, a pool may provide incentives such as allowing the miner to keep a small fraction of the reward (example for the current reward of 67.5 ergs, the pool may require only 65 ergs to be sent to it). A pool transaction can pay to any pool defined address. For instance, it could be a P2SH address of \texttt{poolPubKey}. 
+
+
+\textbf{The broadcast attack:} Let Alice be a miner with public key $alice$. If such a system is used in, say Bitcoin, then the system becomes insecure. Once the pool-paying transaction is publicized, anyone (not necessarily Alice) may broadcast it (possibly by using it as their own pool transaction). 
+
+\textbf{Full variant:} The full protocol mitigates the above attack. This is possible because \langname allows us to use the block solution in the context, using which we can secure the pool transaction as follows. Instead of paying to the pool from an arbitrary box (or boxes), Alice will instead store these funds in a special box protected by the following script:
+\begin{verbatim}
+(minerPubKey == alice) || bob
+\end{verbatim}
+The first part ensures that when used to fund the pool output, the miner must be Alice. The second ensures that the coins are not stuck till Alice finds a block (if ever). Here \texttt{bob} is another public key owned by Alice.
+
+Note that the above attack mitigation strategy is unique to Ergo and will not work in generic pool-resistant protocols described in~\cite{miller2015nonoutsourceable}. One may envisage a hiding strategy, where the pool transaction is not revealed in a share (only a commitment is revealed). The actual transaction is revealed only for claiming shares or if a block is found. However, this is also insecure as discussed below. First note that there are two types of broadcast attacks. The first is the ``extract from share'' attack discussed above. The second is the ``extract from orphaned block'' attack, where the transaction is extracted from a mined block that ends up getting orphaned. While the hiding strategy works for the first attack, it does not mitigate the second. 
+
+\section{Pooled Mining in Type 2 Schemes}
+
+
+\section{Conclusion}
+
+Can a Level 2 smart contract platform be used to bypass non-outsourceability of Type 1 schemes?
+How can we make it fully decentralized (as in SmartPool or P2Pool)?
+
+\bibliographystyle{unsrt}
+\bibliography{main}
+\appendix
+
+
+\end{document}