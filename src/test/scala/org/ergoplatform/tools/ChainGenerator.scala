--- conflicted
+++ resolved
@@ -34,30 +34,13 @@
 
   val startTime = args.headOption.map(_.toLong).getOrElse(timeProvider.time - (blockInterval * 10).toMillis)
   val dir = if (args.length < 2) new File("/tmp/ergo/node1/data") else new File(args(1))
-<<<<<<< HEAD
-  dir.mkdirs()
 
-  val history = {
-    val miningDelay = 1.second
-    val minimalSuffix = 2
-    val nodeSettings: NodeConfigurationSettings = NodeConfigurationSettings(StateType.Utxo, verifyTransactions = true,
-      -1, poPoWBootstrap = false, minimalSuffix, mining = false, miningDelay, offlineGeneration = false, 200)
-    val chainSettings = ChainSettings(0: Byte, blockInterval, 256, 8, pow, settings.chainSettings.monetary)
-    val fullHistorySettings: ErgoSettings = ErgoSettings(dir.getAbsolutePath, chainSettings, settings.testingSettings,
-      nodeSettings, settings.scorexSettings, settings.walletSettings, CacheSettings.default)
-    ErgoHistory.readOrGenerate(fullHistorySettings, timeProvider)
-  }
-  if (history.bestHeaderOpt.nonEmpty) {
-    log.error(s"History at ${dir.getAbsoluteFile} already exists. Exiting.")
-    System.exit(11)
-  }
-=======
   val txsSize: Int = if (args.length < 3) 100 * 1024 else args(2).toInt
 
   val miningDelay = 1.second
   val minimalSuffix = 2
   val nodeSettings: NodeConfigurationSettings = NodeConfigurationSettings(StateType.Utxo, verifyTransactions = true,
-    -1, PoPoWBootstrap = false, minimalSuffix, mining = false, miningDelay, offlineGeneration = false, 200)
+    -1, poPoWBootstrap = false, minimalSuffix, mining = false, miningDelay, offlineGeneration = false, 200)
   val chainSettings = ChainSettings(0: Byte, blockInterval, 256, 8, pow, settings.chainSettings.monetary)
   val fullHistorySettings: ErgoSettings = ErgoSettings(dir.getAbsolutePath, chainSettings, settings.testingSettings,
     nodeSettings, settings.scorexSettings, settings.walletSettings, CacheSettings.default)
@@ -68,7 +51,6 @@
   allowToApplyOldBlocks(history)
   val (state, boxHolder) = ErgoState.generateGenesisUtxoState(stateDir, StateConstants(None, emission, 1))
   log.error(s"Going to generate a chain at ${dir.getAbsoluteFile} starting from ${history.bestFullBlockOpt}")
->>>>>>> 1446a315
 
   val chain = loop(state, boxHolder, None, Seq())
   log.info(s"Chain of length ${chain.length} generated")
