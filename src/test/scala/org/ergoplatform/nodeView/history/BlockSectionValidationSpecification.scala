package org.ergoplatform.nodeView.history

import org.ergoplatform.modifiers.{BlockSection, ErgoFullBlock}
import org.ergoplatform.modifiers.history._
import org.ergoplatform.modifiers.history.extension.Extension
import org.ergoplatform.modifiers.history.header.Header
import org.ergoplatform.nodeView.state.StateType
import org.ergoplatform.utils.HistoryTestHelpers
import scorex.core.consensus.ModifierSemanticValidity
import scorex.crypto.hash.Blake2b256
import scorex.util.ModifierId
import scorex.util.encode.Base16

class BlockSectionValidationSpecification extends HistoryTestHelpers {
  
  private def changeProofByte(version: Header.Version, outcome: Symbol) = {
    val (history, block) = init(version)
    val bt = block.blockTransactions
    val txBytes = HistoryModifierSerializer.toBytes(bt)

    val txs = bt.transactions
    val proof = txs.head.inputs.head.spendingProof.proof
    proof(0) = if(proof.head < 0) (proof.head + 1).toByte else (proof.head - 1).toByte

    val txBytes2 = HistoryModifierSerializer.toBytes(bt)

    val hashBefore = Base16.encode(Blake2b256(txBytes))
    val hashAfter = Base16.encode(Blake2b256(txBytes2))

    val wrongBt = HistoryModifierSerializer.parseBytes(txBytes2).asInstanceOf[BlockTransactions]

    hashBefore should not be hashAfter
    history.applicableTry(bt) shouldBe 'success
    history.applicableTry(wrongBt) shouldBe outcome
  }

  property("BlockTransactions - proof byte changed - v.1") {
    changeProofByte(Header.InitialVersion, outcome = 'success)
  }

  property("BlockTransactions - proof byte changed - v.2") {
    changeProofByte((Header.InitialVersion + 1).toByte, outcome = 'failure)
  }

  property("BlockTransactions commons check") {
    val (history, block) = init()
    commonChecks(history, block.blockTransactions, block.header)
  }

  property("ADProofs validation") {
    val (history, block) = init()
    commonChecks(history, block.adProofs.get, block.header)
  }

  property("Extension validation") {
    val (history, block) = init()
    commonChecks(history, block.extension, block.header)
  }

<<<<<<< HEAD
  private def init(version: Version = Header.InitialVersion): (ErgoHistory, ErgoFullBlock) = {
=======
  private def init(version: Header.Version = Header.InitialVersion) = {
>>>>>>> 30fffc49
    var history = genHistory()
    val chain = genChain(2, history, version)
    history = applyBlock(history, chain.head)
    history = history.append(chain.last.header).get._1
    (history, chain.last)
  }

  private def commonChecks(history: ErgoHistory, section: BlockSection, header: Header) = {
    history.applicableTry(section) shouldBe 'success
    // header should contain correct digest
    history.applicableTry(withUpdatedHeaderId(section, section.id)) shouldBe 'failure

    // should not be able to apply when blocks at this height are already pruned
    history.applicableTry(section) shouldBe 'success
    history.pruningProcessor.minimalFullBlockHeightVar = history.bestHeaderOpt.get.height + 1
    history.pruningProcessor.isHeadersChainSyncedVar = true
    history.applicableTry(section) shouldBe 'failure
    history.pruningProcessor.minimalFullBlockHeightVar = ErgoHistory.GenesisHeight

    // should not be able to apply if corresponding header is marked as invalid
    history.applicableTry(section) shouldBe 'success
    history.historyStorage.insert(Seq(history.validityKey(header.id) -> Array(0.toByte)), Seq.empty).get
    history.isSemanticallyValid(header.id) shouldBe ModifierSemanticValidity.Invalid
    history.applicableTry(section) shouldBe 'failure
    history.historyStorage.insert(Seq(history.validityKey(header.id) -> Array(1.toByte)), Seq.empty).get

    // should not be able to apply if already in history
    history.applicableTry(section) shouldBe 'success
    history.append(section).get
    history.applicableTry(section) shouldBe 'failure
  }

  private def genHistory() =
    generateHistory(verifyTransactions = true, StateType.Utxo, PoPoWBootstrap = false, BlocksToKeep)

  private def withUpdatedHeaderId[T <: BlockSection](section: T, newId: ModifierId): T = section match {
    case s: Extension => s.copy(headerId = newId).asInstanceOf[T]
    case s: BlockTransactions => s.copy(headerId = newId).asInstanceOf[T]
    case s: ADProofs => s.copy(headerId = newId).asInstanceOf[T]
  }

}<|MERGE_RESOLUTION|>--- conflicted
+++ resolved
@@ -57,11 +57,7 @@
     commonChecks(history, block.extension, block.header)
   }
 
-<<<<<<< HEAD
-  private def init(version: Version = Header.InitialVersion): (ErgoHistory, ErgoFullBlock) = {
-=======
-  private def init(version: Header.Version = Header.InitialVersion) = {
->>>>>>> 30fffc49
+  private def init(version: Header.Version = Header.InitialVersion): (ErgoHistory, ErgoFullBlock) = {
     var history = genHistory()
     val chain = genChain(2, history, version)
     history = applyBlock(history, chain.head)
