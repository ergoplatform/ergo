--- conflicted
+++ resolved
@@ -149,14 +149,13 @@
             throw new Exception("Calculated stateRoot is not equal to the declared one")
           }
 
-<<<<<<< HEAD
           var proofHash = ADProofs.proofDigest(proofBytes)
 
           if (!java.util.Arrays.equals(fb.header.ADProofsRoot, proofHash)) {
 
             log.error("Calculated proofHash is not equal to the declared one, doing another attempt")
 
-            /**
+            /*
               * Proof generated was different from one announced.
               *
               * In most cases, announced proof is okay, and as proof is already checked, problem in some
@@ -187,46 +186,6 @@
                 }
               case Failure(e) =>
                 throw new Exception("Can't generate state changes on proof regeneration ", e)
-=======
-            var proofHash = ADProofs.proofDigest(proofBytes)
-
-            if (!java.util.Arrays.equals(fb.header.ADProofsRoot, proofHash)) {
-
-              log.error("Calculated proofHash is not equal to the declared one, doing another attempt")
-
-              /*
-               * Proof generated was different from one announced.
-               *
-               * In most cases, announced proof is okay, and as proof is already checked, problem in some
-               * extra bytes added to the proof.
-               *
-               * Could be related to https://github.com/ergoplatform/ergo/issues/1614
-               *
-               * So the problem could appear on mining nodes only, and caused by
-               * proofsForTransactions() wasting the tree unexpectedly.
-               *
-               * We are trying to generate proof again now.
-               */
-
-              persistentProver.rollback(inRoot)
-                .ensuring(java.util.Arrays.equals(persistentProver.digest, inRoot))
-
-              ErgoState.stateChanges(fb.blockTransactions.txs) match {
-                case Success(stateChanges) =>
-                 val mods = stateChanges.operations
-                  mods.foreach( modOp => persistentProver.performOneOperation(modOp))
-
-                  // meta is the same as it is block-specific
-                  proofBytes = persistentProver.generateProofAndUpdateStorage(meta)
-                  proofHash = ADProofs.proofDigest(proofBytes)
-
-                  if(!java.util.Arrays.equals(fb.header.ADProofsRoot, proofHash)) {
-                    throw new Exception("Regenerated proofHash is not equal to the declared one")
-                  }
-                case Failure(e) =>
-                  throw new Exception("Can't generate state changes on proof regeneration ", e)
-              }
->>>>>>> d4ed8b49
             }
           }
 
