--- conflicted
+++ resolved
@@ -165,11 +165,7 @@
     # Base16 representation of genesis state roothash
     genesisStateDigestHex = "cb63aa99a3060f341781d8662b58bf18b9ad258db4fe88d09f8f71cb668cad4502"
 
-<<<<<<< HEAD
-    # Difference between NOW and timestamp of the latest chain update. This helps to discover syncing issues.
-=======
     # Acceptable difference between NOW and timestamp of the latest chain update or best block. This helps to discover syncing issues.
->>>>>>> feb298b8
     acceptableChainUpdateDelay = 5m
 
     # Desired time interval between blocks
