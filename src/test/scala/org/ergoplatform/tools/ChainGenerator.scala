package org.ergoplatform.tools

import java.io.File

import akka.actor.ActorSystem
import akka.testkit.TestKit
import org.ergoplatform.local.ErgoMiner
import org.ergoplatform.mining.difficulty.RequiredDifficulty
import org.ergoplatform.mining.{AutolykosPowScheme, CandidateBlock}
import org.ergoplatform.modifiers.ErgoFullBlock
import org.ergoplatform.modifiers.history.{Extension, ExtensionCandidate, Header}
import org.ergoplatform.modifiers.mempool.ErgoTransaction
import org.ergoplatform.nodeView.history.ErgoHistory
import org.ergoplatform.nodeView.history.storage.modifierprocessors.{FullBlockPruningProcessor, ToDownloadProcessor}
import org.ergoplatform.nodeView.state._
import org.ergoplatform.nodeView.state.wrapped.WrappedUtxoState
import org.ergoplatform.nodeView.wallet.ErgoProvingInterpreter
import org.ergoplatform.settings._
import org.ergoplatform.utils.ErgoTestHelpers
import scapi.sigma.DLogProtocol.ProveDlog

import scala.annotation.tailrec
import scala.concurrent.duration._
import scala.util.Try

/**
  * Application object for chain generation.
  * Takes 2 parameters: start timestamp and path to history folder.
  * Generate blocks starting from start timestamp and until current time with expected block interval
  * between them, to ensure that difficulty does not change.
  */
object ChainGenerator extends TestKit(ActorSystem()) with App with ErgoTestHelpers {

  val EmissionTxCost: Long = 20000

  val prover = new ErgoProvingInterpreter("seed", 1)

  val pow = new AutolykosPowScheme(powScheme.k, powScheme.n)
  val blockInterval = 2.minute

  val startTime = args.headOption.map(_.toLong).getOrElse(timeProvider.time - (blockInterval * 10).toMillis)
  val dir = if (args.length < 2) new File("/tmp/ergo/node1/data") else new File(args(1))
  val txsSize: Int = if (args.length < 3) 100 * 1024 else args(2).toInt

  val miningDelay = 1.second
  val minimalSuffix = 2
  val nodeSettings: NodeConfigurationSettings = NodeConfigurationSettings(StateType.Utxo, verifyTransactions = true,
    -1, PoPoWBootstrap = false, minimalSuffix, mining = false, miningDelay, offlineGeneration = false, 200)
<<<<<<< HEAD
  val monetarySettings = settings.chainSettings.monetary.copy(minerRewardDelay = 720)
  val chainSettings = ChainSettings(0: Byte, blockInterval, 256, 8, pow, monetarySettings)
=======

  val chainSettings = ChainSettings(0: Byte, 0: Byte, blockInterval, 256, 8, votingSettings, pow, settings.chainSettings.monetary)
>>>>>>> 554d79ef
  val fullHistorySettings: ErgoSettings = ErgoSettings(dir.getAbsolutePath, chainSettings, settings.testingSettings,
    nodeSettings, settings.scorexSettings, settings.walletSettings, CacheSettings.default)
  val stateDir = ErgoState.stateDir(fullHistorySettings)
  stateDir.mkdirs()

  val history = ErgoHistory.readOrGenerate(fullHistorySettings, timeProvider)
  allowToApplyOldBlocks(history)
  val (state, boxHolder) = ErgoState.generateGenesisUtxoState(stateDir, StateConstants(None, fullHistorySettings))
  log.error(s"Going to generate a chain at ${dir.getAbsoluteFile} starting from ${history.bestFullBlockOpt}")

  val chain = loop(state, boxHolder, None, Seq())
  log.info(s"Chain of length ${chain.length} generated")
  history.bestHeaderOpt shouldBe history.bestFullBlockOpt.map(_.header)
  history.bestFullBlockOpt.get shouldBe chain.last
  log.info("History was generated successfully")
  System.exit(0)

  private def loop(state: UtxoState, boxHolder: BoxHolder,
                   last: Option[Header], acc: Seq[ErgoFullBlock]): Seq[ErgoFullBlock] = {
    val time: Long = last.map(_.timestamp + blockInterval.toMillis).getOrElse(startTime)
    if (time < timeProvider.time) {
      val wus = WrappedUtxoState(state, boxHolder, stateConstants)
      val txs = validTransactionsFromUtxoState(wus)

      val usedBoxes = txs.flatMap(_.inputs)

      val newBoxHolder = BoxHolder(txs.flatMap(_.outputs) ++ boxHolder.boxes.values.filterNot(usedBoxes.contains))

<<<<<<< HEAD
      val candidate = genCandidate(prover.dlogPubkeys.head, last, time, txs, state)
=======
      val (adProofBytes, updStateDigest) = state.proofsForTransactions(txs).get
      val candidate = new CandidateBlock(last, Header.CurrentVersion, Constants.InitialNBits, updStateDigest, adProofBytes,
        txs, time, ExtensionCandidate(Seq()), Array())
>>>>>>> 554d79ef

      val block = proveCandidate(candidate.get)
      history.append(block.header).get
      block.blockSections.foreach(s => if (!history.contains(s)) history.append(s).get)
      log.info(s"Block ${block.id} at height ${block.header.height} generated")
      loop(state.applyModifier(block).get, newBoxHolder, Some(block.header), acc :+ block)
    } else {
      acc
    }
  }

  private def genCandidate(minerPk: ProveDlog,
                           lastHeaderOpt: Option[Header],
                           ts: Long,
                           txsFromPool: Seq[ErgoTransaction],
                           state: UtxoStateReader): Try[CandidateBlock] = Try {

    val nBits: Long = lastHeaderOpt
      .map(parent => history.requiredDifficultyAfter(parent))
      .map(d => RequiredDifficulty.encodeCompactBits(d))
      .getOrElse(Constants.InitialNBits)

    val extensionCandidate = ExtensionCandidate(Seq(), Seq())

    val upcomingContext = state.stateContext.upcoming(minerPk.h, ts, nBits, chainSettings.powScheme)

    //only transactions valid from against the current utxo state we take from the mem pool
    val emissionTxOpt = ErgoMiner.collectEmission(state, minerPk, fullHistorySettings.emission).map(_ -> EmissionTxCost)

    val txs = ErgoMiner.collectTxs(
      minerPk,
      Parameters.MaxBlockCost,
      Parameters.MaxBlockSize,
      state,
      upcomingContext,
      txsFromPool,
      emissionTxOpt.toSeq
    )

    state.proofsForTransactions(txs).map { case (adProof, adDigest) =>
      CandidateBlock(lastHeaderOpt, nBits, adDigest, adProof, txs, ts, extensionCandidate)
    }
  }.flatten

  @tailrec
  private def proveCandidate(candidate: CandidateBlock): ErgoFullBlock = {
    log.info(s"Trying to prove block with parent ${candidate.parentOpt.map(_.encodedId)} and timestamp ${candidate.timestamp}")

    pow.proveCandidate(candidate, prover.secrets.head.w) match {
      case Some(fb) => fb
      case _ =>
<<<<<<< HEAD
        val randomKey = scorex.utils.Random.randomBytes(Extension.OptionalFieldKeySize)
        proveCandidate(candidate.copy(extension = ExtensionCandidate(Seq(), Seq(randomKey -> Array[Byte]()))))
=======
        val minerTag = scorex.utils.Random.randomBytes(Extension.FieldKeySize)
        generate(candidate.copy(extension = ExtensionCandidate(Seq(Array(0: Byte, 2: Byte) -> minerTag))))
>>>>>>> 554d79ef
    }
  }

  /**
    * Use reflection to set `minimalFullBlockHeightVar` to 0 to change regular synchronization rule, that we
    * first apply headers chain, and apply full blocks only after that
    */
  private def allowToApplyOldBlocks(history: ErgoHistory): Unit = {
    import scala.reflect.runtime.{universe => ru}
    val runtimeMirror = ru.runtimeMirror(getClass.getClassLoader)
    val procInstance = runtimeMirror.reflect(history.asInstanceOf[ToDownloadProcessor])
    val ppM = ru.typeOf[ToDownloadProcessor].member(ru.TermName("pruningProcessor")).asMethod
    val pp = procInstance.reflectMethod(ppM).apply().asInstanceOf[FullBlockPruningProcessor]
    val f = ru.typeOf[FullBlockPruningProcessor].member(ru.TermName("minimalFullBlockHeightVar")).asTerm.accessed.asTerm
    runtimeMirror.reflect(pp).reflectField(f).set(ErgoHistory.GenesisHeight)
    val f2 = ru.typeOf[FullBlockPruningProcessor].member(ru.TermName("isHeadersChainSyncedVar")).asTerm.accessed.asTerm
    runtimeMirror.reflect(pp).reflectField(f2).set(true)
  }

}<|MERGE_RESOLUTION|>--- conflicted
+++ resolved
@@ -2,8 +2,6 @@
 
 import java.io.File
 
-import akka.actor.ActorSystem
-import akka.testkit.TestKit
 import org.ergoplatform.local.ErgoMiner
 import org.ergoplatform.mining.difficulty.RequiredDifficulty
 import org.ergoplatform.mining.{AutolykosPowScheme, CandidateBlock}
@@ -46,13 +44,8 @@
   val minimalSuffix = 2
   val nodeSettings: NodeConfigurationSettings = NodeConfigurationSettings(StateType.Utxo, verifyTransactions = true,
     -1, PoPoWBootstrap = false, minimalSuffix, mining = false, miningDelay, offlineGeneration = false, 200)
-<<<<<<< HEAD
   val monetarySettings = settings.chainSettings.monetary.copy(minerRewardDelay = 720)
-  val chainSettings = ChainSettings(0: Byte, blockInterval, 256, 8, pow, monetarySettings)
-=======
-
-  val chainSettings = ChainSettings(0: Byte, 0: Byte, blockInterval, 256, 8, votingSettings, pow, settings.chainSettings.monetary)
->>>>>>> 554d79ef
+  val chainSettings = ChainSettings(0: Byte, 0: Byte, blockInterval, 256, 8, votingSettings, pow, monetarySettings)
   val fullHistorySettings: ErgoSettings = ErgoSettings(dir.getAbsolutePath, chainSettings, settings.testingSettings,
     nodeSettings, settings.scorexSettings, settings.walletSettings, CacheSettings.default)
   val stateDir = ErgoState.stateDir(fullHistorySettings)
@@ -81,13 +74,7 @@
 
       val newBoxHolder = BoxHolder(txs.flatMap(_.outputs) ++ boxHolder.boxes.values.filterNot(usedBoxes.contains))
 
-<<<<<<< HEAD
       val candidate = genCandidate(prover.dlogPubkeys.head, last, time, txs, state)
-=======
-      val (adProofBytes, updStateDigest) = state.proofsForTransactions(txs).get
-      val candidate = new CandidateBlock(last, Header.CurrentVersion, Constants.InitialNBits, updStateDigest, adProofBytes,
-        txs, time, ExtensionCandidate(Seq()), Array())
->>>>>>> 554d79ef
 
       val block = proveCandidate(candidate.get)
       history.append(block.header).get
@@ -139,13 +126,8 @@
     pow.proveCandidate(candidate, prover.secrets.head.w) match {
       case Some(fb) => fb
       case _ =>
-<<<<<<< HEAD
-        val randomKey = scorex.utils.Random.randomBytes(Extension.OptionalFieldKeySize)
-        proveCandidate(candidate.copy(extension = ExtensionCandidate(Seq(), Seq(randomKey -> Array[Byte]()))))
-=======
         val minerTag = scorex.utils.Random.randomBytes(Extension.FieldKeySize)
-        generate(candidate.copy(extension = ExtensionCandidate(Seq(Array(0: Byte, 2: Byte) -> minerTag))))
->>>>>>> 554d79ef
+        proveCandidate(candidate.copy(extension = ExtensionCandidate(Seq(Array(0: Byte, 2: Byte) -> minerTag))))
     }
   }
 
