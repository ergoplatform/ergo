package org.ergoplatform.local

import akka.actor.{Actor, ActorRef, ActorRefFactory, PoisonPill, Props}
import io.circe.Encoder
import io.circe.syntax._
import io.iohk.iodb.ByteArrayWrapper
import org.ergoplatform.ErgoBox.{BoxId, TokenId}
import org.ergoplatform._
import org.ergoplatform.mining.CandidateBlock
import org.ergoplatform.mining.difficulty.RequiredDifficulty
import org.ergoplatform.mining.emission.EmissionRules
import org.ergoplatform.modifiers.ErgoFullBlock
import org.ergoplatform.modifiers.history.{ExtensionCandidate, Header}
import org.ergoplatform.modifiers.mempool.ErgoTransaction
import org.ergoplatform.nodeView.ErgoReadersHolder.{GetReaders, Readers}
import org.ergoplatform.nodeView.history.{ErgoHistory, ErgoHistoryReader}
import org.ergoplatform.nodeView.mempool.{ErgoMemPool, ErgoMemPoolReader}
import org.ergoplatform.nodeView.state.{DigestState, ErgoState, UtxoStateReader}
import org.ergoplatform.nodeView.wallet.ErgoWallet
import org.ergoplatform.settings.{Algos, Constants, ErgoSettings, Parameters}
import scapi.sigma.DLogProtocol.{DLogProverInput, ProveDlog}
import scorex.core.NodeViewHolder.ReceivableMessages.GetDataFromCurrentView
import scorex.core.network.NodeViewSynchronizer.ReceivableMessages.SemanticallySuccessfulModifier
import scorex.core.utils.NetworkTimeProvider
import scorex.util.ScorexLogging
import sigmastate.Values.LongConstant
import sigmastate.interpreter.{ContextExtension, ProverResult}

import scala.annotation.tailrec
import scala.collection.mutable
import scala.collection.mutable.ArrayBuffer
import scala.concurrent.ExecutionContext.Implicits.global
import scala.concurrent.duration._
import scala.util.{Failure, Success, Try}

class ErgoMiner(ergoSettings: ErgoSettings,
                viewHolderRef: ActorRef,
                readersHolderRef: ActorRef,
                timeProvider: NetworkTimeProvider,
                inSecretKeyOpt: Option[DLogProverInput]) extends Actor with ScorexLogging {

  import ErgoMiner._


  //shared mutable state
  private var isMining = false
  private var candidateOpt: Option[CandidateBlock] = None
  private val miningThreads: mutable.Buffer[ActorRef] = new ArrayBuffer[ActorRef]()
  // cost of a regular transaction with one proveDlog input
  private val ExpectedTxCost: Int = 10000
  // size of a regular transaction with input and 2 outputs.
  private val ExpectedTxSize: Int = 150
  // Leave this cost empty when collecting transactions to put reward txs
  private val CostDrift: Int = 50000
  // Leave this space empty when collecting transactions to put reward txs
  private val SizeDrift: Int = 5000

  private var secretKeyOpt: Option[DLogProverInput] = inSecretKeyOpt

  override def preStart(): Unit = {
    if (secretKeyOpt.isEmpty) {
      val callback = self
      viewHolderRef ! GetDataFromCurrentView[ErgoHistory, DigestState, ErgoWallet, ErgoMemPool, Unit] { v =>
        v.vault.firstSecret().onComplete(rTry => rTry.foreach(r => callback ! UpdateSecret(r)))
      }
    }
    context.system.eventStream.subscribe(self, classOf[SemanticallySuccessfulModifier[_]])
  }

  override def postStop(): Unit = {
    log.warn("Stopping miner's threads.")
    miningThreads.foreach(_ ! PoisonPill)
    miningThreads.clear()
  }

  private def unknownMessage: Receive = {
    case m =>
      log.warn(s"Unexpected message $m of class: ${m.getClass}")
  }

  private def onUpdateSecret: Receive = {
    case UpdateSecret(s) =>
      secretKeyOpt = Some(s)
  }

  private def miningStatus: Receive = {
    case MiningStatusRequest =>
      sender ! MiningStatusResponse(isMining, candidateOpt)
  }

  private def startMining: Receive = {
    case StartMining if candidateOpt.nonEmpty && !isMining && ergoSettings.nodeSettings.mining =>
      candidateOpt.foreach { candidate =>
        secretKeyOpt match {
          case Some(sk) =>
            log.info("Starting Mining")
            isMining = true
            miningThreads += ErgoMiningThread(ergoSettings, viewHolderRef, candidate, sk.w, timeProvider)(context)
            miningThreads.foreach(_ ! candidate)
          case None =>
            log.warn("Got start mining command while secret key is not ready")
        }
      }
    case StartMining if candidateOpt.isEmpty =>
      requestCandidate()
      context.system.scheduler.scheduleOnce(1.seconds, self, StartMining)(context.system.dispatcher)
  }

  private def needNewCandidate(b: ErgoFullBlock): Boolean = {
    val parentHeaderIdOpt = candidateOpt.flatMap(_.parentOpt).map(_.id)
    !parentHeaderIdOpt.contains(b.header.id)
  }

  private def shouldStartMine(b: ErgoFullBlock): Boolean = {
    ergoSettings.nodeSettings.mining && b.header.isNew(timeProvider, ergoSettings.chainSettings.blockInterval * 2)
  }

  private def receiveSemanticallySuccessfulModifier: Receive = {
    /**
      * Case when we are already mining by the time modifier arrives and
      * get block from node view that has header's id which isn't equals to our candidate's parent id.
      * That means that our candidate is outdated. Should produce new candidate for ourselves.
      * Stop all current threads and re-run them with newly produced candidate.
      */
    case SemanticallySuccessfulModifier(mod: ErgoFullBlock) if isMining && needNewCandidate(mod) => requestCandidate()

    /**
      * Non obvious but case when mining is enabled, but miner doesn't started yet. Initialization case.
      * We've received block that been generated by somebody else or genesis while we doesn't start.
      * And this block was generated after our miner had been started. That means that we are ready
      * to start mining.
      * This block could be either genesis or generated by another node.
      */
    case SemanticallySuccessfulModifier(mod: ErgoFullBlock) if shouldStartMine(mod) => self ! StartMining

    /**
      * Just ignore all other modifiers.
      */
    case SemanticallySuccessfulModifier(_) =>
  }

  override def receive: Receive = receiveSemanticallySuccessfulModifier orElse
    miningStatus orElse
    startMining orElse
    onReaders orElse
    onUpdateSecret orElse
    unknownMessage

  private def onReaders: Receive = {
    case Readers(h, s, m, _) if s.isInstanceOf[UtxoStateReader] =>
      secretKeyOpt.map(_.publicImage).foreach { minerProp =>
        createCandidate(minerProp, h, m, s.asInstanceOf[UtxoStateReader]) match {
          case Success(candidate) => procCandidateBlock(candidate)
          case Failure(e) => log.warn("Failed to produce candidate block.", e)
        }
      }
  }

  private def procCandidateBlock(c: CandidateBlock): Unit = {
    log.debug(s"Got candidate block at height ${ErgoHistory.heightOf(c.parentOpt) + 1}" +
      s" with ${c.transactions.size} transactions")
    candidateOpt = Some(c)
    miningThreads.foreach(_ ! c)
  }

  /**
    * Return subsequence of valid non-conflicting transactions from `mempoolTxs`
    * with total cost, that does not exceeds `remainingCost`
    * total size, that does not exceeds `remainingSize`
    * and that does not try to spend any of `idsToExclude`
    */
  @tailrec
  private def collectTxs(state: UtxoStateReader,
                         idsToExclude: Seq[BoxId],
                         mempoolTxs: Iterable[ErgoTransaction],
                         remainingCost: Long,
                         remainingSize: Long,
                         acc: Seq[ErgoTransaction]): Seq[ErgoTransaction] = {
    mempoolTxs.headOption match {
      case Some(tx) if remainingCost > ExpectedTxCost && remainingSize > ExpectedTxSize =>
        Try {
          // check, that transaction does not try to spend `idsToExclude`
          require(!idsToExclude.exists(id => tx.inputs.exists(box => java.util.Arrays.equals(box.boxId, id))))
        }.flatMap { _ =>
          // check validity and calculate transaction cost
          tx.statefulValidity(tx.inputs.flatMap(i => state.boxById(i.boxId)), state.stateContext, ergoSettings.metadata)
        } match {
          case Success(costConsumed) if remainingCost > costConsumed && remainingSize > tx.size =>
            // valid transaction with small enough computations
            collectTxs(state, idsToExclude, mempoolTxs.tail, remainingCost - costConsumed, remainingSize - tx.size,
              tx +: acc)
          case _ =>
            // incorrect or too expensive transaction
            collectTxs(state, idsToExclude, mempoolTxs.tail, remainingCost, remainingSize, acc)
        }
      case _ =>
        // enough transactions collected, exclude conflicting transactions and return
        fixTxsConflicts(acc)
    }
  }

  private def createCandidate(minerPk: ProveDlog,
                              history: ErgoHistoryReader,
                              pool: ErgoMemPoolReader,
                              state: UtxoStateReader): Try[CandidateBlock] = Try {
    val bestHeaderOpt: Option[Header] = history.bestFullBlockOpt.map(_.header)

    //only transactions valid from against the current utxo state we take from the mem pool
    val txsNoConflict = collectTxs(state,
      state.emissionBoxOpt.map(_.id).toSeq,
      pool.unconfirmed.values,
      Parameters.MaxBlockCost - CostDrift,
      Parameters.MaxBlockSize - SizeDrift,
      Seq())

    val rewards = ErgoMiner.collectRewards(state, txsNoConflict, minerPk, ergoSettings.emission)
    val txs = txsNoConflict ++ rewards

    state.proofsForTransactions(txs).map { case (adProof, adDigest) =>
      val timestamp = timeProvider.time()
      val nBits: Long = bestHeaderOpt
        .map(parent => history.requiredDifficultyAfter(parent))
        .map(d => RequiredDifficulty.encodeCompactBits(d))
        .getOrElse(Constants.InitialNBits)

      // todo fill with interlinks and other useful values after nodes update
      val extensionCandidate = ExtensionCandidate(Seq(), Seq())

      CandidateBlock(bestHeaderOpt, nBits, adDigest, adProof, txs, timestamp, extensionCandidate)
    }
  }.flatten

  def requestCandidate(): Unit = readersHolderRef ! GetReaders
}


object ErgoMiner extends ScorexLogging {

  /**
    * Generate from 0 to 2 transaction collecting rewards from fee boxes in block transactions `txs` and
    * emission box from `state`
    */
  def collectRewards(state: UtxoStateReader,
                     txs: Seq[ErgoTransaction],
                     minerPk: ProveDlog,
                     emissionRules: EmissionRules): Seq[ErgoTransaction] = {
    val emissionBoxOpt = state.emissionBoxOpt
    emissionBoxOpt foreach { emissionBox =>
      assert(state.boxById(emissionBox.id).isDefined, s"Emission box ${Algos.encode(emissionBox.id)} missed")
    }
    collectRewards(emissionBoxOpt, state.stateContext.currentHeight, txs, minerPk, emissionRules, Seq.empty)
  }

  /**
    * Generate from 0 to 2 transaction that collecting rewards from fee boxes in block transactions `txs` and
    * emission box `emissionBoxOpt`
    */
  def collectRewards(emissionBoxOpt: Option[ErgoBox],
                     currentHeight: Int,
                     txs: Seq[ErgoTransaction],
                     minerPk: ProveDlog,
                     emission: EmissionRules,
                     assets: Seq[(TokenId, Long)] = Seq()): Seq[ErgoTransaction] = {

    val propositionBytes = ErgoState.feeProposition(emission.settings.minerRewardDelay).bytes
    val feeBoxes: Seq[ErgoBox] = ErgoState.boxChanges(txs)._2
      .filter(b => java.util.Arrays.equals(b.propositionBytes, propositionBytes))
    val nextHeight = currentHeight + 1
    val minerProp = ErgoState.rewardOutputScript(emission.settings.minerRewardDelay, minerPk)

    val emissionTxOpt: Option[ErgoTransaction] = emissionBoxOpt.map { emissionBox =>
      val prop = emissionBox.proposition
      val emissionAmount = emission.emissionAtHeight(nextHeight)
      val newEmissionBox: ErgoBoxCandidate = new ErgoBoxCandidate(emissionBox.value - emissionAmount, prop,
        nextHeight, Seq(), Map())
      val inputs = IndexedSeq(new Input(emissionBox.id, ProverResult(Array.emptyByteArray, ContextExtension.empty)))

<<<<<<< HEAD
      val minerBox = new ErgoBoxCandidate(emissionAmount, minerProp, nextHeight, Seq.empty, Map())
=======
      val minerBox = new ErgoBoxCandidate(emissionAmount, minerProp, currentHeight, assets,
        Map(Constants.HeightRegister -> LongConstant(nextHeight)))
>>>>>>> b6294d06

      ErgoTransaction(
        inputs,
        IndexedSeq(newEmissionBox, minerBox)
      )
    }
    val feeTxOpt: Option[ErgoTransaction] = if (feeBoxes.nonEmpty) {
      val feeAmount = feeBoxes.map(_.value).sum
      val feeAssets = feeBoxes.flatMap(_.additionalTokens).take(ErgoBox.MaxTokens - 1)
      val inputs = feeBoxes.map(b => new Input(b.id, ProverResult(Array.emptyByteArray, ContextExtension.empty)))
      val minerBox = new ErgoBoxCandidate(feeAmount, minerProp, nextHeight, feeAssets, Map())
      Some(ErgoTransaction(inputs.toIndexedSeq, IndexedSeq(minerBox)))
    } else {
      None
    }
    Seq(emissionTxOpt, feeTxOpt).flatten
  }

  def fixTxsConflicts(txs: Seq[ErgoTransaction]): Seq[ErgoTransaction] = txs
    .foldLeft((Seq.empty[ErgoTransaction], Set.empty[ByteArrayWrapper])) { case ((s, keys), tx) =>
      val bxsBaw = tx.inputs.map(_.boxId).map(ByteArrayWrapper.apply)
      if (bxsBaw.forall(k => !keys.contains(k)) && bxsBaw.size == bxsBaw.toSet.size) {
        (s :+ tx) -> (keys ++ bxsBaw)
      } else {
        (s, keys)
      }
    }._1


  case object StartMining

  case object MiningStatusRequest

  case class UpdateSecret(s: DLogProverInput)

  case class MiningStatusResponse(isMining: Boolean, candidateBlock: Option[CandidateBlock])

  implicit val jsonEncoder: Encoder[MiningStatusResponse] = (r: MiningStatusResponse) =>
    Map(
      "isMining" -> r.isMining.asJson,
      "candidateBlock" -> r.candidateBlock.asJson
    ).asJson

}

object ErgoMinerRef {

  def props(ergoSettings: ErgoSettings,
            viewHolderRef: ActorRef,
            readersHolderRef: ActorRef,
            timeProvider: NetworkTimeProvider,
            skOpt: Option[DLogProverInput] = None): Props =
    Props(new ErgoMiner(ergoSettings, viewHolderRef, readersHolderRef, timeProvider, skOpt))

  def apply(ergoSettings: ErgoSettings,
            viewHolderRef: ActorRef,
            readersHolderRef: ActorRef,
            timeProvider: NetworkTimeProvider,
            skOpt: Option[DLogProverInput] = None)
           (implicit context: ActorRefFactory): ActorRef =
    context.actorOf(props(ergoSettings, viewHolderRef, readersHolderRef, timeProvider, skOpt))

}<|MERGE_RESOLUTION|>--- conflicted
+++ resolved
@@ -275,12 +275,7 @@
         nextHeight, Seq(), Map())
       val inputs = IndexedSeq(new Input(emissionBox.id, ProverResult(Array.emptyByteArray, ContextExtension.empty)))
 
-<<<<<<< HEAD
-      val minerBox = new ErgoBoxCandidate(emissionAmount, minerProp, nextHeight, Seq.empty, Map())
-=======
-      val minerBox = new ErgoBoxCandidate(emissionAmount, minerProp, currentHeight, assets,
-        Map(Constants.HeightRegister -> LongConstant(nextHeight)))
->>>>>>> b6294d06
+      val minerBox = new ErgoBoxCandidate(emissionAmount, minerProp, nextHeight, assets, Map())
 
       ErgoTransaction(
         inputs,
