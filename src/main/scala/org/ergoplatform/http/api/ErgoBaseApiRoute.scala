package org.ergoplatform.http.api

import akka.actor.ActorRef
import akka.http.scaladsl.server.Route
import akka.http.scaladsl.server.{Directive1, ValidationRejection}
import org.ergoplatform.modifiers.mempool.{ErgoTransaction, UnconfirmedTransaction}
import org.ergoplatform.nodeView.ErgoReadersHolder.{GetReaders, Readers}
import org.ergoplatform.nodeView.mempool.ErgoMemPoolReader
import org.ergoplatform.nodeView.state.{ErgoStateReader, UtxoStateReader}
import org.ergoplatform.settings.{Algos, ErgoSettings}
import scorex.core.api.http.{ApiError, ApiRoute}
import scorex.util.{bytesToId, ModifierId}
import akka.pattern.ask
import io.circe.syntax.EncoderOps
import org.ergoplatform.nodeView.ErgoNodeViewHolder.ReceivableMessages.LocallyGeneratedTransaction
import org.ergoplatform.nodeView.mempool.ErgoMemPool.ProcessingOutcome
import org.ergoplatform.nodeView.mempool.ErgoMemPool.ProcessingOutcome._
import scorex.util.encode.Base16
import sigmastate.Values.ErgoTree
import sigmastate.serialization.ErgoTreeSerializer

import scala.concurrent.{ExecutionContextExecutor, Future}
import scala.util.{Failure, Success, Try}

trait ErgoBaseApiRoute extends ApiRoute with ApiCodecs {

  implicit val ec: ExecutionContextExecutor = context.dispatcher

  val modifierId: Directive1[ModifierId] = pathPrefix(Segment).flatMap(handleModifierId)

  val modifierIds: Directive1[Seq[ModifierId]] =
    entity(as[Seq[String]]).flatMap(handleModifierIds)

  val modifierIdGet: Directive1[ModifierId] = parameters("id".as[String])
    .flatMap(handleModifierId)

  private def handleModifierId(value: String): Directive1[ModifierId] = {
    Algos.decode(value) match {
      case Success(bytes) => provide(bytesToId(bytes))
      case _              => reject(ValidationRejection("Wrong modifierId format"))
    }
  }

  private def handleModifierIds(values: Seq[String]): Directive1[Seq[ModifierId]] = {
    val acc = collection.mutable.Buffer.empty[ModifierId]
    val err = collection.mutable.Buffer.empty[String]
    for (value <- values) {
      Algos.decode(value) match {
        case Success(bytes) => acc += bytesToId(bytes)
        case Failure(e)     => err += e.getMessage
      }
    }
    if (err.nonEmpty) {
      reject(ValidationRejection(s"Wrong modifierId format for: ${err.mkString(",")}"))
    } else {
      provide(acc)
    }
  }

  def fromJsonOrPlain(str: String): String =
    str.asJson.as[String] match {
      case Right(value) if value.startsWith("\"") && value.endsWith("\"") =>
        value.substring(1, value.length - 1)
      case _ => str
    }

  val ergoTree: Directive1[ErgoTree] = entity(as[String]).flatMap(handleErgoTree)

  private def handleErgoTree(value: String): Directive1[ErgoTree] = {
    Base16.decode(fromJsonOrPlain(value)) match {
      case Success(bytes) =>
        provide(ErgoTreeSerializer.DefaultSerializer.deserializeErgoTree(bytes))
      case _ => reject(ValidationRejection("Invalid hex data"))
    }

  }

  private def getStateAndPool(
    readersHolder: ActorRef
  ): Future[(ErgoStateReader, ErgoMemPoolReader)] = {
    (readersHolder ? GetReaders).mapTo[Readers].map { rs =>
      (rs.s, rs.m)
    }
  }

  /**
    * Send local transaction to ErgoNodeViewHolder
    * @return Transaction Id with status OK(200), or BadRequest(400)
    */
  protected def sendLocalTransactionRoute(
    nodeViewActorRef: ActorRef,
    unconfirmedTx: UnconfirmedTransaction
  ): Route = {
    val resultFuture =
      (nodeViewActorRef ? LocallyGeneratedTransaction(unconfirmedTx))
        .mapTo[ProcessingOutcome]
        .flatMap {
          case _: Accepted => Future.successful(unconfirmedTx.transaction.id)
          case _: DoubleSpendingLoser =>
            Future.failed(new IllegalArgumentException("Double spending attempt"))
          case d: Declined    => Future.failed(d.e)
          case i: Invalidated => Future.failed(i.e)
        }
    completeOrRecoverWith(resultFuture) { ex =>
      ApiError.BadRequest(ex.getMessage)
    }
  }

  /**
    * Helper method to verify transaction against UTXO set (and unconfirmed outputs in the mempool), or check
    * transaction syntax only if UTXO set is not available (the node is running in "digest" mode)
    *
    * Used in /transactions (POST /transactions and /transactions/check methods) and /wallet (/wallet/payment/send
    * and /wallet/transaction/send) API methods to check submitted or generated transaction
    */
  protected def verifyTransaction(
    tx: ErgoTransaction,
    readersHolder: ActorRef,
    ergoSettings: ErgoSettings
  ): Future[Try[UnconfirmedTransaction]] = {
    val now: Long = System.currentTimeMillis()
    val bytes     = Some(tx.bytes)

    getStateAndPool(readersHolder)
      .map {
        case (utxo: UtxoStateReader, mp: ErgoMemPoolReader) =>
          val maxTxCost = ergoSettings.nodeSettings.maxTransactionCost
<<<<<<< HEAD
          utxo
            .withMempool(mp)
            .validateWithCost(tx, maxTxCost)
            .map(cost =>
              new UnconfirmedTransaction(tx, Some(cost), now, now, bytes, source = None)
            )
=======
          val validationContext = utxo.stateContext.simplifiedUpcoming()
          utxo.withMempool(mp)
            .validateWithCost(tx, validationContext, maxTxCost, None)
            .map(cost => new UnconfirmedTransaction(tx, Some(cost), now, now, bytes, source = None))
>>>>>>> edaf0e35
        case _ =>
          tx.statelessValidity()
            .map(_ => new UnconfirmedTransaction(tx, None, now, now, bytes, source = None)
            )
      }
  }

}<|MERGE_RESOLUTION|>--- conflicted
+++ resolved
@@ -125,19 +125,10 @@
       .map {
         case (utxo: UtxoStateReader, mp: ErgoMemPoolReader) =>
           val maxTxCost = ergoSettings.nodeSettings.maxTransactionCost
-<<<<<<< HEAD
-          utxo
-            .withMempool(mp)
-            .validateWithCost(tx, maxTxCost)
-            .map(cost =>
-              new UnconfirmedTransaction(tx, Some(cost), now, now, bytes, source = None)
-            )
-=======
           val validationContext = utxo.stateContext.simplifiedUpcoming()
           utxo.withMempool(mp)
             .validateWithCost(tx, validationContext, maxTxCost, None)
             .map(cost => new UnconfirmedTransaction(tx, Some(cost), now, now, bytes, source = None))
->>>>>>> edaf0e35
         case _ =>
           tx.statelessValidity()
             .map(_ => new UnconfirmedTransaction(tx, None, now, now, bytes, source = None)
