package org.ergoplatform.nodeView.state

import org.ergoplatform.ErgoBox
import org.ergoplatform.modifiers.ErgoFullBlock
import org.ergoplatform.modifiers.history.ADProofs
import org.ergoplatform.modifiers.mempool.ErgoTransaction
import org.ergoplatform.nodeView.mempool.ErgoMemPoolReader
import org.ergoplatform.settings.Algos
import org.ergoplatform.settings.Algos.HF
import org.ergoplatform.wallet.boxes.ErgoBoxSerializer
import org.ergoplatform.wallet.interpreter.ErgoInterpreter
import scorex.core.transaction.state.TransactionValidation
import scorex.core.transaction.state.TransactionValidation.TooHighCostError
import scorex.core.validation.MalformedModifierError
import scorex.crypto.authds.avltree.batch.{Lookup, NodeParameters, PersistentBatchAVLProver, VersionedLDBAVLStorage}
import scorex.crypto.authds.{ADDigest, ADKey, SerializedAdProof}
import scorex.crypto.hash.Digest32

import scala.util.{Failure, Success, Try}

trait UtxoStateReader extends ErgoStateReader with TransactionValidation {

  protected implicit val hf: HF = Algos.hash

  val constants: StateConstants

  private lazy val np = NodeParameters(keySize = 32, valueSize = None, labelSize = 32)
  protected lazy val storage = new VersionedLDBAVLStorage(store, np)

  protected val persistentProver: PersistentBatchAVLProver[Digest32, HF]

  def generateBatchProofForBoxes(boxes: Seq[ErgoBox.BoxId]): SerializedAdProof = persistentProver.synchronized {
    boxes.map { box => persistentProver.performOneOperation(Lookup(ADKey @@ box)) }
    persistentProver.prover().generateProof()
  }

  /**
    * Validate transaction against provided state context, if specified,
    * or state context from the previous block if not
    */
  def validateWithCost(tx: ErgoTransaction,
                       stateContextOpt: Option[ErgoStateContext],
                       costLimit: Long,
                       interpreterOpt: Option[ErgoInterpreter]): Try[Long] = {
    val context = stateContextOpt.getOrElse(stateContext)

    val verifier = interpreterOpt.getOrElse(ErgoInterpreter(context.currentParameters))

    val maxBlockCost = context.currentParameters.maxBlockCost
    val startCost = maxBlockCost - costLimit

    tx.statelessValidity().flatMap { _ =>
      val boxesToSpend = tx.inputs.flatMap(i => boxById(i.boxId))
      tx.statefulValidity(
          boxesToSpend,
          tx.dataInputs.flatMap(i => boxById(i.boxId)),
          context,
          startCost)(verifier).map(_ - startCost) match {
            case Success(txCost) if txCost > costLimit =>
              Failure(TooHighCostError(s"Transaction $tx has too high cost $txCost"))
            case Success(txCost) =>
              Success(txCost)
            case Failure(mme: MalformedModifierError) if mme.message.contains("CostLimitException") =>
              Failure(TooHighCostError(s"Transaction $tx has too high cost"))
            case f: Failure[_] => f
        }
    }
  }

  /**
    * Validate transaction as if it was included at the end of the last block.
    * This validation does not guarantee that transaction will be valid in future
    * as soon as state (both UTXO set and state context) will change.
    *
    * Used in mempool.
    */
  override def validateWithCost(tx: ErgoTransaction, maxTxCost: Long): Try[Long] = {
    validateWithCost(tx, None, maxTxCost, None)
  }

  /**
    *
    * @param fb - ergo full block
    * @return emission box from this block transactions
    */
  protected[state] def extractEmissionBox(fb: ErgoFullBlock): Option[ErgoBox] = emissionBoxIdOpt match {
    case Some(id) =>
      fb.blockTransactions.txs.view.reverse.find(_.inputs.exists(t => java.util.Arrays.equals(t.boxId, id))) match {
        case Some(tx) if tx.outputs.head.ergoTree == constants.settings.chainSettings.monetary.emissionBoxProposition =>
          tx.outputs.headOption
        case Some(_) =>
          log.info(s"Last possible emission box consumed")
          None
        case None =>
          log.warn(s"Emission box not found in block ${fb.encodedId}")
          boxById(id)
      }
    case None =>
      log.debug("No emission box: emission should be already finished before this block")
      None
  }

  protected def emissionBoxIdOpt: Option[ADKey] = store.get(UtxoState.EmissionBoxIdKey).map(s => ADKey @@ s)

  def emissionBoxOpt: Option[ErgoBox] = emissionBoxIdOpt.flatMap(boxById)

  def boxById(id: ADKey): Option[ErgoBox] = persistentProver.synchronized {
    persistentProver.unauthenticatedLookup(id) flatMap { adValue =>
      ErgoBoxSerializer.parseBytesTry(adValue) match {
        case Failure(e) =>
          log.error(s"Failed to parse box from state, $e")
          None
        case Success(box) =>
          Some(box)
      }
    }
  }

  // used in tests only
  def randomBox(): Option[ErgoBox] = persistentProver.synchronized {
    persistentProver.avlProver.randomWalk().map(_._1).flatMap(boxById)
  }

  /**
    * Generate proofs for specified transactions if applied to current state
    *
    * @param txs - transactions to generate proofs
    * @return proof for specified transactions and new state digest
    */
  def proofsForTransactions(txs: IndexedSeq[ErgoTransaction]): Try[(SerializedAdProof, ADDigest)] = persistentProver.synchronized {
    val rootHash = persistentProver.digest
    log.trace(s"Going to create proof for ${txs.length} transactions at root ${Algos.encode(rootHash)}")
    if (txs.isEmpty) {
      Failure(new Error("Trying to generate proof for empty transaction sequence"))
    } else if (!storage.version.exists(t => java.util.Arrays.equals(t, rootHash))) {
      Failure(new Error(s"Incorrect storage: ${storage.version.map(Algos.encode)} != ${Algos.encode(rootHash)}. " +
        "Possible reason - state update is in process."))
    } else {
      persistentProver.avlProver.generateProofForOperations(ErgoState.stateChanges(txs).operations.map(ADProofs.changeToMod))
    }
  }

  /**
    * Producing a copy of the state which takes into account outputs of given transactions.
    * Useful when checking mempool transactions.
    */
  def withTransactions(txns: Seq[ErgoTransaction]): UtxoState = {
<<<<<<< HEAD
    new UtxoState(persistentProver, version, store, constants) {
      private[this] lazy val createdBoxes: Seq[ErgoBox] = txns.flatMap(_.outputs)
=======
    new UtxoState(persistentProver, version, store, constants, parameters) {
      lazy val createdBoxes: Seq[ErgoBox] = txns.flatMap(_.outputs)
>>>>>>> 61777d15

      override def boxById(id: ADKey): Option[ErgoBox] = {
        super.boxById(id).orElse(createdBoxes.find(box => box.id.sameElements(id)))
      }
    }
  }

  /**
    * Producing a copy of the state which takes into account pool of unconfirmed transactions.
    * Useful when checking mempool transactions.
    */
  def withMempool(mp: ErgoMemPoolReader): UtxoState = withTransactions(mp.getAllPrioritized)

}<|MERGE_RESOLUTION|>--- conflicted
+++ resolved
@@ -145,13 +145,8 @@
     * Useful when checking mempool transactions.
     */
   def withTransactions(txns: Seq[ErgoTransaction]): UtxoState = {
-<<<<<<< HEAD
-    new UtxoState(persistentProver, version, store, constants) {
+    new UtxoState(persistentProver, version, store, constants, parameters) {
       private[this] lazy val createdBoxes: Seq[ErgoBox] = txns.flatMap(_.outputs)
-=======
-    new UtxoState(persistentProver, version, store, constants, parameters) {
-      lazy val createdBoxes: Seq[ErgoBox] = txns.flatMap(_.outputs)
->>>>>>> 61777d15
 
       override def boxById(id: ADKey): Option[ErgoBox] = {
         super.boxById(id).orElse(createdBoxes.find(box => box.id.sameElements(id)))
