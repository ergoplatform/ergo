--- conflicted
+++ resolved
@@ -13,14 +13,9 @@
   @inline
   def minimalErgoAmountSimulated(script: Value[sigmastate.SBoolean.type],
                                  tokens: Seq[(TokenId, Long)] = Seq(),
-<<<<<<< HEAD
                                  additionalRegisters: Map[NonMandatoryRegisterId, _ <: EvaluatedValue[_ <: SType]] = Map(),
                                  parameters: Parameters): Long = {
-    val candidateMock = new ErgoBoxCandidate(Long.MaxValue, script, tokens, additionalRegisters, creationHeight = Int.MaxValue)
-=======
-                                 additionalRegisters: Map[NonMandatoryRegisterId, _ <: EvaluatedValue[_ <: SType]] = Map()): Long = {
     val candidateMock = new ErgoBoxCandidate(value = Long.MaxValue, script, creationHeight = Int.MaxValue, tokens, additionalRegisters)
->>>>>>> 34c2802a
     val mockId = ModifierId @@ Algos.encode(scorex.util.Random.randomBytes(32))
     minimalErgoAmount(candidateMock.toBox(mockId, 1), parameters)
   }
