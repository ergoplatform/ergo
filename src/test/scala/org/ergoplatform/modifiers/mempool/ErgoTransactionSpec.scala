package org.ergoplatform.modifiers.mempool

import io.iohk.iodb.ByteArrayWrapper
import org.ergoplatform.ErgoBox.TokenId
import org.ergoplatform.{ErgoBox, ErgoBoxCandidate}
import org.ergoplatform.nodeView.state.ErgoStateContext
import org.ergoplatform.utils.{ErgoPropertyTest, Stubs}
import org.scalacheck.Gen
import scapi.sigma.ProveDiffieHellmanTuple
import scorex.crypto.authds.ADDigest
import scorex.crypto.hash.Digest32
import sigmastate._
import sigmastate.Values.GroupElementConstant
import sigmastate.interpreter.CryptoConstants

import scala.util.Random

class ErgoTransactionSpec extends ErgoPropertyTest {

<<<<<<< HEAD
  private val context = ErgoStateContext(0, ADDigest @@ Array.fill(32)(0: Byte), parameters)

=======
>>>>>>> 096adde1
  private def modifyValue(boxCandidate: ErgoBoxCandidate, delta: Long): ErgoBoxCandidate = {
    new ErgoBoxCandidate(
      boxCandidate.value + delta,
      boxCandidate.proposition,
      boxCandidate.additionalTokens,
      boxCandidate.additionalRegisters,
      creationHeight = boxCandidate.creationHeight)
  }

  private def modifyAsset(boxCandidate: ErgoBoxCandidate,
                          deltaFn: Long => Long,
                          idToskip: TokenId): ErgoBoxCandidate = {
    val assetId = boxCandidate.additionalTokens.find(t => !java.util.Arrays.equals(t._1, idToskip)).get._1

    val tokens = boxCandidate.additionalTokens.map { case (id, amount) =>
      if (java.util.Arrays.equals(id, assetId)) assetId -> deltaFn(amount) else assetId -> amount
    }

    new ErgoBoxCandidate(
      boxCandidate.value,
      boxCandidate.proposition,
      tokens,
      boxCandidate.additionalRegisters,
      creationHeight = boxCandidate.creationHeight)
  }

  property("a valid transaction is valid") {
    forAll(validErgoTransactionGen) { case (from, tx) =>
      tx.statelessValidity.isSuccess shouldBe true
      tx.statefulValidity(from, emptyStateContext, settings.metadata).isSuccess shouldBe true
    }
  }

  property("ergo preservation law holds") {
    forAll(validErgoTransactionGen, smallPositiveInt) { case ((from, tx), deltaAbs) =>
      val delta = if (Random.nextBoolean()) -deltaAbs else deltaAbs

      val wrongTx = tx.copy(outputCandidates =
        modifyValue(tx.outputCandidates.head, delta) +: tx.outputCandidates.tail)

      wrongTx.statelessValidity.isSuccess &&
        wrongTx.statefulValidity(from, emptyStateContext, settings.metadata).isSuccess shouldBe false
    }
  }

  property("impossible to create a negative-value output") {
    forAll(validErgoTransactionGen) { case (from, tx) =>
      val negValue = Math.min(Math.abs(Random.nextLong()), Long.MaxValue - tx.outputCandidates.head.value)
      val wrongTx = tx.copy(outputCandidates =
        modifyValue(tx.outputCandidates.head, -(tx.outputCandidates.head.value + negValue)) +: tx.outputCandidates.tail)

      wrongTx.statelessValidity.isSuccess shouldBe false
      wrongTx.statefulValidity(from, emptyStateContext, settings.metadata).isSuccess shouldBe false
    }
  }

  property("impossible to overflow ergo tokens") {
    forAll(validErgoTransactionGen) { case (from, tx) =>
      val overflowSurplus = (Long.MaxValue - tx.outputCandidates.map(_.value).sum) + 1

      val wrongTx = tx.copy(outputCandidates =
        modifyValue(tx.outputCandidates.head, overflowSurplus) +: tx.outputCandidates.tail)

      wrongTx.statelessValidity.isSuccess shouldBe false
      wrongTx.statefulValidity(from, emptyStateContext, settings.metadata).isSuccess shouldBe false
    }
  }

  private def updateAnAsset(tx: ErgoTransaction, from: IndexedSeq[ErgoBox], deltaFn: Long => Long) = {
    val updCandidates = tx.outputCandidates.foldLeft(IndexedSeq[ErgoBoxCandidate]() -> false) { case ((seq, modified), ebc) =>
      if (modified) {
        (seq :+ ebc) -> true
      } else {
        if (ebc.additionalTokens.nonEmpty && ebc.additionalTokens.exists(t => !java.util.Arrays.equals(t._1, from.head.id))) {
          (seq :+ modifyAsset(ebc, deltaFn, Digest32 @@ from.head.id)) -> true
        } else {
          (seq :+ ebc) -> false
        }
      }
    }._1
    tx.copy(outputCandidates = updCandidates)
  }

  property("assets preservation law holds") {
    forAll(validErgoTransactionWithAssetsGen) { case (from, tx) =>
      val wrongTx = updateAnAsset(tx, from, _ + 1)
      wrongTx.statelessValidity.isSuccess shouldBe true
      wrongTx.statefulValidity(from, emptyStateContext, settings.metadata).isSuccess shouldBe false
    }
  }

  property("impossible to create an asset of non-positive amount") {
    forAll(validErgoTransactionWithAssetsGen) { case (from, tx) =>
      val wrongTx = updateAnAsset(tx, from, _ => -1)
      wrongTx.statelessValidity.isSuccess shouldBe false
      wrongTx.statefulValidity(from, emptyStateContext, settings.metadata).isSuccess shouldBe false
    }
  }

  property("impossible to overflow an asset value") {
    val gen = validErgoTransactionGenTemplate(1, 1, 8, 16)
    forAll(gen) { case (from, tx) =>
      val tokenOpt = tx.outputCandidates.flatMap(_.additionalTokens).map(t => ByteArrayWrapper.apply(t._1) -> t._2)
        .groupBy(_._1).find(_._2.size >= 2)

      whenever(tokenOpt.nonEmpty) {
        val tokenId = tokenOpt.get._1
        val tokenAmount = tokenOpt.get._2.map(_._2).sum

        var modified = false
        val updCandidates = tx.outputCandidates.map { c =>
          val updTokens = c.additionalTokens.map { case (id, amount) =>
            if (!modified && ByteArrayWrapper(id) == tokenId) {
              modified = true
              id -> ((Long.MaxValue - tokenAmount) + amount + 1)
            } else {
              id -> amount
            }
          }
          new ErgoBoxCandidate(c.value, c.proposition, updTokens, c.additionalRegisters, creationHeight = startHeight)
        }

        val wrongTx = tx.copy(outputCandidates = updCandidates)
        wrongTx.statelessValidity.isSuccess shouldBe false
        wrongTx.statefulValidity(from, emptyStateContext, settings.metadata).isSuccess shouldBe false
      }
    }
  }

  property("stateful validation should catch false proposition") {
    val propositionGen = Gen.const(Values.FalseLeaf)
    val gen = validErgoTransactionGenTemplate(1, 1, 1, 1, propositionGen)
    forAll(gen) { case (from, tx) =>
      tx.statelessValidity.isSuccess shouldBe true
      val validity = tx.statefulValidity(from, emptyStateContext, settings.metadata)
      validity.isSuccess shouldBe false
      val e = validity.failed.get
      log.info(s"Validation message: ${e.getMessage}", e)
      e.getMessage should startWith("Input script verification failed for input #0 of tx")
    }
  }

  private def groupElemGen =
    Gen.const(GroupElementConstant(CryptoConstants.dlogGroup.createRandomGenerator()))

  private def proveDiffieHellmanTupleGen = for {
    gv <- groupElemGen
    hv <- groupElemGen
    uv <- groupElemGen
    vv <- groupElemGen
  } yield ProveDiffieHellmanTuple(gv, hv, uv, vv)

  property("too long expressions should be rejected") {
    val propositionGen = for {
      proveList <- Gen.listOfN(350, proveDiffieHellmanTupleGen)
    } yield OR(proveList)

    val gen = validErgoTransactionGenTemplate(1, 1, 1, 1, propositionGen)

    forAll(gen) { case (from, tx) =>
      tx.statelessValidity.isSuccess shouldBe true
      val validity = tx.statefulValidity(from, emptyStateContext, settings.metadata)
      validity.isSuccess shouldBe false
      val cause = validity.failed.get.getCause
      Option(cause) shouldBe defined
      cause.getMessage should startWith("requirement failed: Too long expression")
    }
  }

  property("too costly transaction should be rejected") {
    val propositionGen = for {
      proveList <- Gen.listOfN(50, proveDiffieHellmanTupleGen)
    } yield OR(proveList)

    val gen = validErgoTransactionGenTemplate(1, 1, 1, 1, propositionGen)

    forAll(gen) { case (from, tx) =>
      tx.statelessValidity.isSuccess shouldBe true
      val validity = tx.statefulValidity(from, emptyStateContext, settings.metadata)
      validity.isSuccess shouldBe false
      val cause = validity.failed.get.getCause
      Option(cause) shouldBe defined
      cause.getMessage should startWith("Estimated expression complexity")
    }
  }

  property("output contains too many assets") {
    val gen = validErgoTransactionGenTemplate(1, 2, 1, 2)
    forAll(gen) { case (from, tx) =>
      var modified = false
      val updCandidates = tx.outputCandidates.map { c =>
        if (!modified) {
          c.additionalTokens.find(_._2 > ErgoBox.MaxTokens + 1 - c.additionalTokens.size) match {
            case Some((assetId, amount)) =>
              val updAmount = amount - (ErgoBox.MaxTokens + 1)
              val updTokens = Seq(assetId -> amount) ++ (1 to (amount - updAmount).toInt).map(_ => assetId -> 1L) ++
                c.additionalTokens.filterNot(t => java.util.Arrays.equals(t._1, assetId))
              modified = true
              new ErgoBoxCandidate(c.value, c.proposition, updTokens, c.additionalRegisters, creationHeight = startHeight)
            case None => c
          }
        } else {
          c
        }
      }
      val wrongTx = tx.copy(outputCandidates = updCandidates)
      wrongTx.statelessValidity.isSuccess shouldBe false
      wrongTx.statefulValidity(from, emptyStateContext, settings.metadata).isSuccess shouldBe false
    }
  }

  property("tx outputs contain too many assets in total") {
    val gen = validErgoTransactionGenTemplate(
      ErgoTransaction.MaxTokens + 1,
      ErgoTransaction.MaxTokens + 4,
      ErgoTransaction.MaxTokens + 4,
      ErgoTransaction.MaxTokens + 8)
    forAll(gen) { case (from, wrongTx) =>
      wrongTx.statelessValidity.isSuccess shouldBe false
      wrongTx.statefulValidity(from, emptyStateContext, settings.metadata).isSuccess shouldBe false
    }
  }

}<|MERGE_RESOLUTION|>--- conflicted
+++ resolved
@@ -17,11 +17,6 @@
 
 class ErgoTransactionSpec extends ErgoPropertyTest {
 
-<<<<<<< HEAD
-  private val context = ErgoStateContext(0, ADDigest @@ Array.fill(32)(0: Byte), parameters)
-
-=======
->>>>>>> 096adde1
   private def modifyValue(boxCandidate: ErgoBoxCandidate, delta: Long): ErgoBoxCandidate = {
     new ErgoBoxCandidate(
       boxCandidate.value + delta,
