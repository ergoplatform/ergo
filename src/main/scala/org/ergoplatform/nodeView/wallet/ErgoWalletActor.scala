--- conflicted
+++ resolved
@@ -88,12 +88,8 @@
           self ! ReadWallet(state)
         }
         context.system.eventStream.subscribe(self, classOf[ChangedState])
-<<<<<<< HEAD
-        context.system.eventStream.subscribe(self, classOf[ChangedMempool[_]])
-=======
         context.system.eventStream.subscribe(self, classOf[ChangedMempool])
         self ! ReadWallet(state)
->>>>>>> c2e70df5
       case Failure(ex) =>
         log.error("Unable to initialize wallet", ex)
         ErgoApp.shutdownSystem()(context.system)
