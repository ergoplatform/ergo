import sbt.Keys.{licenses, _}
import sbt._

lazy val commonSettings = Seq(
  organization := "org.ergoplatform",
  name := "ergo",
<<<<<<< HEAD
  version := "3.0.5-SNAPSHOT",
=======
  version := "3.0.5",
>>>>>>> 6a933c2a
  scalaVersion := "2.12.8",
  resolvers ++= Seq("Sonatype Releases" at "https://oss.sonatype.org/content/repositories/releases/",
    "SonaType" at "https://oss.sonatype.org/content/groups/public",
    "Typesafe maven releases" at "http://repo.typesafe.com/typesafe/maven-releases/",
    "Sonatype Snapshots" at "https://oss.sonatype.org/content/repositories/snapshots/"),
  homepage := Some(url("http://ergoplatform.org/")),
  licenses := Seq("CC0" -> url("https://creativecommons.org/publicdomain/zero/1.0/legalcode"))
)

<<<<<<< HEAD
val scorexVersion = "3696cb2b-SNAPSHOT"
val sigmaStateVersion = "master-0e75c9b0-SNAPSHOT"
val ergoWalletVersion = "master-351dd620-SNAPSHOT"
=======
val scorexVersion = "6ffeafc8-SNAPSHOT"
val sigmaStateVersion = "master-bd486374-SNAPSHOT"
val ergoWalletVersion = "master-d4cf1f7f-SNAPSHOT"
>>>>>>> 6a933c2a

// for testing current sigmastate build (see sigmastate-ergo-it jenkins job)
val effectiveSigmaStateVersion = Option(System.getenv().get("SIGMASTATE_VERSION")).getOrElse(sigmaStateVersion)

libraryDependencies ++= Seq(
  ("org.scorexfoundation" %% "sigma-state" % effectiveSigmaStateVersion).force()
    .exclude("ch.qos.logback", "logback-classic")
    .exclude("org.scorexfoundation", "scrypto"),
  "org.scala-lang.modules" %% "scala-async" % "0.9.7",
  ("org.scorexfoundation" %% "avl-iodb" % "0.2.15").exclude("ch.qos.logback", "logback-classic"),
  "org.scorexfoundation" %% "iodb" % "0.3.2",
  ("org.scorexfoundation" %% "scorex-core" % scorexVersion).exclude("ch.qos.logback", "logback-classic"),

  "org.ergoplatform" %% "ergo-wallet" % ergoWalletVersion,

  "org.typelevel" %% "cats-free" % "1.6.0",
  "javax.xml.bind" % "jaxb-api" % "2.+",
  "com.iheart" %% "ficus" % "1.4.+",
  "ch.qos.logback" % "logback-classic" % "1.2.3",
  "com.google.guava" % "guava" % "21.0",
  "com.typesafe.akka" %% "akka-actor" % "2.5.+",
  "com.joefkelley" %% "argyle" % "1.0.0",

  "com.storm-enroute" %% "scalameter" % "0.8.+" % "test",
  "org.scalactic" %% "scalactic" % "3.0.+" % "test",
  "org.scalatest" %% "scalatest" % "3.0.5" % "test,it",
  "org.scalacheck" %% "scalacheck" % "1.14.+" % "test",
  
  "org.scorexfoundation" %% "scorex-testkit" % scorexVersion % "test",
  "com.typesafe.akka" %% "akka-testkit" % "2.5.+" % "test",
  "com.typesafe.akka" %% "akka-http-testkit" % "10.1.+" % "test",
  "org.asynchttpclient" % "async-http-client" % "2.6.+" % "test",
  "com.fasterxml.jackson.dataformat" % "jackson-dataformat-properties" % "2.9.2" % "test",
  "com.spotify" % "docker-client" % "8.14.5" % "test" classifier "shaded"
)

coverageExcludedPackages := ".*ErgoApp.*;.*routes.*;.*ErgoPersistentModifier"

fork := true

val opts = Seq(
  "-server",
  // JVM memory tuning for 2g ram
  "-Xms128m",
  "-Xmx2G",
  //64M for stack, reduce after optimizations
  "-Xss64m",
  "-XX:+ExitOnOutOfMemoryError",
  // Java 9 support
  "-XX:+IgnoreUnrecognizedVMOptions",
  "--add-modules=java.xml.bind",

  // from https://groups.google.com/d/msg/akka-user/9s4Yl7aEz3E/zfxmdc0cGQAJ
  "-XX:+UseG1GC",
  "-XX:+UseNUMA",
  "-XX:+AlwaysPreTouch",

  // probably can't use these with jstack and others tools
  "-XX:+PerfDisableSharedMem",
  "-XX:+ParallelRefProcEnabled",
  "-XX:+UseStringDeduplication"
)

// -J prefix is required by the bash script
javaOptions in run ++= opts
scalacOptions ++= Seq("-Xfatal-warnings", "-feature", "-deprecation")

// set bytecode version to 8 to fix NoSuchMethodError for various ByteBuffer methods
// see https://github.com/eclipse/jetty.project/issues/3244
// these options applied only in "compile" task since scalac crashes on scaladoc compilation with "-release 8"
// see https://github.com/scala/community-builds/issues/796#issuecomment-423395500
scalacOptions in(Compile, compile) ++= Seq("-release", "8")

sourceGenerators in Compile += Def.task {
  val versionFile = (sourceManaged in Compile).value / "org" / "ergoplatform" / "Version.scala"
  val versionExtractor = """(\d+)\.(\d+)\.(\d+).*""".r
  val versionExtractor(major, minor, bugfix) = version.value
  IO.write(versionFile,
    s"""package org.ergoplatform
       |
       |object Version {
       |  val VersionString = "${version.value}"
       |  val VersionTuple = ($major, $minor, $bugfix)
       |}
       |""".stripMargin)
  Seq(versionFile)
}

mainClass in assembly := Some("org.ergoplatform.ErgoApp")

test in assembly := {}

assemblyJarName in assembly := s"ergo-${version.value}.jar"

assemblyMergeStrategy in assembly := {
  case "logback.xml" => MergeStrategy.first
  case "module-info.class" => MergeStrategy.discard
  case "reference.conf" => CustomMergeStrategy.concatReversed
  case other => (assemblyMergeStrategy in assembly).value(other)
}

enablePlugins(sbtdocker.DockerPlugin)
enablePlugins(JavaAppPackaging)

mappings in Universal += {
  val sampleFile = (resourceDirectory in Compile).value / "samples" / "local.conf.sample"
  sampleFile -> "conf/local.conf"
}

// removes all jar mappings in universal and appends the fat jar
mappings in Universal ++= {
  // universalMappings: Seq[(File,String)]
  val universalMappings = (mappings in Universal).value
  val fatJar = (assembly in Compile).value
  // removing means filtering
  val filtered = universalMappings filter {
    case (_, name) => !name.endsWith(".jar")
  }
  // add the fat jar
  filtered :+ (fatJar -> ("lib/" + fatJar.getName))
}

// add jvm parameter for typesafe config
bashScriptExtraDefines += """addJava "-Dconfig.file=${app_home}/../conf/local.conf""""

inConfig(Linux)(
  Seq(
    maintainer := "ergoplatform.org",
    packageSummary := "Ergo node",
    packageDescription := "Ergo node"
  )
)

Defaults.itSettings
configs(IntegrationTest extend Test)
inConfig(IntegrationTest)(Seq(
  parallelExecution := false,
  test := (test dependsOn docker).value,
))

dockerfile in docker := {
  val configTemplate = (resourceDirectory in IntegrationTest).value / "template.conf"
  val startErgo = (sourceDirectory in IntegrationTest).value / "container" / "start-ergo.sh"

  new Dockerfile {
    from("openjdk:9-jre-slim")
    label("ergo-integration-tests", "ergo-integration-tests")
    add(assembly.value, "/opt/ergo/ergo.jar")
    add(Seq(configTemplate, startErgo), "/opt/ergo/")
    run("chmod", "+x", "/opt/ergo/start-ergo.sh")
    entryPoint("/opt/ergo/start-ergo.sh")
  }
}

buildOptions in docker := BuildOptions(
  removeIntermediateContainers = BuildOptions.Remove.OnSuccess
)

//FindBugs settings

findbugsReportType := Some(FindbugsReport.Xml)
findbugsExcludeFilters := Some(scala.xml.XML.loadFile(baseDirectory.value / "findbugs-exclude.xml"))

//Scapegoat settings

scapegoatVersion in ThisBuild := "1.3.3"

scapegoatDisabledInspections := Seq("FinalModifierOnCaseClass")

Test / testOptions := Seq(Tests.Filter(s => !s.endsWith("Bench")))

lazy val ergo = (project in file(".")).settings(commonSettings: _*)

lazy val benchmarks = (project in file("benchmarks"))
  .settings(commonSettings, name := "ergo-benchmarks")
  .dependsOn(ergo % "test->test")
  .enablePlugins(JmhPlugin)<|MERGE_RESOLUTION|>--- conflicted
+++ resolved
@@ -4,11 +4,7 @@
 lazy val commonSettings = Seq(
   organization := "org.ergoplatform",
   name := "ergo",
-<<<<<<< HEAD
-  version := "3.0.5-SNAPSHOT",
-=======
   version := "3.0.5",
->>>>>>> 6a933c2a
   scalaVersion := "2.12.8",
   resolvers ++= Seq("Sonatype Releases" at "https://oss.sonatype.org/content/repositories/releases/",
     "SonaType" at "https://oss.sonatype.org/content/groups/public",
@@ -18,15 +14,9 @@
   licenses := Seq("CC0" -> url("https://creativecommons.org/publicdomain/zero/1.0/legalcode"))
 )
 
-<<<<<<< HEAD
 val scorexVersion = "3696cb2b-SNAPSHOT"
-val sigmaStateVersion = "master-0e75c9b0-SNAPSHOT"
-val ergoWalletVersion = "master-351dd620-SNAPSHOT"
-=======
-val scorexVersion = "6ffeafc8-SNAPSHOT"
 val sigmaStateVersion = "master-bd486374-SNAPSHOT"
 val ergoWalletVersion = "master-d4cf1f7f-SNAPSHOT"
->>>>>>> 6a933c2a
 
 // for testing current sigmastate build (see sigmastate-ergo-it jenkins job)
 val effectiveSigmaStateVersion = Option(System.getenv().get("SIGMASTATE_VERSION")).getOrElse(sigmaStateVersion)
