--- conflicted
+++ resolved
@@ -17,12 +17,9 @@
 import org.ergoplatform.nodeView.wallet.requests.{AssetIssueRequest, ExternalSecret, PaymentRequest, TransactionGenerationRequest}
 import org.ergoplatform.settings._
 import org.ergoplatform.utils.BoxUtils
-<<<<<<< HEAD
-import org.ergoplatform.wallet.boxes.{BoxSelector, ChainStatus, TrackedBox}
-=======
 import org.ergoplatform.wallet.TokensMap
 import org.ergoplatform.wallet.boxes.{BoxCertainty, BoxSelector, ChainStatus, TrackedBox}
->>>>>>> 9744490b
+import org.ergoplatform.wallet.boxes.{BoxSelector, ChainStatus, TrackedBox}
 import org.ergoplatform.wallet.interpreter.ErgoProvingInterpreter
 import org.ergoplatform.wallet.mnemonic.Mnemonic
 import org.ergoplatform.wallet.secrets.{DerivationPath, ExtendedSecretKey, ExtendedPublicKey, JsonSecretStorage}
@@ -140,13 +137,8 @@
       sender() ! walletVars.publicKeyAddresses.slice(from, until)
 
     case GetFirstSecret =>
-<<<<<<< HEAD
       if (walletVars.proverOpt.nonEmpty) {
-        walletVars.proverOpt.foreach(_.hdKeys.headOption.foreach(s => sender() ! Success(s)))
-=======
-      if (proverOpt.nonEmpty) {
-        proverOpt.foreach(_.hdKeys.headOption.foreach(s => sender() ! Success(s.privateInput)))
->>>>>>> 9744490b
+        walletVars.proverOpt.foreach(_.hdKeys.headOption.foreach(s => sender() ! Success(s.privateInput)))
       } else {
         sender() ! Failure(new Exception("Wallet is locked"))
       }
@@ -548,12 +540,8 @@
 
 
   private def inputsFor(targetAmount: Long,
-<<<<<<< HEAD
-                        targetAssets: Map[ModifierId, Long] = Map.empty): Seq[ErgoBox] = {
+                        targetAssets: TokensMap = Map.empty): Seq[ErgoBox] = {
     val unspentBoxes = registry.walletUnspentBoxes()
-=======
-                        targetAssets: TokensMap = Map.empty): Seq[ErgoBox] =
->>>>>>> 9744490b
     boxSelector
       .select(unspentBoxes.toIterator, onChainFilter, targetAmount, targetAssets)
       .toSeq
