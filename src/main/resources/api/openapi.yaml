--- conflicted
+++ resolved
@@ -1170,7 +1170,6 @@
           $ref: '#/components/schemas/Parameters'
 
     Parameters:
-<<<<<<< HEAD
       type: object
       required:
         - height
@@ -1215,7 +1214,7 @@
         maxBlockCost:
           type: integer
           format: int32
-          description: Maximum cumulative computational complexity of input scipts in block transactions
+          description: Maximum cumulative computational complexity of input scripts in block transactions
           minimum: 0
           example: 104876
           nullable: false
@@ -1250,87 +1249,6 @@
           minimum: 0
           example: 100
           nullable: false
-=======
-          type: object
-          required:
-          - height
-          - blockVersion
-          - storageFeeFactor
-          - minValuePerByte
-          - maxBlockSize
-          - maxBlockCost
-          - tokenAccessCost
-          - inputCost
-          - dataInputCost
-          - outputCost
-          properties:
-            height:
-              type: integer
-              format: int32
-              description: Height when current parameters were considered(not actual height). Can be '0' if state is empty
-              minimum: 0
-              example: 667
-              nullable: false
-            storageFeeFactor:
-              type: integer
-              format: int32
-              description: Storage fee coefficient (per byte per storage period ~4 years)
-              minimum: 0
-              example: 100000
-              nullable: false
-            minValuePerByte:
-              type: integer
-              format: int32
-              description: Minimum value per byte of an output
-              minimum: 0
-              example: 360
-              nullable: false
-            maxBlockSize:
-              type: integer
-              format: int32
-              description: Maximum block size (in bytes)
-              minimum: 0
-              example: 1048576
-              nullable: false
-            maxBlockCost:
-              type: integer
-              format: int32
-              description: Maximum cumulative computational complexity of input scripts in block transactions
-              minimum: 0
-              example: 104876
-              nullable: false
-            blockVersion:
-              $ref: '#/components/schemas/Version'
-              nullable: false
-            tokenAccessCost:
-              type: integer
-              format: int32
-              description: Validation cost of a single token
-              minimum: 0
-              example: 100
-              nullable: false
-            inputCost:
-              type: integer
-              format: int32
-              description: Validation cost per one transaction input
-              minimum: 0
-              example: 100
-              nullable: false
-            dataInputCost:
-              type: integer
-              format: int32
-              description: Validation cost per one data input
-              minimum: 0
-              example: 100
-              nullable: false
-            outputCost:
-              type: integer
-              format: int32
-              description: Validation cost per one transaction output
-              minimum: 0
-              example: 100
-              nullable: false
->>>>>>> d43919dc
 
     Version:
       description: Ergo blockchain protocol version
