--- conflicted
+++ resolved
@@ -43,9 +43,8 @@
   }
 
   def updateStatus(peer: ConnectedPeer,
-<<<<<<< HEAD
                    syncInfo: ErgoSyncInfo,
-                   hr: ErgoHistoryReader): (HistoryComparisonResult, Boolean) = {
+                   hr: ErgoHistoryReader): (PeerChainStatus, Boolean) = {
     val oldStatus = getStatus(peer).getOrElse(Unknown)
     val status = hr.compare(syncInfo)
 
@@ -61,10 +60,7 @@
   }
 
   def updateStatus(peer: ConnectedPeer,
-                   status: HistoryComparisonResult,
-=======
                    status: PeerChainStatus,
->>>>>>> e0658d08
                    height: Option[Height]): Unit = {
     val seniorsBefore = numOfSeniors()
     statuses.adjust(peer){
