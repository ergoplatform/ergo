--- conflicted
+++ resolved
@@ -23,23 +23,9 @@
       poPoWBootstrap = false,
       10,
       mining = true,
-<<<<<<< HEAD
-      complexityLimit,
-      useExternalMiner                 = false,
-      blockCandidateGenerationInterval = 45.seconds,
-      internalMinersCount              = 1,
-      internalMinerPollingInterval     = 1.second,
-      miningPubKeyHex                  = None,
-      offlineGeneration                = false,
-      keepVersions                     = 200,
-      mempoolCapacity                  = 100000,
-      mempoolCleanupDuration           = 10.seconds,
-      rebroadcastCount                 = 3,
-      minimalFeeAmount                 = 0,
-      headerChainDiff                  = 100
-=======
       txCostLimit,
       useExternalMiner                          = false,
+      blockCandidateGenerationInterval          = 45.seconds,
       internalMinersCount                       = 1,
       internalMinerPollingInterval              = 1.second,
       miningPubKeyHex                           = None,
@@ -51,7 +37,6 @@
       rebroadcastCount                          = 3,
       minimalFeeAmount                          = 0,
       headerChainDiff                           = 100
->>>>>>> 0e8ac971
     )
     settings.cacheSettings shouldBe CacheSettings(
       HistoryCacheSettings(
@@ -81,23 +66,9 @@
       poPoWBootstrap = false,
       10,
       mining = true,
-<<<<<<< HEAD
-      complexityLimit,
-      useExternalMiner                 = false,
-      blockCandidateGenerationInterval = 45.seconds,
-      internalMinersCount              = 1,
-      internalMinerPollingInterval     = 1.second,
-      miningPubKeyHex                  = None,
-      offlineGeneration                = false,
-      keepVersions                     = 200,
-      mempoolCapacity                  = 100000,
-      mempoolCleanupDuration           = 10.seconds,
-      rebroadcastCount                 = 3,
-      minimalFeeAmount                 = 0,
-      headerChainDiff                  = 100
-=======
       txCostLimit,
       useExternalMiner                          = false,
+      blockCandidateGenerationInterval          = 45.seconds,
       internalMinersCount                       = 1,
       internalMinerPollingInterval              = 1.second,
       miningPubKeyHex                           = None,
@@ -109,7 +80,6 @@
       rebroadcastCount                          = 3,
       minimalFeeAmount                          = 0,
       headerChainDiff                           = 100
->>>>>>> 0e8ac971
     )
     settings.cacheSettings shouldBe CacheSettings(
       HistoryCacheSettings(
@@ -139,23 +109,9 @@
       poPoWBootstrap = false,
       10,
       mining = true,
-<<<<<<< HEAD
-      complexityLimit,
-      useExternalMiner                 = false,
-      blockCandidateGenerationInterval = 45.seconds,
-      internalMinersCount              = 1,
-      internalMinerPollingInterval     = 1.second,
-      miningPubKeyHex                  = None,
-      offlineGeneration                = false,
-      keepVersions                     = 200,
-      mempoolCapacity                  = 100000,
-      mempoolCleanupDuration           = 10.seconds,
-      rebroadcastCount                 = 3,
-      minimalFeeAmount                 = 0,
-      headerChainDiff                  = 100
-=======
       txCostLimit,
       useExternalMiner                          = false,
+      blockCandidateGenerationInterval          = 45.seconds,
       internalMinersCount                       = 1,
       internalMinerPollingInterval              = 1.second,
       miningPubKeyHex                           = None,
@@ -167,7 +123,6 @@
       rebroadcastCount                          = 3,
       minimalFeeAmount                          = 0,
       headerChainDiff                           = 100
->>>>>>> 0e8ac971
     )
     settings.cacheSettings shouldBe CacheSettings(
       HistoryCacheSettings(
