package org.ergoplatform.nodeView.wallet

import org.ergoplatform.ErgoBox.TokenId
import org.ergoplatform.modifiers.mempool.ErgoTransaction
import org.ergoplatform.nodeView.history.ErgoHistory.Height
import org.ergoplatform.nodeView.wallet.BoxCertainty.{Certain, Uncertain}
import org.ergoplatform.nodeView.wallet.OnchainStatus.{Offchain, Onchain}
import org.ergoplatform.nodeView.wallet.SpendingStatus.{Spent, Unspent}
import org.ergoplatform.settings.Constants
import scorex.core.utils.ScorexLogging
import scorex.core.{ModifierId, bytesToId}

import scala.collection.mutable

/**
  * Storage class for wallet entities:
  *   - all the boxes which are potentially belong to the user,
  *   - index for boxes which could belong to the user (it contains needed bytes, for example, public key bytes),
  * but that is to be carefully checked yet (by successfully signing a test transaction which is spending the box).
  *   - index for unspent boxes
  *   - confirmed and unconfirmed balances
  *
  * This class is not thread-safe.
  */
class WalletStorage extends ScorexLogging {

  private val registry = mutable.Map[ModifierId, TrackedBox]()

  private val confirmedIndex = mutable.TreeMap[Height, Seq[ModifierId]]()

  private val unspentBoxes = mutable.TreeSet[ModifierId]()

  private val initialScanValue = bytesToId(Array.fill(Constants.ModifierIdSize)(0: Byte))
  private val uncertainBoxes = mutable.TreeSet[ModifierId]()
  private var lastScanned: ModifierId = initialScanValue

  def unspentBoxesIterator: Iterator[TrackedBox] =
    unspentBoxes.iterator.flatMap(id => registry.get(id))

  def nextUncertain(): Option[TrackedBox] = {
    uncertainBoxes.from(lastScanned).headOption match {
      case Some(id) =>
        lastScanned = id
        registry.get(id)
      case None =>
        lastScanned = initialScanValue
        None
    }
  }

  def uncertainExists: Boolean = uncertainBoxes.nonEmpty

<<<<<<< HEAD
  private def putToRegistry(trackedBox: TrackedBox): Option[TrackedBox] = {
    if (trackedBox.certainty == Uncertain) uncertainBoxes += trackedBox.boxId
    if (trackedBox.spendingStatus == Unspent) unspentBoxes += trackedBox.boxId
    registry.put(trackedBox.boxId, trackedBox)
  }

  private def removeFromRegistry(boxId: ModifierId): Option[TrackedBox] = {
=======
  def put(trackedBox: TrackedBox): Option[TrackedBox] = {
    if (!trackedBox.certain) uncertainBoxes += trackedBox.boxId
    if (trackedBox.isInstanceOf[UnspentBox]) unspentBoxes += trackedBox.boxId
    registry.put(trackedBox.boxId, trackedBox)
  }

  def remove(boxId: ModifierId): Option[TrackedBox] = {
>>>>>>> 6e492c1b
    registry.remove(boxId).map { trackedBox: TrackedBox =>
      if (trackedBox.certainty == Uncertain) uncertainBoxes -= trackedBox.boxId
      if (trackedBox.spendingStatus == Unspent) unspentBoxes -= trackedBox.boxId
      trackedBox
    }
  }

  def byId(boxId: ModifierId): Option[TrackedBox] = {
    registry.get(boxId)
  }

  def contains(boxId: ModifierId): Boolean = {
    registry.contains(boxId)
  }

  private def putToConfirmedIndex(height: Height, boxId: ModifierId): Unit = {
    confirmedIndex.put(height, confirmedIndex.getOrElse(height, Seq.empty) :+ boxId)
  }

  def confirmedAt(height: Height): Seq[ModifierId] = {
    confirmedIndex.getOrElse(height, Seq.empty)
  }

  private var _confirmedBalance: Long = 0
  private val _confirmedAssetBalances: mutable.Map[ModifierId, Long] = mutable.Map()

  private var _unconfirmedBalance: Long = 0
  private val _unconfirmedAssetBalances: mutable.Map[ModifierId, Long] = mutable.Map()

  def confirmedBalance: Long = _confirmedBalance

  def confirmedAssetBalances: scala.collection.Map[ModifierId, Long] = _confirmedAssetBalances

  def unconfirmedBalance: Long = _unconfirmedBalance

  def unconfirmedAssetBalances: scala.collection.Map[ModifierId, Long] = _unconfirmedAssetBalances

  private def increaseBalances(unspentBox: TrackedBox): Unit = {
    if (checkUnspent(unspentBox)) {
      val box = unspentBox.box
      if (unspentBox.onchainStatus == Onchain) {
        _confirmedBalance += box.value
        increaseAssets(_confirmedAssetBalances, box.additionalTokens)
      } else {
        _unconfirmedBalance += box.value
        increaseAssets(_unconfirmedAssetBalances, box.additionalTokens)
      }
    }
  }

  private def decreaseBalances(unspentBox: TrackedBox): Unit = {
    if (checkUnspent(unspentBox)) {
      val box = unspentBox.box
      if (unspentBox.onchainStatus == Onchain) {
        _confirmedBalance -= box.value
        decreaseAssets(_confirmedAssetBalances, box.additionalTokens)
      } else {
        _unconfirmedBalance -= box.value
        decreaseAssets(_unconfirmedAssetBalances, box.additionalTokens)
      }
    }
  }

  private def increaseAssets(balanceMap: mutable.Map[ModifierId, Long], assetDeltas: Seq[(TokenId, Long)]): Unit = {
    assetDeltas.foreach { case (id, amount) =>
      val wid = bytesToId(id)
      val updBalance = _confirmedAssetBalances.getOrElse(wid, 0L) + amount
      _confirmedAssetBalances.put(wid, updBalance)
    }
  }

  private def decreaseAssets(balanceMap: mutable.Map[ModifierId, Long], assetDeltas: Seq[(TokenId, Long)]): Unit = {
    assetDeltas.foreach { case (id, amount) =>
      val wid = bytesToId(id)
      val currentBalance = balanceMap.getOrElse(wid, 0L)
      if (currentBalance == amount) {
        balanceMap.remove(wid)
      } else {
        val updBalance = currentBalance - amount
        balanceMap.put(wid, updBalance)
      }
    }
  }

  private def checkUnspent(trackedBox: TrackedBox): Boolean = {
    if (trackedBox.spendingStatus == Spent) {
      val msg = s"Cannot update balances with spent box $trackedBox"
      log.warn(msg, new IllegalArgumentException(msg))
    }
    trackedBox.spendingStatus == Unspent
  }

  def makeTransition(boxId: ModifierId, transition: Transition): Boolean = {
    registry.get(boxId) exists { trackedBox =>
      val targetBox: Option[TrackedBox] = convertBox(trackedBox, transition)
      targetBox.foreach(register)
      targetBox.nonEmpty
    }
  }

  def convertBox(trackedBox: TrackedBox, transition: Transition): Option[TrackedBox] = {
    transition match {
      case ProcessRollback(toHeight) =>
        convertBack(trackedBox, toHeight)
      case CreationConfirmation(creationHeight) =>
        convertToConfirmed(trackedBox, creationHeight)
      case ProcessSpending(spendingTransaction, spendingHeightOpt) =>
        convertToSpent(trackedBox, spendingTransaction, spendingHeightOpt)
      case MakeCertain =>
        convertToCertain(trackedBox)
    }
  }

  /**
    * Register tracked box in a wallet storage
    */
  def register(trackedBox: TrackedBox): Unit = {
    deregister(trackedBox.boxId) // we need to decrease balances if somebody registers box that already known
    putToRegistry(trackedBox)
    if (trackedBox.spendingStatus == Unspent) {
      log.info(s"New ${trackedBox.onchainStatus} box arrived: " + trackedBox)
    }
    if (trackedBox.onchainStatus == Onchain) {
      putToConfirmedIndex(trackedBox.creationHeight.get, trackedBox.boxId)
    }
    if (trackedBox.spendingStatus == Unspent && trackedBox.certainty == Certain) {
      increaseBalances(trackedBox)
    }
  }

  /**
    * Remove tracked box from a wallet storage
    */
  def deregister(boxId: ModifierId): Option[TrackedBox] = {
    removeFromRegistry(boxId) map { removedBox =>
      if (removedBox.spendingStatus == Unspent && removedBox.certainty == Certain) {
        decreaseBalances(removedBox)
      }
      removedBox
    }
  }

  /**
    * Do tracked box state transition on a spending transaction (confirmed or not to come)
    * @return Some(trackedBox), if box state has been changed, None otherwise
    */
  private def convertToSpent(trackedBox: TrackedBox,
                             spendingTransaction: ErgoTransaction,
                             spendingHeightOpt: Option[Height]): Option[TrackedBox] = {
    (trackedBox.spendingStatus, trackedBox.onchainStatus) match {
      case _ if spendingHeightOpt.nonEmpty && trackedBox.creationHeight.isEmpty =>
        log.error(s"Invalid state transition for ${trackedBox.encodedBoxId}: no creation height, but spent on-chain")
        None
      case (Unspent, Offchain) if spendingHeightOpt.nonEmpty =>
        log.warn(s"Onchain transaction ${trackedBox.encodedSpendingTxId} is spending offchain box ${trackedBox.box}")
        None
      case (Spent, Offchain) if spendingHeightOpt.isEmpty =>
        log.warn(s"Double spending of an unconfirmed box ${trackedBox.encodedBoxId}")
        //todo: handle double-spending strategy for an unconfirmed tx
        None
      case (Spent, Onchain) =>
        None
      case _ =>
        Some(trackedBox.copy(spendingTx = Option(spendingTransaction), spendingHeight = spendingHeightOpt))
    }
  }

  /**
    * Do tracked box state transition on a creating transaction got confirmed
    * @return Some(trackedBox), if box state has been changed, None otherwise
    */
  private def convertToConfirmed(trackedBox: TrackedBox, creationHeight: Height): Option[TrackedBox] = {
    if (trackedBox.creationHeight.isEmpty) {
      Some(trackedBox.copy(creationHeight = Option(creationHeight)))
    } else {
      if (trackedBox.spendingStatus == Unspent || trackedBox.onchainStatus == Offchain) {
        log.warn(s"Double creation of tracked box for  ${trackedBox.encodedBoxId}")
      }
      None
    }
  }

  /**
    * Do tracked box state transition on a rollback to a certain height
    * @param toHeight - height to roll back to
    * @return Some(trackedBox), if box state has been changed, None otherwise
    */
  private def convertBack(trackedBox: TrackedBox, toHeight: Height): Option[TrackedBox] = {
    val dropCreation = trackedBox.creationHeight.exists(toHeight < _)
    val dropSpending = trackedBox.spendingHeight.exists(toHeight < _)

    if (dropCreation && dropSpending) {
      Some(trackedBox.copy(creationHeight = None, spendingTx = None, spendingHeight = None))
    } else if (dropCreation) {
      Some(trackedBox.copy(creationHeight = None))
    } else if (dropSpending) {
      Some(trackedBox.copy(spendingTx = None, spendingHeight = None))
    } else {
      None
    }
  }

  /**
    * Handle a command to make this box "certain" (definitely hold by the user)
    * @return updated box
    */
  def convertToCertain(trackedBox: TrackedBox): Option[TrackedBox] = {
    if (trackedBox.certainty == Certain) None else Some(trackedBox.copy(certainty = Certain))
  }

}<|MERGE_RESOLUTION|>--- conflicted
+++ resolved
@@ -50,23 +50,13 @@
 
   def uncertainExists: Boolean = uncertainBoxes.nonEmpty
 
-<<<<<<< HEAD
-  private def putToRegistry(trackedBox: TrackedBox): Option[TrackedBox] = {
+  private def put(trackedBox: TrackedBox): Option[TrackedBox] = {
     if (trackedBox.certainty == Uncertain) uncertainBoxes += trackedBox.boxId
     if (trackedBox.spendingStatus == Unspent) unspentBoxes += trackedBox.boxId
     registry.put(trackedBox.boxId, trackedBox)
   }
 
-  private def removeFromRegistry(boxId: ModifierId): Option[TrackedBox] = {
-=======
-  def put(trackedBox: TrackedBox): Option[TrackedBox] = {
-    if (!trackedBox.certain) uncertainBoxes += trackedBox.boxId
-    if (trackedBox.isInstanceOf[UnspentBox]) unspentBoxes += trackedBox.boxId
-    registry.put(trackedBox.boxId, trackedBox)
-  }
-
-  def remove(boxId: ModifierId): Option[TrackedBox] = {
->>>>>>> 6e492c1b
+  private def remove(boxId: ModifierId): Option[TrackedBox] = {
     registry.remove(boxId).map { trackedBox: TrackedBox =>
       if (trackedBox.certainty == Uncertain) uncertainBoxes -= trackedBox.boxId
       if (trackedBox.spendingStatus == Unspent) unspentBoxes -= trackedBox.boxId
@@ -185,7 +175,7 @@
     */
   def register(trackedBox: TrackedBox): Unit = {
     deregister(trackedBox.boxId) // we need to decrease balances if somebody registers box that already known
-    putToRegistry(trackedBox)
+    put(trackedBox)
     if (trackedBox.spendingStatus == Unspent) {
       log.info(s"New ${trackedBox.onchainStatus} box arrived: " + trackedBox)
     }
@@ -201,7 +191,7 @@
     * Remove tracked box from a wallet storage
     */
   def deregister(boxId: ModifierId): Option[TrackedBox] = {
-    removeFromRegistry(boxId) map { removedBox =>
+    remove(boxId) map { removedBox =>
       if (removedBox.spendingStatus == Unspent && removedBox.certainty == Certain) {
         decreaseBalances(removedBox)
       }
