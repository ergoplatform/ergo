import sbt.Keys.{licenses, _}
import sbt._

lazy val commonSettings = Seq(
  organization := "org.ergoplatform",
  name := "ergo",
  version := "1.9.0",
  scalaVersion := "2.12.8",
  resolvers ++= Seq("Sonatype Releases" at "https://oss.sonatype.org/content/repositories/releases/",
    "SonaType" at "https://oss.sonatype.org/content/groups/public",
    "Typesafe maven releases" at "http://repo.typesafe.com/typesafe/maven-releases/",
    "Sonatype Snapshots" at "https://oss.sonatype.org/content/repositories/snapshots/"),
  homepage := Some(url("http://ergoplatform.org/")),
  licenses := Seq("CC0" -> url("https://creativecommons.org/publicdomain/zero/1.0/legalcode"))
)

val scorexVersion = "53207304-SNAPSHOT"
val sigmaStateVersion = "master-5f01afb6-SNAPSHOT"
// for testing current sigmastate build (see sigmastate-ergo-it jenkins job)
val effectiveSigmaStateVersion = Option(System.getenv().get("SIGMASTATE_VERSION")).getOrElse(sigmaStateVersion)

libraryDependencies ++= Seq(
  ("org.scorexfoundation" %% "sigma-state" % effectiveSigmaStateVersion)
    .exclude("ch.qos.logback", "logback-classic")
    .exclude("org.scorexfoundation", "scrypto"),
  "org.scala-lang.modules" %% "scala-async" % "0.9.7",
  ("org.scorexfoundation" %% "avl-iodb" % "0.2.15")
    .exclude("ch.qos.logback", "logback-classic"),
  "org.scorexfoundation" %% "iodb" % "0.3.2",
<<<<<<< HEAD
  ("org.scorexfoundation" %% "scorex-core" % scorexVersion)
    .exclude("ch.qos.logback", "logback-classic"),
  "org.scorexfoundation" %% "scrypto" % "2.1.5",
=======
  ("org.scorexfoundation" %% "scorex-core" % scorexVersion).exclude("ch.qos.logback", "logback-classic"),

>>>>>>> b7e3993b
  "javax.xml.bind" % "jaxb-api" % "2.+",
  "com.iheart" %% "ficus" % "1.4.+",
  "ch.qos.logback" % "logback-classic" % "1.2.3",
  "com.google.guava" % "guava" % "21.0",

  "com.storm-enroute" %% "scalameter" % "0.8.+" % "test",
  "org.scalactic" %% "scalactic" % "3.0.+" % "test",
  "org.scalatest" %% "scalatest" % "3.0.+" % "test,it",
  "org.scalacheck" %% "scalacheck" % "1.14.+" % "test",
  "org.scorexfoundation" %% "scorex-testkit" % scorexVersion % "test",
  "com.typesafe.akka" %% "akka-testkit" % "2.5.+" % "test",
  "com.typesafe.akka" %% "akka-http-testkit" % "10.+" % "test",
  "org.asynchttpclient" % "async-http-client" % "2.6.+" % "test",
  "com.fasterxml.jackson.dataformat" % "jackson-dataformat-properties" % "2.9.2" % "test",
  "com.spotify" % "docker-client" % "8.14.5" % "test" classifier "shaded"
)

coverageExcludedPackages := ".*ErgoApp.*;.*routes.*;.*ErgoPersistentModifier"

fork := true

val opts = Seq(
  "-server",
  // JVM memory tuning for 2g ram
  "-Xms128m",
  "-Xmx2G",
  //64M for stack, reduce after optimizations
  "-Xss64m",
  "-XX:+ExitOnOutOfMemoryError",
  // Java 9 support
  "-XX:+IgnoreUnrecognizedVMOptions",
  "--add-modules=java.xml.bind",

  // from https://groups.google.com/d/msg/akka-user/9s4Yl7aEz3E/zfxmdc0cGQAJ
  "-XX:+UseG1GC",
  "-XX:+UseNUMA",
  "-XX:+AlwaysPreTouch",

  // probably can't use these with jstack and others tools
  "-XX:+PerfDisableSharedMem",
  "-XX:+ParallelRefProcEnabled",
  "-XX:+UseStringDeduplication")

// -J prefix is required by the bash script
javaOptions in run ++= opts
scalacOptions ++= Seq("-Xfatal-warnings", "-feature", "-deprecation")

sourceGenerators in Compile += Def.task {
  val versionFile = (sourceManaged in Compile).value / "org" / "ergoplatform" / "Version.scala"
  val versionExtractor = """(\d+)\.(\d+)\.(\d+).*""".r
  val versionExtractor(major, minor, bugfix) = version.value
  IO.write(versionFile,
    s"""package org.ergoplatform
       |
       |object Version {
       |  val VersionString = "${version.value}"
       |  val VersionTuple = ($major, $minor, $bugfix)
       |}
       |""".stripMargin)
  Seq(versionFile)
}

mainClass in assembly := Some("org.ergoplatform.ErgoApp")

test in assembly := {}

assemblyMergeStrategy in assembly := {
  case "logback.xml" => MergeStrategy.first
  case "module-info.class" => MergeStrategy.discard
  case PathList("javax", "activation", xs @ _*) => MergeStrategy.last
  case other => (assemblyMergeStrategy in assembly).value(other)
}

enablePlugins(sbtdocker.DockerPlugin)

Defaults.itSettings
configs(IntegrationTest extend Test)
inConfig(IntegrationTest)(Seq(
  parallelExecution := false,
  test := (test dependsOn docker).value,
))

dockerfile in docker := {
  val configTemplate = (resourceDirectory in IntegrationTest).value / "template.conf"
  val startErgo = (sourceDirectory in IntegrationTest).value / "container" / "start-ergo.sh"

  new Dockerfile {
    from("openjdk:9-jre-slim")
    label("ergo-integration-tests", "ergo-integration-tests")
    add(assembly.value, "/opt/ergo/ergo.jar")
    add(Seq(configTemplate, startErgo), "/opt/ergo/")
    run("chmod", "+x", "/opt/ergo/start-ergo.sh")
    entryPoint("/opt/ergo/start-ergo.sh")
  }
}

buildOptions in docker := BuildOptions(
  removeIntermediateContainers = BuildOptions.Remove.OnSuccess
)


//FindBugs settings

findbugsReportType := Some(FindbugsReport.Xml)
findbugsExcludeFilters := Some(scala.xml.XML.loadFile(baseDirectory.value / "findbugs-exclude.xml"))

//Scapegoat settings

scapegoatVersion in ThisBuild := "1.3.3"

scapegoatDisabledInspections := Seq("FinalModifierOnCaseClass")

Test / testOptions := Seq(Tests.Filter(s => !s.endsWith("Bench")))

lazy val ergo = (project in file(".")).settings(commonSettings: _*)

lazy val benchmarks = (project in file("benchmarks"))
  .settings(commonSettings, name := "ergo-benchmarks")
  .dependsOn(ergo % "test->test")
  .enablePlugins(JmhPlugin)<|MERGE_RESOLUTION|>--- conflicted
+++ resolved
@@ -27,14 +27,9 @@
   ("org.scorexfoundation" %% "avl-iodb" % "0.2.15")
     .exclude("ch.qos.logback", "logback-classic"),
   "org.scorexfoundation" %% "iodb" % "0.3.2",
-<<<<<<< HEAD
   ("org.scorexfoundation" %% "scorex-core" % scorexVersion)
     .exclude("ch.qos.logback", "logback-classic"),
   "org.scorexfoundation" %% "scrypto" % "2.1.5",
-=======
-  ("org.scorexfoundation" %% "scorex-core" % scorexVersion).exclude("ch.qos.logback", "logback-classic"),
-
->>>>>>> b7e3993b
   "javax.xml.bind" % "jaxb-api" % "2.+",
   "com.iheart" %% "ficus" % "1.4.+",
   "ch.qos.logback" % "logback-classic" % "1.2.3",
