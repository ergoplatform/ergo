import sbt.Keys.{licenses, _}
import sbt._

lazy val commonSettings = Seq(
  organization := "org.ergoplatform",
  name := "ergo",
  version := "1.6.1",
  scalaVersion := "2.12.6",
  resolvers ++= Seq("Sonatype Releases" at "https://oss.sonatype.org/content/repositories/releases/",
    "SonaType" at "https://oss.sonatype.org/content/groups/public",
    "Typesafe maven releases" at "http://repo.typesafe.com/typesafe/maven-releases/",
    "Sonatype Snapshots" at "https://oss.sonatype.org/content/repositories/snapshots/"),
  homepage := Some(url("http://ergoplatform.org/")),
  licenses := Seq("CC0" -> url("https://creativecommons.org/publicdomain/zero/1.0/legalcode"))
)

<<<<<<< HEAD
val scorexVersion = "d96c1cc5-SNAPSHOT"
=======
val scorexVersion = "c71339e9-SNAPSHOT"
>>>>>>> 4e273aac

libraryDependencies ++= Seq(
  "ch.qos.logback" % "logback-classic" % "1.2.3",
  "com.google.guava" % "guava" % "21.0",
  ("org.scorexfoundation" %% "sigma-state" % "0.10.0")
    .exclude("ch.qos.logback", "logback-classic")
    .exclude("org.scorexfoundation", "scrypto"),
  "org.scala-lang.modules" %% "scala-async" % "0.9.7",
  ("org.scorexfoundation" %% "avl-iodb" % "0.2.15").exclude("ch.qos.logback", "logback-classic"),
  "org.scorexfoundation" %% "iodb" % "0.3.2",
  ("org.scorexfoundation" %% "scorex-core" % scorexVersion).exclude("ch.qos.logback", "logback-classic"),
  "javax.xml.bind" % "jaxb-api" % "2.+",
  "com.iheart" %% "ficus" % "1.4.+",

  "com.storm-enroute" %% "scalameter" % "0.8.+" % "test",
  "org.scalactic" %% "scalactic" % "3.0.+" % "test",
  "org.scalatest" %% "scalatest" % "3.0.+" % "test,it",
  "org.scalacheck" %% "scalacheck" % "1.13.+" % "test",
  "org.scorexfoundation" %% "scorex-testkit" % scorexVersion % "test",
  "com.typesafe.akka" %% "akka-testkit" % "2.4.+" % "test",
  "com.typesafe.akka" %% "akka-http-testkit" % "10.+" % "test",
  "org.asynchttpclient" % "async-http-client" % "2.1.0-alpha22" % "test",
  "com.spotify" % "docker-client" % "8.11.0" % "test" classifier "shaded",
  "com.fasterxml.jackson.dataformat" % "jackson-dataformat-properties" % "2.9.2" % "test"
)

coverageExcludedPackages := ".*ErgoApp.*;.*routes.*;.*ErgoPersistentModifier"

fork := true

val opts = Seq(
  "-server",
  // JVM memory tuning for 2g ram
  "-Xms128m",
  "-Xmx2G",
  //64M for stack, reduce after optimizations
  "-Xss64m",
  "-XX:+ExitOnOutOfMemoryError",
  // Java 9 support
  "-XX:+IgnoreUnrecognizedVMOptions",
  "--add-modules=java.xml.bind",

  // from https://groups.google.com/d/msg/akka-user/9s4Yl7aEz3E/zfxmdc0cGQAJ
  "-XX:+UseG1GC",
  "-XX:+UseNUMA",
  "-XX:+AlwaysPreTouch",

  // probably can't use these with jstack and others tools
  "-XX:+PerfDisableSharedMem",
  "-XX:+ParallelRefProcEnabled",
  "-XX:+UseStringDeduplication")

// -J prefix is required by the bash script
javaOptions in run ++= opts
scalacOptions ++= Seq("-Xfatal-warnings", "-feature", "-deprecation")

sourceGenerators in Compile += Def.task {
  val versionFile = (sourceManaged in Compile).value / "org" / "ergoplatform" / "Version.scala"
  val versionExtractor = """(\d+)\.(\d+)\.(\d+).*""".r
  val versionExtractor(major, minor, bugfix) = version.value
  IO.write(versionFile,
    s"""package org.ergoplatform
       |
       |object Version {
       |  val VersionString = "${version.value}"
       |  val VersionTuple = ($major, $minor, $bugfix)
       |}
       |""".stripMargin)
  Seq(versionFile)
}

mainClass in assembly := Some("org.ergoplatform.ErgoApp")

test in assembly := {}

assemblyMergeStrategy in assembly := {
  case "logback.xml" => MergeStrategy.first
  case "module-info.class" => MergeStrategy.discard
  case other => (assemblyMergeStrategy in assembly).value(other)
}

enablePlugins(sbtdocker.DockerPlugin)

Defaults.itSettings
configs(IntegrationTest extend Test)
inConfig(IntegrationTest)(Seq(
  parallelExecution := false,
  test := (test dependsOn docker).value,
))

dockerfile in docker := {
  val configTemplate = (resourceDirectory in IntegrationTest).value / "template.conf"
  val startErgo = (sourceDirectory in IntegrationTest).value / "container" / "start-ergo.sh"

  new Dockerfile {
    from("openjdk:9-jre-slim")
    label("ergo-integration-tests", "ergo-integration-tests")
    add(assembly.value, "/opt/ergo/ergo.jar")
    add(Seq(configTemplate, startErgo), "/opt/ergo/")
    run("chmod", "+x", "/opt/ergo/start-ergo.sh")
    entryPoint("/opt/ergo/start-ergo.sh")
  }
}

buildOptions in docker := BuildOptions(
  removeIntermediateContainers = BuildOptions.Remove.OnSuccess
)


//FindBugs settings

findbugsReportType := Some(FindbugsReport.Xml)
findbugsExcludeFilters := Some(scala.xml.XML.loadFile(baseDirectory.value / "findbugs-exclude.xml"))

//Scapegoat settings

scapegoatVersion in ThisBuild := "1.3.3"

scapegoatDisabledInspections := Seq("FinalModifierOnCaseClass")

val Bench = config("bench") extend Test

inConfig(Bench)(Defaults.testSettings ++ Seq(
  fork in run := true,
  classDirectory := (classDirectory in Compile).value,
  dependencyClasspath := (dependencyClasspath in Compile).value
))

compile in Bench := (compile in Bench).dependsOn(compile in Test).value

Test / testOptions := Seq(Tests.Filter(s => !s.endsWith("Bench")))

lazy val ergo = (project in file(".")).settings(commonSettings: _*)

lazy val benchmarks = (project in file("benchmarks"))
  .settings(commonSettings, name := "ergo-benchmarks")
  .dependsOn(ergo % "test->test")
  .enablePlugins(JmhPlugin)<|MERGE_RESOLUTION|>--- conflicted
+++ resolved
@@ -14,11 +14,7 @@
   licenses := Seq("CC0" -> url("https://creativecommons.org/publicdomain/zero/1.0/legalcode"))
 )
 
-<<<<<<< HEAD
-val scorexVersion = "d96c1cc5-SNAPSHOT"
-=======
 val scorexVersion = "c71339e9-SNAPSHOT"
->>>>>>> 4e273aac
 
 libraryDependencies ++= Seq(
   "ch.qos.logback" % "logback-classic" % "1.2.3",
