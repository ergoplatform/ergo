--- conflicted
+++ resolved
@@ -21,13 +21,8 @@
 import scorex.core.transaction.Transaction
 import scorex.core.utils.ScorexEncoding
 import scorex.core.validation.ValidationResult.fromValidationState
-<<<<<<< HEAD
 import scorex.core.validation.{ModifierValidator, ValidationResult, ValidationState}
-import scorex.db.{ByteArrayUtils, ByteArrayWrapper}
-=======
-import scorex.core.validation.{ModifierValidator, ValidationState}
 import scorex.db.ByteArrayUtils
->>>>>>> 1ac87de7
 import scorex.util.serialization.{Reader, Writer}
 import scorex.util.{ModifierId, ScorexLogging, bytesToId}
 import sigmastate.serialization.ConstantStore
@@ -171,24 +166,21 @@
   }
 
   private def verifyAssets(validationBefore: ValidationState[Long],
-                           outAssets: Map[ByteArrayWrapper, Long],
+                           outAssets: Map[ByteBuffer, Long],
                            outAssetsNum: Int,
                            boxesToSpend: IndexedSeq[ErgoBox],
                            stateContext: ErgoStateContext): ValidationResult[Long] = {
     // Cost limit per block
     val maxCost = stateContext.currentParameters.maxBlockCost
 
-    ErgoTransaction.extractAssets(boxesToSpend) match {
+    ErgoBoxAssetExtractor.extractAssets(boxesToSpend) match {
       case Success((inAssets, inAssetsNum)) =>
-        lazy val newAssetId = ByteArrayWrapper(inputs.head.boxId)
+        lazy val newAssetId = ByteBuffer.wrap(inputs.head.boxId)
         val tokenAccessCost = stateContext.currentParameters.tokenAccessCost
         val currentTxCost = validationBefore.result.payload.get
 
-        // Cost of assets preservation rules checks.
-        // We iterate through all assets to create a map (cost: `(outAssetsNum + inAssetsNum) * tokenAccessCost)`)
-        // and after that we iterate through unique asset ids to check preservation rules (cost: `(inAssets.size + outAssets.size) * tokenAccessCost`)
-        val totalAssetsAccessCost = (outAssetsNum + inAssetsNum) * tokenAccessCost +
-          (inAssets.size + outAssets.size) * tokenAccessCost
+        val totalAssetsAccessCost =
+          ErgoBoxAssetExtractor.totalAssetsAccessCost(inAssetsNum, inAssets.size, outAssetsNum, outAssets.size, tokenAccessCost)
         val newCost = addExact(currentTxCost, totalAssetsAccessCost)
 
         validationBefore
@@ -322,81 +314,15 @@
       // Check that transaction is not creating money out of thin air.
       .validate(txErgPreservation, inputSumTry == outputsSumTry, s"$id: $inputSumTry == $outputsSumTry")
       .validateTry(outAssetsTry, e => ModifierValidator.fatal("Incorrect assets", e)) { case (validation, (outAssets, outAssetsNum)) =>
-<<<<<<< HEAD
         verifyAssets(validation, outAssets, outAssetsNum, boxesToSpend, stateContext)
-=======
-        ErgoBoxAssetExtractor.extractAssets(boxesToSpend) match {
-          case Success((inAssets, inAssetsNum)) =>
-            lazy val newAssetId = ByteBuffer.wrap(inputs.head.boxId)
-            val tokenAccessCost = stateContext.currentParameters.tokenAccessCost
-            val currentTxCost = validation.result.payload.get
-
-            val totalAssetsAccessCost =
-              ErgoBoxAssetExtractor.totalAssetsAccessCost(inAssetsNum, inAssets.size, outAssetsNum, outAssets.size, tokenAccessCost)
-            val newCost = addExact(currentTxCost, totalAssetsAccessCost)
-
-            validation
-              // Check that transaction is not too costly considering all the assets
-              .validate(bsBlockTransactionsCost, maxCost >= newCost, s"$id: assets cost")
-              .validateSeq(outAssets) {
-                case (validationState, (outAssetId, outAmount)) =>
-                  val inAmount: Long = inAssets.getOrElse(outAssetId, -1L)
-
-                  // Check that for each asset output amount is no more than input amount,
-                  // with a possible exception for a new asset created by the transaction
-                  validationState.validate(txAssetsPreservation,
-                    inAmount >= outAmount || (outAssetId == newAssetId && outAmount > 0),
-                    s"$id: Amount in = $inAmount, out = $outAmount. Allowed new asset = $newAssetId, out = $outAssetId")
-              }
-              .payload(newCost)
-          case Failure(e) =>
-            // should never be here as far as we've already checked this when we've created the box
-            ModifierValidator.fatal(e.getMessage)
-        }
->>>>>>> 1ac87de7
       }
       // Check inputs, the most expensive check usually, so done last.
       .validateSeq(boxesToSpend.zipWithIndex) { case (validation, (box, idx)) =>
         val currentTxCost = validation.result.payload.get
-<<<<<<< HEAD
         verifyInput(validation, boxesToSpend, dataBoxes, box, idx.toShort, stateContext, currentTxCost)
        }
       .validate(txReemission, Reemission.checkReemissionRules &&
                                 verifyReemission(boxesToSpend, outputCandidates, stateContext).isSuccess)
-=======
-
-        val input = inputs(idx)
-        val proof = input.spendingProof
-        val transactionContext = TransactionContext(boxesToSpend, dataBoxes, this)
-        val inputContext = InputContext(idx.toShort, proof.extension)
-
-        val ctx = new ErgoContext(
-          stateContext, transactionContext, inputContext,
-          costLimit = maxCost - currentTxCost, // remaining cost so far
-          initCost = 0)
-
-        val costTry = verifier.verify(box.ergoTree, ctx, proof, messageToSign)
-        val (isCostValid, scriptCost) =
-          costTry match {
-            case Failure(t) =>
-              log.info(s"Transaction $id verification failed: ${t.getMessage} : ", t)
-              (false, maxCost + 1)
-            case Success(result) =>
-              result
-          }
-
-        val currCost = addExact(currentTxCost, scriptCost)
-
-        validation
-          // Just in case, should always be true if client implementation is correct.
-          .validateEquals(txBoxToSpend, box.id, input.boxId)
-          // Check whether input box script interpreter raised exception
-          .validate(txScriptValidation, costTry.isSuccess && isCostValid, s"$id: #$idx => $costTry")
-          // Check that cost of the transaction after checking the input becomes too big
-          .validate(bsBlockTransactionsCost, currCost <= maxCost, s"$id: cost exceeds limit after input #$idx")
-          .map(c => addExact(c, scriptCost))
-    }
->>>>>>> 1ac87de7
   }
 
   /**
