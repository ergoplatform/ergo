--- conflicted
+++ resolved
@@ -68,14 +68,10 @@
     }
   }
 
-<<<<<<< HEAD
   private val nipopowProofSpec = NipopowProofSpec(ergoSettings)
 
-  private val basicSpecs = {
-=======
   // descriptors of p2p networking protocol messages
   private val p2pMessageSpecifications = {
->>>>>>> 20bfa813
     Seq(
       GetPeersSpec,
       new PeersSpec(scorexSettings.network.maxPeerSpecObjects),
