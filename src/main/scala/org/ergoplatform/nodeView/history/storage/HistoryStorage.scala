package org.ergoplatform.nodeView.history.storage

import com.github.benmanes.caffeine.cache.Caffeine
import org.ergoplatform.modifiers.{BlockSection, NetworkObjectTypeId}
import org.ergoplatform.modifiers.history.HistoryModifierSerializer
import org.ergoplatform.modifiers.history.header.Header
import org.ergoplatform.nodeView.history.extra.{ExtraIndex, ExtraIndexSerializer, IndexedErgoAddress}
import org.ergoplatform.settings.{Algos, CacheSettings, ErgoSettings}
import scorex.core.utils.ScorexEncoding
import scorex.db.{ByteArrayWrapper, LDBFactory, LDBKVStore}
import scorex.util.{ModifierId, ScorexLogging, idToBytes}

import scala.util.{Failure, Success, Try}
import spire.syntax.all.cfor

import java.io.File
import java.nio.file.Files
import scala.jdk.CollectionConverters.asScalaIteratorConverter

/**
  * Storage for Ergo history
  *
  * @param indexStore   - Additional key-value storage for indexes used for efficient queries.
  *                     Contains links to bestHeader, bestFullBlock, heights and scores for different blocks, etc.
  * @param objectsStore - key-value store, where key is id of ErgoPersistentModifier and value is it's bytes
  * @param extraStore   - key-value store, where key is id of Index and value is it's bytes
  * @param config       - cache configs
  */
class HistoryStorage private(indexStore: LDBKVStore, objectsStore: LDBKVStore, extraStore: LDBKVStore, config: CacheSettings)
  extends ScorexLogging
    with AutoCloseable
    with ScorexEncoding {

<<<<<<< HEAD
  // in-memory cache for modifiers
  private val modifiersCache = CacheBuilder.newBuilder()
    .maximumSize(config.history.modifiersCacheSize)
    .build[ModifierId, ErgoPersistentModifier]

  // in-memory cache for indexes
  private val indexCache = CacheBuilder.newBuilder()
    .maximumSize(config.history.indexesCacheSize)
    .build[ByteArrayWrapper, Array[Byte]]
=======
  private val headersCache =
    Caffeine.newBuilder()
      .maximumSize(config.history.headersCacheSize)
      .build[String, BlockSection]()

  private val blockSectionsCache =
    Caffeine.newBuilder()
      .maximumSize(config.history.blockSectionsCacheSize)
      .build[String, BlockSection]()

  private val extraCache =
    Caffeine.newBuilder()
      .maximumSize(config.history.extraCacheSize)
      .build[String, ExtraIndex]()

  private val indexCache =
    Caffeine.newBuilder()
      .maximumSize(config.history.indexesCacheSize)
      .build[ByteArrayWrapper, Array[Byte]]

  private def cacheModifier(mod: BlockSection): Unit = mod.modifierTypeId match {
    case Header.modifierTypeId => headersCache.put(mod.id, mod)
    case _ => blockSectionsCache.put(mod.id, mod)
  }

  private def lookupModifier(id: ModifierId): Option[BlockSection] =
    Option(headersCache.getIfPresent(id)) orElse Option(blockSectionsCache.getIfPresent(id))

  private def removeModifier(id: ModifierId): Unit = {
    headersCache.invalidate(id)
    blockSectionsCache.invalidate(id)
    extraCache.invalidate(id)
  }
>>>>>>> a4072cc8

  def modifierBytesById(id: ModifierId): Option[Array[Byte]] = {
    objectsStore.get(idToBytes(id)).map(_.tail).orElse(extraStore.get(idToBytes(id))) // removing modifier type byte with .tail (only in objectsStore)
  }

  /**
    * @return bytes and type of a network object stored in the database with identifier `id`
    */
  def modifierTypeAndBytesById(id: ModifierId): Option[(NetworkObjectTypeId.Value, Array[Byte])] = {
    objectsStore.get(idToBytes(id)).map(bs => (NetworkObjectTypeId.fromByte(bs.head), bs.tail)) // first byte is type id, tail is modifier bytes
  }

  def modifierById(id: ModifierId): Option[BlockSection] =
    lookupModifier(id) orElse objectsStore.get(idToBytes(id)).flatMap { bytes =>
      HistoryModifierSerializer.parseBytesTry(bytes) match {
        case Success(pm) =>
          log.trace(s"Cache miss for existing modifier $id")
          cacheModifier(pm)
          Some(pm)
        case Failure(_) =>
          log.warn(s"Failed to parse modifier ${encoder.encode(id)} from db (bytes are: ${Algos.encode(bytes)})")
          None
      }
    }

  def getExtraIndex(id: ModifierId): Option[ExtraIndex] = {
    Option(extraCache.getIfPresent(id)) orElse extraStore.get(idToBytes(id)).flatMap { bytes =>
      ExtraIndexSerializer.parseBytesTry(bytes) match {
        case Success(pm) =>
          log.trace(s"Cache miss for existing index $id")
          if(pm.isInstanceOf[IndexedErgoAddress]){
            extraCache.put(pm.id, pm) // only cache addresses
          }
          Some(pm)
        case Failure(_) =>
          log.warn(s"Failed to parse index ${encoder.encode(id)} from db (bytes are: ${Algos.encode(bytes)})")
          None
      }
    }
  }

  def getIndex(id: ByteArrayWrapper): Option[Array[Byte]] =
    Option(indexCache.getIfPresent(id)).orElse {
      indexStore.get(id.data).map { value =>
        indexCache.put(id, value)
        value
      }
    }

  /**
    * @return object with `id` if it is in the objects database
    */
  def get(id: ModifierId): Option[Array[Byte]] = {
    val idBytes = idToBytes(id)
    objectsStore.get(idBytes).orElse(extraStore.get(idBytes))
  }
  def get(id: Array[Byte]): Option[Array[Byte]] = objectsStore.get(id).orElse(extraStore.get(id))

  /**
    * @return if object with `id` is in the objects database
    */
  def contains(id: Array[Byte]): Boolean = get(id).isDefined
  def contains(id: ModifierId): Boolean = get(id).isDefined

  def insert(indexesToInsert: Array[(ByteArrayWrapper, Array[Byte])],
             objectsToInsert: Array[BlockSection]): Try[Unit] = {
    objectsStore.insert(
      objectsToInsert.map(mod => mod.serializedId),
      objectsToInsert.map(mod => HistoryModifierSerializer.toBytes(mod))
    ).flatMap { _ =>
      cfor(0)(_ < objectsToInsert.length, _ + 1) { i => cacheModifier(objectsToInsert(i))}
      if (indexesToInsert.nonEmpty) {
        indexStore.insert(
          indexesToInsert.map(_._1.data),
          indexesToInsert.map(_._2)
        ).map { _ =>
          cfor(0)(_ < indexesToInsert.length, _ + 1) { i =>
            indexCache.put(indexesToInsert(i)._1, indexesToInsert(i)._2)
          }
        }
      } else Success(())
    }
  }

  def insertExtra(indexesToInsert: Array[(Array[Byte], Array[Byte])],
                  objectsToInsert: Array[ExtraIndex]): Unit = {
    extraStore.insert(
      objectsToInsert.map(mod => (mod.serializedId)),
      objectsToInsert.map(mod => ExtraIndexSerializer.toBytes(mod))
    )
    cfor(0)(_ < objectsToInsert.length, _ + 1) { i => val ei = objectsToInsert(i); extraCache.put(ei.id, ei)}
    cfor(0)(_ < indexesToInsert.length, _ + 1) { i => extraStore.insert(indexesToInsert(i)._1, indexesToInsert(i)._2)}
  }

  def removeExtra(indexesToRemove: Array[ModifierId]) : Unit = {
    extraStore.remove(indexesToRemove.map(idToBytes))
    cfor(0)(_ < indexesToRemove.length, _ + 1) { i => removeModifier(indexesToRemove(i)) }
  }

  /**
    * Insert single object to database. This version allows for efficient insert
    * when identifier and bytes of object (i.e. modifier, a block section) are known.
    *
    * @param objectIdToInsert - object id to insert
    * @param objectToInsert - object bytes to insert
    * @return - Success if insertion was successful, Failure otherwise
    */
  def insert(objectIdToInsert: Array[Byte],
             objectToInsert: Array[Byte]): Try[Unit] = {
    objectsStore.insert(objectIdToInsert, objectToInsert)
  }

  /**
    * Remove elements from stored indices and modifiers
    *
    * @param indicesToRemove - indices keys to remove
    * @param idsToRemove - identifiers of modifiers to remove
    * @return
    */
  def remove(indicesToRemove: Array[ByteArrayWrapper],
             idsToRemove: Array[ModifierId]): Try[Unit] = {

      objectsStore.remove(idsToRemove.map(idToBytes)).map { _ =>
        cfor(0)(_ < idsToRemove.length, _ + 1) { i => removeModifier(idsToRemove(i))}
        indexStore.remove(indicesToRemove.map(_.data)).map { _ =>
          cfor(0)(_ < indicesToRemove.length, _ + 1) { i => indexCache.invalidate(indicesToRemove(i))}
          ()
        }
      }
  }

  override def close(): Unit = {
<<<<<<< HEAD
    log.info("Closing history storage...")
=======
    log.warn("Closing history storage...")
    extraStore.close()
>>>>>>> a4072cc8
    indexStore.close()
    objectsStore.close()
  }

  /**
    * Delete the extra index database and reopen it.
    *
    * @param ergoSettings - settings to use
    * @return new HistoryStorage instance with empty extra database, or this instance in case of failure
    */
  def deleteExtraDB(ergoSettings: ErgoSettings): HistoryStorage = {
    log.warn(s"Removing extra index database due to old schema.")
    close()
    // org.ergoplatform.wallet.utils.FileUtils
    val root = new File(s"${ergoSettings.directory}/history/extra")
    if (root.exists()) {
      Files.walk(root.toPath).iterator().asScala.toSeq.reverse.foreach(path => Try(Files.delete(path)))
    }else {
      log.error(s"Could not delete ${root.toString}")
      return this
    }
    log.info(s"Deleted ${root.toString}")
    HistoryStorage.apply(ergoSettings)
  }

}

object HistoryStorage {
  def apply(ergoSettings: ErgoSettings): HistoryStorage = {
    val indexStore = LDBFactory.createKvDb(s"${ergoSettings.directory}/history/index")
    val objectsStore = LDBFactory.createKvDb(s"${ergoSettings.directory}/history/objects")
    val extraStore = LDBFactory.createKvDb(s"${ergoSettings.directory}/history/extra")
    new HistoryStorage(indexStore, objectsStore, extraStore, ergoSettings.cacheSettings)
  }
}<|MERGE_RESOLUTION|>--- conflicted
+++ resolved
@@ -20,8 +20,8 @@
 /**
   * Storage for Ergo history
   *
-  * @param indexStore   - Additional key-value storage for indexes used for efficient queries.
-  *                     Contains links to bestHeader, bestFullBlock, heights and scores for different blocks, etc.
+  * @param indexStore   - Additional key-value storage for indexes, required by History for efficient work.
+  *                     contains links to bestHeader, bestFullBlock, heights and scores for different blocks, etc.
   * @param objectsStore - key-value store, where key is id of ErgoPersistentModifier and value is it's bytes
   * @param extraStore   - key-value store, where key is id of Index and value is it's bytes
   * @param config       - cache configs
@@ -31,17 +31,6 @@
     with AutoCloseable
     with ScorexEncoding {
 
-<<<<<<< HEAD
-  // in-memory cache for modifiers
-  private val modifiersCache = CacheBuilder.newBuilder()
-    .maximumSize(config.history.modifiersCacheSize)
-    .build[ModifierId, ErgoPersistentModifier]
-
-  // in-memory cache for indexes
-  private val indexCache = CacheBuilder.newBuilder()
-    .maximumSize(config.history.indexesCacheSize)
-    .build[ByteArrayWrapper, Array[Byte]]
-=======
   private val headersCache =
     Caffeine.newBuilder()
       .maximumSize(config.history.headersCacheSize)
@@ -75,7 +64,6 @@
     blockSectionsCache.invalidate(id)
     extraCache.invalidate(id)
   }
->>>>>>> a4072cc8
 
   def modifierBytesById(id: ModifierId): Option[Array[Byte]] = {
     objectsStore.get(idToBytes(id)).map(_.tail).orElse(extraStore.get(idToBytes(id))) // removing modifier type byte with .tail (only in objectsStore)
@@ -208,12 +196,8 @@
   }
 
   override def close(): Unit = {
-<<<<<<< HEAD
-    log.info("Closing history storage...")
-=======
     log.warn("Closing history storage...")
     extraStore.close()
->>>>>>> a4072cc8
     indexStore.close()
     objectsStore.close()
   }
