--- conflicted
+++ resolved
@@ -36,12 +36,8 @@
       candidateBlockR
   }
 
-<<<<<<< HEAD
   private def getHistory: Future[ErgoHistoryReader] = (readersHolder ? GetDataFromHistory[ErgoHistoryReader](r => r))
     .mapTo[ErgoHistoryReader]
-=======
-  private def getHistory: Future[ErgoHistoryReader] = (readersHolder ? GetDataFromHistory[ErgoHistoryReader](r => r)).mapTo[ErgoHistoryReader]
->>>>>>> 4cc28685
 
   private def getHeaderIdsAtHeight(h: Int): Future[Json] = getHistory.map { history =>
     history.headerIdsAtHeight(h).map(Algos.encode).asJson
