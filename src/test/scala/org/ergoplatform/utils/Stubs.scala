--- conflicted
+++ resolved
@@ -154,13 +154,9 @@
 
       case LockWallet => ()
 
-<<<<<<< HEAD
+      case GetWalletStatus => sender() ! WalletStatus(true, true, None, ErgoHistory.GenesisHeight)
+
       case _: CheckSeed => sender() ! true
-
-      case GetWalletStatus => sender() ! WalletStatus(true, true, None)
-=======
-      case GetWalletStatus => sender() ! WalletStatus(true, true, None, ErgoHistory.GenesisHeight)
->>>>>>> e2f10cb3
 
       case GetWalletBoxes(unspentOnly) =>
         val boxes = if (unspentOnly) {
