--- conflicted
+++ resolved
@@ -1,9 +1,6 @@
 package org.ergoplatform.api.routes
 
-<<<<<<< HEAD
-=======
 import akka.actor.ActorRef
->>>>>>> a6646bd2
 import akka.http.scaladsl.model.StatusCodes
 import akka.http.scaladsl.testkit.{RouteTestTimeout, ScalatestRouteTest}
 import akka.testkit.TestDuration
@@ -13,11 +10,8 @@
 import org.ergoplatform.local.ErgoStatsCollectorRef
 import org.ergoplatform.settings.Algos
 import org.scalatest.{FlatSpec, Matchers}
-<<<<<<< HEAD
-=======
 import scorex.core.utils.NetworkTime.Time
 import scorex.core.utils.NetworkTimeProvider
->>>>>>> a6646bd2
 
 import scala.concurrent.duration._
 
@@ -26,16 +20,12 @@
   with ScalatestRouteTest
   with Stubs {
 
-<<<<<<< HEAD
-  val route = InfoRoute(readersRef, minerRef, pmRef, settings, nodeId).route
-=======
   val fakeTimeProvider: NetworkTimeProvider = new NetworkTimeProvider(settings.scorexSettings.ntp) {
     override def time(): Time = 123
   }
 
   val localInterface: ActorRef = ErgoStatsCollectorRef(nodeViewRef, peerManagerRef, settings, fakeTimeProvider)
   val route = InfoRoute(localInterface, settings.scorexSettings.restApi, fakeTimeProvider).route
->>>>>>> a6646bd2
   implicit val timeout = RouteTestTimeout(15.seconds dilated)
   private val votes = Algos.encode(Algos.hash(settings.scorexSettings.network.nodeName).take(5))
   val nodeInfo = NodeInfo(settings.scorexSettings.network.nodeName, Version.VersionString, 0, 0, None,
@@ -47,14 +37,8 @@
 
     Get("/info") ~> route ~> check {
       status shouldBe StatusCodes.OK
-<<<<<<< HEAD
-      val state = if (settings.nodeSettings.ADState) "digest" else "utxo"
-      InfoRoute.makeInfoJson(nodeId, minerInfo, connectedPeers.length, readers, state,
-        settings.scorexSettings.network.nodeName).toString shouldEqual responseAs[String]
-=======
       val stateType = settings.nodeSettings.stateType
       expectedJson.spaces2 shouldEqual responseAs[String]
->>>>>>> a6646bd2
     }
   }
 }