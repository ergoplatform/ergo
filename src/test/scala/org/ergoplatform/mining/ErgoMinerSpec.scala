--- conflicted
+++ resolved
@@ -98,7 +98,6 @@
         val outputs = (0 until outputsPerTx).map(_ => new ErgoBoxCandidate(boxToSend.value / outputsPerTx, prop))
 
         val unsignedTx = new UnsignedErgoTransaction(inputs, outputs)
-<<<<<<< HEAD
         val tx = prover.sign(
           unsignedTx,
           IndexedSeq(boxToSend),
@@ -107,13 +106,7 @@
           r.s.rootHash)).get
 
         // workaround to put tx in mempool without too much logs.
-        nodeViewHolderRef ! GetDataFromCurrentView[ErgoHistory, UtxoState, ErgoWallet, ErgoMemPool, Unit] { v =>
-          v.pool.put(tx)
-        }
-=======
-        val tx = prover.sign(unsignedTx, IndexedSeq(boxToSend), ErgoStateContext(r.h.fullBlockHeight, r.s.rootHash)).get
         nodeViewHolderRef ! LocallyGeneratedTransaction[ErgoTransaction](tx)
->>>>>>> ba1cdddd
       }
       if (toSend > toSpend.size) {
         Thread.sleep(1000)
