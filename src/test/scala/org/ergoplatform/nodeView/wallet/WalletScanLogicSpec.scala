--- conflicted
+++ resolved
@@ -10,12 +10,8 @@
 import org.ergoplatform.wallet.Constants.ScanId
 import org.ergoplatform.{ErgoBox, ErgoBoxCandidate, Input}
 import org.scalacheck.Gen
-<<<<<<< HEAD
 import sigma.ast.{ByteArrayConstant, ErgoTree}
 import org.ergoplatform.settings.Constants.{FalseTree, TrueTree}
-=======
-import sigma.ast.{ByteArrayConstant, ErgoTree, FalseLeaf, TrueLeaf}
->>>>>>> a74d8f46
 
 import scala.util.Random
 
@@ -47,19 +43,11 @@
   private val pubkeys = prover.hdPubKeys
   private val miningScripts = WalletCache.miningScripts(pubkeys, s)
 
-<<<<<<< HEAD
   private def paymentsGen: Gen[List[ErgoTree]] = Gen.listOf(Gen.oneOf(pubkeys.map(ek => ErgoTree.fromSigmaBoolean(ek.key))))
 
   private def miningRewardsGen: Gen[List[ErgoTree]] = Gen.listOf(Gen.oneOf(miningScripts))
 
   private def nonTrackablePaymentsGen: Gen[List[ErgoTree]] = Gen.nonEmptyListOf(Gen.const(FalseTree))
-=======
-  private def paymentsGen: Gen[List[ErgoTree]] = Gen.listOf(Gen.oneOf(pubkeys.map(epk => ErgoTree.fromSigmaBoolean(epk.key))))
-
-  private def miningRewardsGen: Gen[List[ErgoTree]] = Gen.listOf(Gen.oneOf(miningScripts))
-
-  private def nonTrackablePaymentsGen: Gen[List[ErgoTree]] = Gen.nonEmptyListOf(Gen.const(ErgoTree.fromProposition(FalseLeaf.toSigmaProp)))
->>>>>>> a74d8f46
 
   private def appPaymentsGen: Gen[List[ErgoTree]] = Gen.listOf(Gen.const(TrueTree))
 
@@ -207,17 +195,7 @@
 
         //applying a transaction spending outputs of the previous transaction
         val inputs2 = spendingTx.outputs.map(_.id).map(id => Input(id, emptyProverResult))
-<<<<<<< HEAD
         val outputs2 = IndexedSeq(new ErgoBoxCandidate(spendingTx.outputs.map(_.value).sum, FalseTree, height1))
-=======
-        val outputs2 = IndexedSeq(
-          new ErgoBoxCandidate(
-            spendingTx.outputs.map(_.value).sum,
-            ErgoTree.fromProposition(FalseLeaf.toSigmaProp),
-            height1
-          )
-        )
->>>>>>> a74d8f46
         val spendingTx2 = new ErgoTransaction(inputs2, IndexedSeq.empty, outputs2)
 
         val (r3, o3, f3) =
@@ -288,12 +266,7 @@
   }
 
   property("scan with forced flag is sharing boxes with the p2k-wallet") {
-<<<<<<< HEAD
     val outs = IndexedSeq(new ErgoBoxCandidate(1000, TrueTree, creationHeight = 1))
-=======
-    val trueProp = ErgoTree.fromProposition(TrueLeaf.toSigmaProp)
-    val outs = IndexedSeq(new ErgoBoxCandidate(1000, trueProp, creationHeight = 1))
->>>>>>> a74d8f46
     val tx = new ErgoTransaction(fakeInputs, IndexedSeq.empty, outs)
 
     val cache = WalletCache(pubkeys, s)
