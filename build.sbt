--- conflicted
+++ resolved
@@ -4,13 +4,8 @@
 lazy val commonSettings = Seq(
   organization := "org.ergoplatform",
   name := "ergo",
-<<<<<<< HEAD
   version := "3.2.0-SNAPSHOT",
-  scalaVersion := "2.12.8",
-=======
-  version := "3.1.4-SNAPSHOT",
   scalaVersion := "2.12.10",
->>>>>>> 517507fa
   resolvers ++= Seq("Sonatype Releases" at "https://oss.sonatype.org/content/repositories/releases/",
     "SonaType" at "https://oss.sonatype.org/content/groups/public",
     "Typesafe maven releases" at "http://repo.typesafe.com/typesafe/maven-releases/",
