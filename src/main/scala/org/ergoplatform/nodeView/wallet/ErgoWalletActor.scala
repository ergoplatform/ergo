package org.ergoplatform.nodeView.wallet

import akka.actor.{Actor, ActorRef}
import cats.Traverse
import com.google.common.hash.BloomFilter
import org.ergoplatform.ErgoBox._
import org.ergoplatform._
import org.ergoplatform.modifiers.ErgoFullBlock
import org.ergoplatform.modifiers.mempool.{ErgoBoxSerializer, ErgoTransaction, UnsignedErgoTransaction}
import org.ergoplatform.nodeView.history.ErgoHistory.Height
import org.ergoplatform.nodeView.history.{ErgoHistory, ErgoHistoryReader}
import org.ergoplatform.nodeView.mempool.ErgoMemPoolReader
import org.ergoplatform.nodeView.state.{ErgoStateContext, ErgoStateReader, UtxoStateReader}
import org.ergoplatform.nodeView.wallet.models.{ChangeBox, CollectedBoxes}
import org.ergoplatform.nodeView.wallet.persistence._
import org.ergoplatform.nodeView.wallet.requests.{AssetIssueRequest, ExternalSecret, PaymentRequest, TransactionGenerationRequest}
import org.ergoplatform.nodeView.wallet.scanning.{Scan, ScanRequest}
import org.ergoplatform.settings._
import org.ergoplatform.utils.{BoxUtils, FileUtils}
import org.ergoplatform.wallet.Constants.{PaymentsScanId, ScanId}
<<<<<<< HEAD
import org.ergoplatform.wallet.TokensMap
import org.ergoplatform.wallet.boxes.BoxSelector.{BoxSelectionError, BoxSelectionResult}
=======
import org.ergoplatform.wallet.boxes.BoxSelector.BoxSelectionResult
>>>>>>> b6bf5bfb
import org.ergoplatform.wallet.boxes.{BoxSelector, ChainStatus, TrackedBox}
import org.ergoplatform.wallet.interpreter.{ErgoProvingInterpreter, TransactionHintsBag}
import org.ergoplatform.wallet.mnemonic.Mnemonic
import org.ergoplatform.wallet.protocol.context.ErgoLikeStateContext
import org.ergoplatform.wallet.secrets.{DerivationPath, ExtendedSecretKey, JsonSecretStorage}
import org.ergoplatform.wallet.transactions.TransactionBuilder
import scorex.core.VersionTag
import scorex.core.network.NodeViewSynchronizer.ReceivableMessages.{ChangedMempool, ChangedState}
import scorex.core.utils.ScorexEncoding
import scorex.crypto.hash.Digest32
import scorex.util.encode.Base16
<<<<<<< HEAD
import scorex.util.{ModifierId, ScorexLogging, bytesToId, idToBytes}
=======
import scorex.util.{ModifierId, ScorexLogging, idToBytes}
import sigmastate.Values.SigmaBoolean
import sigmastate.basics.DLogProtocol.ProveDlog
>>>>>>> b6bf5bfb
import sigmastate.Values.ByteArrayConstant
import sigmastate.eval.Extensions._
import sigmastate.eval._

import scala.concurrent.{ExecutionContextExecutor, Future}
import scala.util.{Failure, Success, Try}


class ErgoWalletActor(settings: ErgoSettings,
                      boxSelector: BoxSelector,
                      historyReader: ErgoHistoryReader)
  extends Actor with ScorexLogging with ScorexEncoding {

  import ErgoWalletActor._
  import cats.implicits._

  private implicit val ec: ExecutionContextExecutor = scala.concurrent.ExecutionContext.global

  private val walletSettings: WalletSettings = settings.walletSettings
  private implicit val ergoAddressEncoder: ErgoAddressEncoder = settings.addressEncoder

  private var secretStorageOpt: Option[JsonSecretStorage] = None
  private val storage: WalletStorage = WalletStorage.readOrCreate(settings)
  private var registry: WalletRegistry = WalletRegistry.apply(settings)
  private var offChainRegistry: OffChainRegistry = OffChainRegistry.init(registry)

  // Bloom filter for boxes not being spent to the moment
  private var outputsFilter: Option[BloomFilter[Array[Byte]]] = None

  private var walletVars = WalletVars.apply(storage, settings)

  //todo: temporary 3.2.x collection and readers
  private var stateReaderOpt: Option[ErgoStateReader] = None
  private var mempoolReaderOpt: Option[ErgoMemPoolReader] = None
  private var utxoReaderOpt: Option[UtxoStateReader] = None

  // State context used to sign transactions and check that coins found in the blockchain are indeed belonging
  // to the wallet (by executing testing transactions against them).
  // The state context is being updated by listening to state updates.
  private def stateContext: ErgoStateContext = storage.readStateContext

  /**
    * Height of the chain as reported by the state
    * (i.e. height of a last block applied to the state, not the wallet)
    * Wallet's height may be behind it.
    */
  private var fullHeight: Int = ErgoHistory.EmptyHistoryHeight
  private var parameters: Parameters = LaunchParameters

  /**
    * @return height of the last block scanned by the wallet
    */
  private def walletHeight(): Int = {
    registry.fetchDigest().height
  }

  override def postRestart(reason: Throwable): Unit = {
    log.error(s"Wallet actor restarted due to ${reason.getMessage}", reason)
    super.postRestart(reason)
  }

  override def postStop(): Unit = {
    logger.info("Wallet actor stopped")
    super.postStop()
  }

  override def preStart(): Unit = {
    log.info("Initializing wallet actor")
    context.system.eventStream.subscribe(self, classOf[ChangedState[_]])
    context.system.eventStream.subscribe(self, classOf[ChangedMempool[_]])

    walletSettings.testMnemonic match {
      case Some(testMnemonic) =>
        log.warn("Initializing wallet in test mode. Switch to secure mode for production usage.")
        val seed = Mnemonic.toSeed(testMnemonic)
        val rootSk = ExtendedSecretKey.deriveMasterKey(seed)
        val childSks = walletSettings.testKeysQty.toIndexedSeq.flatMap(x => (0 until x).map(rootSk.child))
        val prover = ErgoProvingInterpreter(rootSk +: childSks, parameters)
        walletVars = walletVars.withProver(prover)
      case None =>
        log.info("Trying to read wallet in secure mode ..")
        JsonSecretStorage.readFile(settings.walletSettings.secretStorage).fold(
          e => log.info(
            s"Failed to read wallet. Manual initialization is required to sign transactions. Cause: ${e.getCause}"),
          secretStorage => {
            log.info("Wallet loaded successfully and locked")
            secretStorageOpt = Some(secretStorage)
          }
        )
    }
  }

  /**
    * Process the block transactions and update database and in-memory structures for offchain data accordingly
    *
    * @param block - block to scan
    */
  private def scanBlock(block: ErgoFullBlock): Unit = {
    import WalletScanLogic.scanBlockTransactions

    log.info(s"Wallet is going to scan a block ${block.id} at height ${block.height}")
    val (reg, offReg, updatedOutputsFilter) =
      scanBlockTransactions(registry, offChainRegistry, stateContext, walletVars, block, outputsFilter)
    registry = reg
    offChainRegistry = offReg
    outputsFilter = Some(updatedOutputsFilter)
  }

  // expected height of a next block when the wallet is receiving a new block with the height blockHeight
  private def expectedHeight(blockHeight: Height): Height = {
    if (!settings.nodeSettings.isFullBlocksPruned) {
      // Node has all the full blocks and applies them sequentially
      walletHeight() + 1
    } else {
      // Node has pruned blockchain
      if (walletHeight() == 0) blockHeight else walletHeight() + 1
    }
  }

  private def scanLogic: Receive = {
    //scan mempool transaction
    case ScanOffChain(tx) =>
      val newWalletBoxes = WalletScanLogic.extractWalletOutputs(tx, None, walletVars)
      val inputs = WalletScanLogic.extractInputBoxes(tx)
      offChainRegistry = offChainRegistry.updateOnTransaction(newWalletBoxes, inputs)

    case ScanInThePast(blockHeight) =>
      if (expectedHeight(blockHeight) == blockHeight) {
        historyReader.bestFullBlockAt(blockHeight) match {
          case Some(block) =>
            scanBlock(block)
          case None =>
          // We may do not have a block if, for example, the blockchain is pruned. This is okay, just skip it.
        }
        if (blockHeight < fullHeight) {
          self ! ScanInThePast(blockHeight + 1)
        }
      }

    //scan block transactions
    case ScanOnChain(block) =>
      val expHeight = expectedHeight(block.height)
      if (expHeight == block.height) {
        scanBlock(block)
      } else if (expHeight < block.height) {
        log.warn(s"Wallet: skipped blocks found starting from $expHeight, going back to scan them")
        self ! ScanInThePast(expHeight)
      } else {
        log.warn(s"Wallet: block in the past reported at ${block.height}, blockId: ${block.id}")
      }

    case Rollback(version: VersionTag) =>
      registry.rollback(version) match {
        case Failure(t) =>
          log.error(s"Failed to rollback wallet registry to version $version due to: $t")
        case _: Success[Unit] =>
          // Reset outputs Bloom filter to have it initialized again on next block scanned
          // todo: for offchain registry, refresh is also needed, https://github.com/ergoplatform/ergo/issues/1180
          outputsFilter = None
      }
  }

  private def readers: Receive = {
    case ReadBalances(chainStatus) =>
      sender() ! (if (chainStatus.onChain) registry.fetchDigest() else offChainRegistry.digest)

    case ReadPublicKeys(from, until) =>
      sender() ! walletVars.publicKeyAddresses.slice(from, until)

    case GetFirstSecret =>
      if (walletVars.proverOpt.nonEmpty) {
        walletVars.proverOpt.foreach(_.hdKeys.headOption.foreach(s => sender() ! Success(s.privateInput)))
      } else {
        sender() ! Failure(new Exception("Wallet is locked"))
      }

    /*
     * Read wallet boxes, unspent only (if corresponding flag is set), or all (both spent and unspent).
     * If considerUnconfirmed flag is set, mempool contents is considered as well.
     */
    case GetWalletBoxes(unspent, considerUnconfirmed) =>
      val currentHeight = fullHeight
      val boxes = if (unspent) {
        val confirmed = registry.walletUnspentBoxes()
        if (considerUnconfirmed) {
          // We filter out spent boxes in the same way as wallet does when assembling a transaction
          (confirmed ++ offChainRegistry.offChainBoxes).filter(walletFilter)
        } else {
          confirmed
        }
      } else {
        val confirmed = registry.walletConfirmedBoxes()
        if (considerUnconfirmed) {
          // Just adding boxes created off-chain
          confirmed ++ offChainRegistry.offChainBoxes
        } else {
          confirmed
        }
      }
      sender() ! boxes.map(tb => WalletBox(tb, currentHeight)).sortBy(_.trackedBox.inclusionHeightOpt)

    case GetScanBoxes(scanId, unspent, considerUnconfirmed) =>

      val unconfirmed = if(considerUnconfirmed) {
        offChainRegistry.offChainBoxes.filter(_.scans.contains(scanId))
      } else Seq.empty

      val currentHeight = fullHeight
      val boxes = (if (unspent){
        registry.unspentBoxes(scanId)
      } else {
        registry.confirmedBoxes(scanId)
      }) ++ unconfirmed
      sender() ! boxes.map(tb => WalletBox(tb, currentHeight)).sortBy(_.trackedBox.inclusionHeightOpt)

    case GetTransactions =>
      sender() ! registry.allWalletTxs()
        .sortBy(-_.inclusionHeight)
        .map(tx => AugWalletTransaction(tx, fullHeight - tx.inclusionHeight))

    case GetTransaction(txId) =>
      sender() ! registry.getTx(txId)
        .map(tx => AugWalletTransaction(tx, fullHeight - tx.inclusionHeight))

    case ReadScans =>
      sender() ! ReadScansResponse(walletVars.externalScans)
  }

  private def updateUtxoSet(): Unit = {
    (mempoolReaderOpt, stateReaderOpt) match {
      case (Some(mr), Some(sr)) =>
        sr match {
          case u: UtxoStateReader =>
            utxoReaderOpt = Some(u.withMempool(mr))
          case _ =>
        }
      case (_, _) =>
    }
  }

  private def onMempoolChanged: Receive = {
    case ChangedMempool(mr: ErgoMemPoolReader@unchecked) =>
      mempoolReaderOpt = Some(mr)
      updateUtxoSet()
  }

  private def onStateChanged: Receive = {
    case ChangedState(s: ErgoStateReader@unchecked) =>
      val stateContext = s.stateContext
      storage.updateStateContext(stateContext)
      fullHeight = stateContext.currentHeight
      parameters = stateContext.currentParameters

      stateReaderOpt = Some(s)
      updateUtxoSet()
  }

  // Secret is set in form of keystore file of testMnemonic in the config
  private def secretIsSet: Boolean = secretStorageOpt.nonEmpty || walletSettings.testMnemonic.nonEmpty

  /**
    * Address to send change to. Corresponds to first secret of the prover by default. Can be set by a user via API.
    */
  private def changeAddress(prover: ErgoProvingInterpreter): P2PKAddress =
    storage.readChangeAddress
      .getOrElse {
        log.info("Change address not specified. Using root address from wallet.")
        P2PKAddress(prover.hdPubKeys.head.key)
      }

  private def changeAddress: Option[P2PKAddress] = walletVars.proverOpt.map(changeAddress)

  private def walletInit: Receive = {
    //Init wallet (w. mnemonic generation) if secret is not set yet
    case InitWallet(pass, mnemonicPassOpt) if !secretIsSet =>
      //Read high-quality random bits from Java's SecureRandom
      val entropy = scorex.utils.Random.randomBytes(settings.walletSettings.seedStrengthBits / 8)
      val mnemonicTry = new Mnemonic(walletSettings.mnemonicPhraseLanguage, walletSettings.seedStrengthBits)
        .toMnemonic(entropy)
        .map { mnemonic =>
          val seed = Mnemonic.toSeed(mnemonic, mnemonicPassOpt)
          val secretStorage = JsonSecretStorage.init(seed, pass)(settings.walletSettings.secretStorage)
          secretStorageOpt = Some(secretStorage)
          mnemonic
        } match {
        case s: Success[String] =>
          self ! UnlockWallet(pass)
          java.util.Arrays.fill(entropy, 0: Byte)
          log.info("Wallet is initialized")
          s
        case Failure(t) =>
          val f = wrapLegalExc(t) //getting nicer message for illegal key size exception
          log.error(s"Wallet initialization is failed, details: ${f.exception.getMessage}")
          f
      }
      sender() ! mnemonicTry

    //Restore wallet with mnemonic if secret is not set yet
    case RestoreWallet(mnemonic, passOpt, encryptionPass) if !secretIsSet =>
      val res = Try {
        val secretStorageSettings = settings.walletSettings.secretStorage
        JsonSecretStorage.restore(mnemonic, passOpt, encryptionPass, secretStorageSettings)
      }.map { secretStorage =>
        secretStorageOpt = Some(secretStorage)
      } match {
        case s: Success[Unit] =>
          self ! UnlockWallet(encryptionPass)
          log.info("Wallet is restored")
          s
        case Failure(t) =>
          val f = wrapLegalExc(t) //getting nicer message for illegal key size exception
          log.error(s"Wallet restoration is failed, details: ${f.exception.getMessage}")
          f
      }
      sender() ! res

    // branch for key already being set
    case _: RestoreWallet | _: InitWallet =>
      sender() ! Failure(new Exception("Wallet is already initialized or testMnemonic is set. Clear current secret to re-init it."))
  }

  // Read a box from UTXO set if the node has it, otherwise, from the wallet
  private def readBox(boxId: BoxId): Option[ErgoBox] = {
    utxoReaderOpt match {
      case Some(utxoReader) =>
        utxoReader.boxById(boxId)
      case None =>
        registry.getBox(boxId).map(_.box)
    }
  }

  private def walletCommands: Receive = {
    case CheckSeed(mnemonic, passOpt) =>
      secretStorageOpt match {
        case Some(secretStorage) =>
          val checkResult = secretStorage.checkSeed(mnemonic, passOpt)
          sender() ! checkResult
        case None =>
          sender() ! Failure(new Exception("Wallet not initialized"))
      }

    case UnlockWallet(encPass) =>
      secretStorageOpt match {
        case Some(secretStorage) =>
          val unlockResult = secretStorage.unlock(encPass)
          unlockResult match {
            case Success(_) =>
              Future {
                log.info("Starting wallet unlock")
                processUnlock(secretStorage)
                log.info("Wallet unlock finished")
              }
            case Failure(t) =>
              log.warn("Wallet unlock failed with: ", t)
          }
          sender() ! unlockResult
        case None =>
          sender() ! Failure(new Exception("Wallet not initialized"))
      }

    case LockWallet =>
      walletVars = walletVars.resetProver()
      secretStorageOpt.foreach(_.lock())

    case RescanWallet =>
      // We do wallet rescan by closing the wallet's database, deleting it from the disk,
      // then reopening it and sending a rescan signal.
      val rescanResult = Try {
        val registryFolder = WalletRegistry.registryFolder(settings)
        log.info(s"Rescanning the wallet, the registry is in $registryFolder")
        registry.close()
        FileUtils.deleteRecursive(registryFolder)
        registry = WalletRegistry.apply(settings)
        self ! ScanInThePast(walletHeight()) // walletHeight() corresponds to empty wallet state now
      }
      rescanResult.recover { case t =>
        log.error("Error during rescan attempt: ", t)
      }
      sender() ! rescanResult

    case GetWalletStatus =>
      val status = WalletStatus(secretIsSet, walletVars.proverOpt.isDefined, changeAddress, walletHeight())
      sender() ! status

    case GenerateTransaction(requests, inputsRaw, dataInputsRaw, sign) =>
      // generate signed or unsigned transaction
      val tx = if (sign) {
        generateSignedTransaction(requests, inputsRaw, dataInputsRaw)
      } else {
        generateUnsignedTransaction(requests, inputsRaw, dataInputsRaw).map(_._1)
      }
      sender() ! tx

    case GenerateCommitmentsFor(unsignedTx, externalSecretsOpt, externalInputsOpt, externalDataInputsOpt) =>
      val walletSecrets = walletVars.proverOpt.map(_.secretKeys).getOrElse(Seq.empty)
      val secrets = walletSecrets ++ externalSecretsOpt.getOrElse(Seq.empty).map(_.key)
      val prover: ErgoProvingInterpreter = ErgoProvingInterpreter(secrets.toIndexedSeq, parameters)

      val inputBoxes = externalInputsOpt.map(_.toIndexedSeq).getOrElse {
        unsignedTx.inputs.flatMap { unsignedInput =>
          readBox(unsignedInput.boxId)
        }
      }

      val dataBoxes = externalDataInputsOpt.map(_.toIndexedSeq).getOrElse {
        unsignedTx.dataInputs.flatMap { dataInput =>
          readBox(dataInput.boxId)
        }
      }

      val thbTry = prover.generateCommitmentsFor(unsignedTx, inputBoxes, dataBoxes, stateContext)
      sender() ! GenerateCommitmentsResponse(thbTry)

    case SignTransaction(tx, secrets, hints, boxesToSpendOpt, dataBoxesOpt) =>
      val boxesToSpend = boxesToSpendOpt.getOrElse(tx.inputs.flatMap { input =>
        readBox(input.boxId)
      })
      val dataBoxes = dataBoxesOpt.getOrElse(tx.dataInputs.flatMap { dataInput =>
        readBox(dataInput.boxId)
      })
      sender() ! signTransaction(walletVars.proverOpt, tx, secrets, hints, boxesToSpend, dataBoxes, parameters, stateContext)

    case ExtractHints(tx, real, simulated, boxesToSpendOpt, dataBoxesOpt) =>
      val inputBoxes = boxesToSpendOpt.map(_.toIndexedSeq).getOrElse {
        tx.inputs.flatMap { input =>
          readBox(input.boxId)
        }
      }

      val dataBoxes = dataBoxesOpt.map(_.toIndexedSeq).getOrElse {
        tx.dataInputs.flatMap { dataInput =>
          readBox(dataInput.boxId)
        }
      }

      val prover = walletVars.proverOpt.getOrElse(ErgoProvingInterpreter(IndexedSeq.empty, parameters))
      val bag = prover.bagForTransaction(tx, inputBoxes, dataBoxes, stateContext, real, simulated)
      sender() ! ExtractHintsResult(bag)

    case DeriveKey(encodedPath) =>
      withWalletLockHandler(sender()) {
        _.secret.foreach { rootSecret =>
          DerivationPath.fromEncoded(encodedPath).foreach {
            case path if !path.publicBranch =>
              val secret = rootSecret.derive(path).asInstanceOf[ExtendedSecretKey]
              processSecretAddition(secret) match {
                case Success(_) => sender() ! Success(P2PKAddress(secret.publicKey.key))
                case f: Failure[Unit] => sender() ! f
              }
            case path =>
              sender() ! Failure(new Exception(
                s"A private path is expected, but the public one given: $path"))
          }
        }
      }

    case DeriveNextKey =>
      withWalletLockHandler(sender()) {
        _.secret.foreach { masterKey =>
          sender() ! nextKey(masterKey)
        }
      }

    case UpdateChangeAddress(address) =>
      storage.updateChangeAddress(address)

    case RemoveScan(scanId) =>
      val res: Try[Unit] = {
        storage.getScan(scanId) match {
          case None => Failure(new Exception(s"Scan #$scanId not found"))
          case Some(_) => Try(storage.removeScan(scanId))
        }
      }
      res.foreach(_ => walletVars = walletVars.removeScan(scanId))
      sender() ! RemoveScanResponse(res)

    case AddScan(appRequest) =>
      val res: Try[Scan] = storage.addScan(appRequest)
      res.foreach(app => walletVars = walletVars.addScan(app))
      sender() ! AddScanResponse(res)

    case AddBox(box: ErgoBox, scanIds: Set[ScanId]) =>
      registry.updateScans(scanIds, box)
      sender() ! AddBoxResponse(Success(()))

    case StopTracking(scanId: ScanId, boxId: BoxId) =>
      sender() ! StopTrackingResponse(registry.removeScan(boxId, scanId))

    case CollectWalletBoxes(targetBalance: Long, targetAssets: Map[ErgoBox.TokenId, Long]) =>
      val res = collectBoxes(targetBalance, targetAssets)
      sender() ! ReqBoxesResponse(res)
  }

  override def receive: Receive =
    walletInit orElse
      walletCommands orElse
      onStateChanged orElse
      onMempoolChanged orElse
      scanLogic orElse
      readers

  private def withWalletLockHandler(callbackActor: ActorRef)
                                   (body: JsonSecretStorage => Unit): Unit =
    secretStorageOpt match {
      case Some(secretStorage) if !secretStorage.isLocked =>
        body(secretStorage)
      case Some(_) =>
        callbackActor ! Failure(new Exception("Wallet is locked"))
      case None =>
        callbackActor ! Failure(new Exception("Wallet is not initialized"))
    }

  private type FilterFn = TrackedBox => Boolean

  /**
    * This filter is selecting boxes which are onchain and not spent offchain yet or created offchain
    * (and not spent offchain, but that is ensured by offChainRegistry).
    * This filter is used when the wallet is going through its boxes to assemble a transaction.
    */
  private val walletFilter: FilterFn = (trackedBox: TrackedBox) => {
    val preStatus = if (trackedBox.chainStatus.onChain) {
      offChainRegistry.onChainBalances.exists(_.id == trackedBox.boxId)
    } else {
      true
    }

    val bid = trackedBox.box.id

    // double-check that box is not spent yet by inputs of mempool transactions
    def notInInputs: Boolean = {
      mempoolReaderOpt match {
        case Some(mr) => !mr.spentInputs.exists(_.sameElements(bid))
        case None => true
      }
    }

    // double-check that box is exists in UTXO set or outputs of offchain transaction
    def inOutputs: Boolean = {
      utxoReaderOpt.forall { utxo =>
        utxo.boxById(bid).isDefined
      }
    }

    preStatus && notInInputs && inOutputs
  }

  /**
    * This filter is not filtering out anything, used when the wallet works with externally provided boxes.
    */
  private val noFilter: FilterFn = (_: TrackedBox) => true

  /**
    * Convert requests (to make payments or to issue an asset) to transaction outputs
    * There can be only one asset issuance request in the input sequence.
    *
    * @param requests - an input sequence of requests
    * @return sequence of transaction outputs or failure if inputs are incorrect
    */
  private def requestsToBoxCandidates(requests: Seq[TransactionGenerationRequest],
                                      assetId: BoxId): Try[Seq[ErgoBoxCandidate]] =
    Traverse[List].sequence {
      requests.toList
        .map {
          case PaymentRequest(address, value, assets, registers) =>
            Success(new ErgoBoxCandidate(value, address.script, fullHeight, assets.toColl, registers))
          case AssetIssueRequest(addressOpt, valueOpt, amount, name, description, decimals, registers) =>
            // Check that auxiliary registers do not try to rewrite registers R0...R6
            val registersCheck = if (registers.exists(_.forall(_._1.number < 7))) {
              Failure(new Exception("Additional registers contain R0...R6"))
            } else {
              Success(())
            }
            registersCheck.flatMap { _ =>
              val nonMandatoryRegisters = scala.Predef.Map(
                R4 -> ByteArrayConstant(name.getBytes("UTF-8")),
                R5 -> ByteArrayConstant(description.getBytes("UTF-8")),
                R6 -> ByteArrayConstant(String.valueOf(decimals).getBytes("UTF-8"))
              ) ++ registers.getOrElse(Map())
              (addressOpt orElse walletVars.publicKeyAddresses.headOption)
                .fold[Try[ErgoAddress]](Failure(new Exception("No address available for box locking")))(Success(_))
                .map { lockWithAddress =>
                  def minimalErgoAmount: Long =
                    BoxUtils.minimalErgoAmountSimulated(
                      lockWithAddress.script,
                      Colls.fromItems((Digest32 @@ assetId) -> amount),
                      nonMandatoryRegisters,
                      parameters
                    )
                  new ErgoBoxCandidate(
                    valueOpt.getOrElse(minimalErgoAmount),
                    lockWithAddress.script,
                    fullHeight,
                    Colls.fromItems((Digest32 @@ assetId) -> amount),
                    nonMandatoryRegisters
                  )
                }
            }
          case other =>
            Failure(new Exception(s"Unknown TransactionRequest type: $other"))
        }
    }

  /**
    * A helper method which makes TrackedBox sequence out of boxes provided
    */
  private def boxesToFakeTracked(inputs: Seq[ErgoBox]): Iterator[TrackedBox] = {
    inputs
      .map { box => // declare fake inclusion height in order to confirm the box is onchain
        TrackedBox(box.transactionId, box.index, Some(1), None, None, box, Set(PaymentsScanId))
      }
      .toIterator
  }

  /**
<<<<<<< HEAD
    * Collects boxes according to given request
    *
    * @param targetBalance - Balance requested by user
    * @param targetAssets  - IDs and amounts of other tokens
    * @return collected ErgoBoxes and ChangeBoxes
    */
  private def collectBoxes(targetBalance: Long, targetAssets: Map[ErgoBox.TokenId, Long]): Try[CollectedBoxes] = {

    val assetsMap = targetAssets.map(t => bytesToId(t._1) -> t._2)

    val inputBoxes = getBoxesToSpend

    boxSelector
      .select(inputBoxes, walletFilter, targetBalance, assetsMap)
      .leftMap(m => new Exception(m.message))
      .map { res =>
        val ergoBoxes = res.boxes.map(_.box)
        val changeBoxes = res.changeBoxes.map(b => ChangeBox(b.value, b.tokens))
        CollectedBoxes(ergoBoxes, changeBoxes)
      }
      .toTry
  }

  /**
    * Generates new transaction according to given requests using available or provided boxes.
=======
    * Generates new unsigned transaction according to given requests using stored or provided boxes.
>>>>>>> b6bf5bfb
    *
    * @param requests      - requests to transfer funds or to issue an asset
    * @param inputsRaw     - user-provided inputs. If empty then wallet is looking for inputs itself. If non-empty, then
    *                      the wallet is not adding anything, thus the user in this case should take care about satisfying
    *                      the (sum(inputs) == sum(outputs)) preservation rule for ergs.
    * @param dataInputsRaw - user-provided data (read-only) inputs. Wallet is not able to figure out needed data inputs
    *                      (to spend the spendable inputs).
    * @return generated transaction along with its inputs and data-inputs, or an error
    */
<<<<<<< HEAD
  private def generateTransactionWithOutputs(requests: Seq[TransactionGenerationRequest],
                                             inputsRaw: Seq[String],
                                             dataInputsRaw: Seq[String]): Try[ErgoTransaction] = Try {

    // A helper which converts Base16-encoded boxes to ErgoBox instances
    def stringsToBoxes(strings: Seq[String]): Seq[ErgoBox] =
      strings.map(in => Base16.decode(in).flatMap(ErgoBoxSerializer.parseBytesTry)).map(_.get)

    walletVars.proverOpt match {
      case Some(prover) =>
        val userInputs = stringsToBoxes(inputsRaw)
        val dataInputs = stringsToBoxes(dataInputsRaw).toIndexedSeq

        requestsToBoxCandidates(requests).flatMap { outputs =>
          require(requests.count(_.isInstanceOf[AssetIssueRequest]) <= 1, "Too many asset issue requests")
          require(outputs.forall(c => c.value >= BoxUtils.minimalErgoAmountSimulated(c, parameters)), "Minimal ERG value not met")
          require(outputs.forall(_.additionalTokens.forall(_._2 > 0)), "Non-positive asset value")

          val assetIssueBox = outputs
            .zip(requests)
            .filter(_._2.isInstanceOf[AssetIssueRequest])
            .map(_._1)
            .headOption

          val targetBalance = outputs.map(_.value).sum
          val targetAssets = TransactionBuilder.collectOutputTokens(outputs.filterNot(bx => assetIssueBox.contains(bx)))

          val (inputBoxes, filter) = if (userInputs.nonEmpty) {
            //inputs are provided externally, no need for filtering
            (boxesToFakeTracked(userInputs), noFilter)
          } else {
            //inputs are to be selected by the wallet
            val boxesToSpend = getBoxesToSpend
            (boxesToSpend, walletFilter)
          }
=======
  private def generateUnsignedTransaction(requests: Seq[TransactionGenerationRequest],
                                          inputsRaw: Seq[String],
                                          dataInputsRaw: Seq[String]): Try[(UnsignedErgoTransaction, IndexedSeq[ErgoBox], IndexedSeq[ErgoBox])] = Try {
>>>>>>> b6bf5bfb

    val userInputs = stringsToBoxes(inputsRaw)
    val dataInputs = stringsToBoxes(dataInputsRaw).toIndexedSeq

    val changeAddressOpt: Option[ProveDlog] = changeAddress.map(_.pubkey)

    val (preInputBoxes, filter) = if (userInputs.nonEmpty) {
      //inputs are provided externally, no need for filtering
      (boxesToFakeTracked(userInputs), noFilter)
    } else {
      walletVars.proverOpt match {
        case Some(_) =>
          //inputs are to be selected by the wallet
          val boxesToSpend = (registry.walletUnspentBoxes() ++ offChainRegistry.offChainBoxes).distinct
          (boxesToSpend.toIterator, walletFilter)

        case None =>
          throw new Exception(s"Cannot generateTransactionWithOutputs($requests, $inputsRaw): wallet is locked")
      }
    }

    //We're getting id of the first input, it will be used in case of asset issuance (asset id == first input id)
    val firstInput = preInputBoxes.next()
    val assetId = firstInput.box.id
    val inputBoxes = Iterator(firstInput) ++ preInputBoxes

    requestsToBoxCandidates(requests, assetId).flatMap { outputs =>
      require(requests.count(_.isInstanceOf[AssetIssueRequest]) <= 1, "Too many asset issue requests")
      require(outputs.forall(c => c.value >= BoxUtils.minimalErgoAmountSimulated(c, parameters)), "Minimal ERG value not met")
      require(outputs.forall(_.additionalTokens.forall(_._2 > 0)), "Non-positive asset value")

      val assetIssueBox = outputs
        .zip(requests)
        .filter(_._2.isInstanceOf[AssetIssueRequest])
        .map(_._1)
        .headOption

      val targetBalance = outputs.map(_.value).sum
      val targetAssets = TransactionBuilder.collectOutputTokens(outputs.filterNot(bx => assetIssueBox.contains(bx)))

      val selectionOpt = boxSelector.select(inputBoxes, filter, targetBalance, targetAssets)

      selectionOpt.map { selectionResult =>
        prepareTransaction(outputs, selectionResult, dataInputs, changeAddressOpt) -> selectionResult.boxes
      } match {
        case Right((txTry, inputs)) => txTry.map(tx => (tx, inputs.map(_.box).toIndexedSeq, dataInputs))
        case Left(e) => Failure(
          new Exception(s"Failed to find boxes to assemble a transaction for $outputs, \nreason: $e")
        )
      }
    }
  }.flatten

<<<<<<< HEAD
  /**
    * A helper method that returns unspent boxes
    */
  private def getBoxesToSpend: Iterator[TrackedBox] = {
    require(walletVars.publicKeyAddresses.nonEmpty, "No public keys in the prover to extract change address from")
    val boxesToSpend = (registry.walletUnspentBoxes() ++ offChainRegistry.offChainBoxes).distinct
    boxesToSpend.toIterator
  }

  private def prepareTransaction(prover: ErgoProvingInterpreter,
                                 payTo: Seq[ErgoBoxCandidate],
                                 r: BoxSelector.BoxSelectionResult[TrackedBox],
                                 dataInputBoxes: IndexedSeq[ErgoBox]
                                ): Try[ErgoLikeTransaction] = {
    val inputs = r.boxes.map(_.box).toIndexedSeq
    val dataInputs = dataInputBoxes.map(dataInputBox => DataInput(dataInputBox.id))
=======
  def generateSignedTransaction(requests: Seq[TransactionGenerationRequest],
                                inputsRaw: Seq[String],
                                dataInputsRaw: Seq[String]): Try[ErgoTransaction] = {
    generateUnsignedTransaction(requests, inputsRaw, dataInputsRaw).flatMap { case (unsignedTx, inputs, dataInputs) =>
      walletVars.proverOpt match {
        case Some(prover) =>
          signTransaction(prover, unsignedTx, inputs, dataInputs, stateContext)
        case None =>
          Failure(new Exception(s"Cannot sign the transaction $unsignedTx, wallet locked or not initialized"))
      }
    }
  }
>>>>>>> b6bf5bfb

  private def prepareTransaction(payTo: Seq[ErgoBoxCandidate],
                                 selectionResult: BoxSelectionResult[TrackedBox],
                                 dataInputBoxes: IndexedSeq[ErgoBox],
                                 changeAddressOpt: Option[ProveDlog]): Try[UnsignedErgoTransaction] = Try {
    require(
      selectionResult.changeBoxes.isEmpty || changeAddressOpt.isDefined,
      "Does not have change address to send change to"
    )

    val dataInputs = dataInputBoxes.map(dataInputBox => DataInput(dataInputBox.id))
    val changeBoxCandidates = selectionResult.changeBoxes.map { changeBox =>
      val assets = changeBox.tokens.map(t => Digest32 @@ idToBytes(t._1) -> t._2).toIndexedSeq
      new ErgoBoxCandidate(changeBox.value, changeAddressOpt.get, walletHeight(), assets.toColl)
    }
    val inputBoxes = selectionResult.boxes.toIndexedSeq
    new UnsignedErgoTransaction(
      inputBoxes.map(_.box.id).map(id => new UnsignedInput(id)),
      dataInputs,
      (payTo ++ changeBoxCandidates).toIndexedSeq
    )
  }

  private def processSecretAddition(secret: ExtendedSecretKey): Try[Unit] = {
    walletVars.withExtendedKey(secret) match {
      case Success(newWalletVars) =>
        walletVars = newWalletVars
        val pubKey = secret.publicKey
        Success(storage.addKey(pubKey))
      case Failure(t) => Failure(t)
    }
  }

  private def processUnlock(secretStorage: JsonSecretStorage): Unit = Try {
    secretStorage.secret match {

      case None => throw new Exception("Master key is not available after unlock")

      case Some(masterKey) =>

        // first, we're trying to find in the database paths written by clients prior 3.3.0 and convert them
        // into a new format (pubkeys with paths stored instead of paths)
        val oldPaths = storage.readPaths()
        if (oldPaths.nonEmpty) {
          val oldDerivedSecrets = masterKey +: oldPaths.map {
            path => masterKey.derive(path).asInstanceOf[ExtendedSecretKey]
          }
          val oldPubKeys = oldDerivedSecrets.map(_.publicKey)
          oldPubKeys.foreach(storage.addKey)
          storage.removePaths()
        }

        // now we read previously stored, or just stored during the conversion procedure above, public keys
        var pubKeys = storage.readAllKeys().toIndexedSeq

        //If no public keys in the database yet, add master's public key into it
        if (pubKeys.isEmpty) {
          if (walletSettings.usePreEip3Derivation) {
            // If usePreEip3Derivation flag is set in the wallet settings, the first key is the master key
            val masterPubKey = masterKey.publicKey
            storage.addKey(masterPubKey)
            pubKeys = scala.collection.immutable.IndexedSeq(masterPubKey)
          } else {
            // If no usePreEip3Derivation flag is set, add first derived key (for m/44'/429'/0'/0/0) to the db
            val firstSk = nextKey(masterKey).result.map(_._3).toOption
            val firstPk = firstSk.map(_.publicKey)
            firstPk.foreach { pk =>
              storage.addKey(pk)
              storage.updateChangeAddress(P2PKAddress(pk.key))
            }

            pubKeys = firstPk.toIndexedSeq
          }
        }

        // Secrets corresponding to public keys
        val secretsPk = pubKeys.map { pk =>
          val path = pk.path.toPrivateBranch
          masterKey.derive(path).asInstanceOf[ExtendedSecretKey]
        }

        // If no master key in the secrets corresponding to public keys,
        // add master key so then it is not available to the user but presents in the prover
        val secrets = if (secretsPk.headOption.contains(masterKey)) {
          secretsPk
        } else {
          masterKey +: secretsPk
        }
        val prover = ErgoProvingInterpreter(secrets, parameters)
        walletVars = walletVars.withProver(prover)
    }
  } match {
    case Success(_) =>
    case Failure(t) =>
      log.error("Unlock failed: ", t)
  }

/*
  private def inputsFor(targetAmount: Long,
                        targetAssets: TokensMap = Map.empty): Seq[ErgoBox] = {
    val unspentBoxes = registry.walletUnspentBoxes()
    boxSelector
      .select(unspentBoxes.toIterator, walletFilter, targetAmount, targetAssets)
      .toSeq
      .flatMap(_.boxes)
      .map(_.box)
  }*/

  private def wrapLegalExc[T](e: Throwable): Failure[T] =
    if (e.getMessage.startsWith("Illegal key size")) {
      val dkLen = settings.walletSettings.secretStorage.encryption.dkLen
      Failure[T](new Exception(s"Key of length $dkLen is not allowed on your JVM version." +
        s"Set `ergo.wallet.secretStorage.encryption.dkLen = 128` or update JVM"))
    } else {
      Failure[T](e)
    }

  private def nextPath(): Try[DerivationPath] = {
    val secrets: IndexedSeq[ExtendedSecretKey] = walletVars.proverOpt.toIndexedSeq.flatMap(_.hdKeys)
    DerivationPath.nextPath(secrets, walletSettings.usePreEip3Derivation)
  }

  // call nextPath and derive next key from it
  private def nextKey(masterKey: ExtendedSecretKey): DeriveNextKeyResult = {
    val derivationResult = nextPath().flatMap { path =>
      val secret = masterKey.derive(path).asInstanceOf[ExtendedSecretKey]
      processSecretAddition(secret).map { _ =>
        (path, P2PKAddress(secret.publicKey.key), secret)
      }
    }
    DeriveNextKeyResult(derivationResult)
  }

}

object ErgoWalletActor {

  // Private signals the wallet actor sends to itself

  /**
    * A signal the wallet actor sends to itself to scan a block in the past
    *
    * @param blockHeight - height of a block to scan
    */
  private final case class ScanInThePast(blockHeight: ErgoHistory.Height)


  // Publicly available signals for the wallet actor

  /**
    * Command to scan offchain transaction
    *
    * @param tx - offchain transaction
    */
  final case class ScanOffChain(tx: ErgoTransaction)

  /**
    * Command to scan a block
    *
    * @param block - block to scan
    */
  final case class ScanOnChain(block: ErgoFullBlock)

  /**
    * Rollback to previous version of the wallet, by throwing away effects of blocks after the version
    *
    * @param version
    */
  final case class Rollback(version: VersionTag)

  /**
    * Generate new transaction fulfilling given requests
    *
    * @param requests
    * @param inputsRaw
    * @param dataInputsRaw
    * @param sign
    */
  final case class GenerateTransaction(requests: Seq[TransactionGenerationRequest],
                                       inputsRaw: Seq[String],
                                       dataInputsRaw: Seq[String],
                                       sign: Boolean)

  /**
    * Request to generate commitments for an unsigned transaction
    *
    * @param utx - unsigned transaction
    * @param secrets - optionally, externally provided secrets
    * @param inputsOpt - optionally, externally provided inputs
    * @param dataInputsOpt - optionally, externally provided inputs
    */
  case class GenerateCommitmentsFor(utx: UnsignedErgoTransaction,
                                    secrets: Option[Seq[ExternalSecret]],
                                    inputsOpt: Option[Seq[ErgoBox]],
                                    dataInputsOpt: Option[Seq[ErgoBox]])

  /**
    * Response for commitments generation request
    *
    * @param response - hints to sign a transaction
    */
  case class GenerateCommitmentsResponse(response: Try[TransactionHintsBag])

  /**
    * A request to sign a transaction
    *
    * @param utx - unsigned transaction
    * @param secrets - additional secrets given to the prover
    * @param hints - hints used for transaction signing (commitments and partial proofs)
    * @param boxesToSpend - boxes the transaction is spending
    * @param dataBoxes - read-only inputs of the transaction
    */
  case class SignTransaction(utx: UnsignedErgoTransaction,
                             secrets: Seq[ExternalSecret],
                             hints: TransactionHintsBag,
                             boxesToSpend: Option[Seq[ErgoBox]],
                             dataBoxes: Option[Seq[ErgoBox]])


  /**
    *
    * @param chainStatus
    */
  final case class ReadBalances(chainStatus: ChainStatus)

  /**
    * Read a slice of wallet public keys
    *
    * @param from
    * @param until
    */
  final case class ReadPublicKeys(from: Int, until: Int)

  /**
    * Initialize wallet with given wallet pass and optional mnemonic pass (according to BIP-32)
    *
    * @param walletPass
    * @param mnemonicPassOpt
    */
  final case class InitWallet(walletPass: String, mnemonicPassOpt: Option[String])

  /**
    * Restore wallet with mnemonic, optional mnemonic password and (mandatory) wallet encryption password
    *
    * @param mnemonic
    * @param mnemonicPassOpt
    * @param walletPass
    */
  final case class RestoreWallet(mnemonic: String, mnemonicPassOpt: Option[String], walletPass: String)

  /**
    * Unlock wallet with wallet password
    *
    * @param walletPass
    */
  final case class UnlockWallet(walletPass: String)

  /**
    * Derive key with given path according to BIP-32
    *
    * @param path
    */
  final case class DeriveKey(path: String)

  /**
    * Get boxes related to P2PK payments
    *
    * @param unspentOnly         - return only unspent boxes
    * @param considerUnconfirmed - consider mempool (filter our unspent boxes spent in the pool if unspent = true, add
    *                            boxes created in the pool for both values of unspentOnly).
    */
  final case class GetWalletBoxes(unspentOnly: Boolean, considerUnconfirmed: Boolean)

  /**
    * Get boxes by requested params
    *
    * @param targetBalance - Balance requested by user
    * @param targetAssets  - IDs and amounts of other tokens
    */
  final case class CollectWalletBoxes(targetBalance: Long, targetAssets: Map[ErgoBox.TokenId, Long])

  /**
    * Wallet's response for requested boxes
    *
    * @param result
    */
  final case class ReqBoxesResponse(result: Try[CollectedBoxes])

  /**
    * Get boxes related to a scan
    *
    * @param scanId - scan identifier
    * @param unspentOnly - return only unspent boxes
    * @param considerUnconfirmed - consider mempool (filter our unspent boxes spent in the pool if unspent = true, add
    *                            boxes created in the pool for both values of unspentOnly).
    */
  final case class GetScanBoxes(scanId: ScanId, unspentOnly: Boolean, considerUnconfirmed: Boolean)

  /**
    * Set or update address for change outputs. Initially the address is set to root key address
    *
    * @param address
    */
  final case class UpdateChangeAddress(address: P2PKAddress)

  /**
    * Command to register new scan
    *
    * @param appRequest
    */
  final case class AddScan(appRequest: ScanRequest)

  /**
    * Wallet's response for scan registration request
    *
    * @param response
    */
  final case class AddScanResponse(response: Try[Scan])

  /**
    * Command to deregister a scan
    *
    * @param scanId
    */
  final case class RemoveScan(scanId: ScanId)

  /**
    * Wallet's response for scan removal request
    *
    * @param response
    */
  final case class RemoveScanResponse(response: Try[Unit])

  /**
    * Get wallet-related transaction
    *
    * @param id
    */
  final case class GetTransaction(id: ModifierId)

  final case class CheckSeed(mnemonic: String, passOpt: Option[String])

  /**
    * Get all wallet-related transaction
    */
  case object GetTransactions

  /**
    * Derive next key-pair according to BIP-32
    * //todo: describe procedure or provide a link
    */
  case object DeriveNextKey

  /**
    * Result of "deriveNextKey" operation
    */
  case class DeriveNextKeyResult(result: Try[(DerivationPath, P2PKAddress, ExtendedSecretKey)])

  /**
    * Lock wallet
    */
  case object LockWallet

  /**
    * Rescan wallet
    */
  case object RescanWallet

  /**
    * Get wallet status
    */
  case object GetWalletStatus

  /**
    * Wallet status. To be sent in response to GetWalletStatus
    *
    * @param initialized   - whether wallet is initialized or not
    * @param unlocked      - whether wallet is unlocked or not
    * @param changeAddress - address used for change (optional)
    * @param height        - last height scanned
    */
  case class WalletStatus(initialized: Boolean,
                          unlocked: Boolean,
                          changeAddress: Option[P2PKAddress],
                          height: ErgoHistory.Height)

  /**
    * Get root secret key (used in miner)
    */
  case object GetFirstSecret

  /**
    * Get registered scans list
    */
  case object ReadScans

  /**
    * Get registered scans list
    */
  case class ReadScansResponse(apps: Seq[Scan])

  /**
    * Remove association between a scan and a box (remove a box if its the only one which belongs to the
    * scan)
    *
    * @param scanId
    * @param boxId
    */
  case class StopTracking(scanId: ScanId, boxId: BoxId)

  /**
    * Wrapper for a result of StopTracking processing
    *
    * @param status
    */
  case class StopTrackingResponse(status: Try[Unit])

  /**
    * A request to extract hints from given transaction
    *
    * @param tx           - transaction to extract hints from
    * @param real         - public keys corresponing to the secrets known
    * @param simulated    - public keys to simulate
    * @param inputsOpt - optionally, externally provided inputs
    * @param dataInputsOpt - optionally, externally provided inputs
    */
  case class ExtractHints(tx: ErgoTransaction,
                          real: Seq[SigmaBoolean],
                          simulated: Seq[SigmaBoolean],
                          inputsOpt: Option[Seq[ErgoBox]],
                          dataInputsOpt: Option[Seq[ErgoBox]])

  /**
    * Result of hints generation operation
    *
    * @param transactionHintsBag - hints for transaction
    */
  case class ExtractHintsResult(transactionHintsBag: TransactionHintsBag)


  /**
    * Add association between a scan and a box (and add the box to the database if it is not there)
    *
    * @param box
    * @param scanIds
    *
    */
  case class AddBox(box: ErgoBox, scanIds: Set[ScanId])

  /**
    * Wrapper for a result of AddBox processing
    *
    * @param status
    */
  case class AddBoxResponse(status: Try[Unit])

  def signTransaction(proverOpt: Option[ErgoProvingInterpreter],
                      tx: UnsignedErgoTransaction,
                      secrets: Seq[ExternalSecret],
                      hints: TransactionHintsBag,
                      boxesToSpend: Seq[ErgoBox],
                      dataBoxes: Seq[ErgoBox],
                      parameters: Parameters,
                      stateContext: ErgoStateContext): Try[ErgoTransaction] = {
    val proverSecrets = proverOpt.map(_.secretKeys).getOrElse(Seq.empty)
    val secretsWrapped = secrets.map(_.key).toIndexedSeq
    val secretsProver = ErgoProvingInterpreter(secretsWrapped ++ proverSecrets, parameters)
    secretsProver
      .sign(tx, boxesToSpend.toIndexedSeq, dataBoxes.toIndexedSeq, stateContext, hints)
      .map(ErgoTransaction.apply)
  }

  def signTransaction(prover: ErgoProvingInterpreter,
                      unsignedTx: UnsignedErgoTransaction,
                      inputBoxes: IndexedSeq[ErgoBox],
                      dataInputBoxes: IndexedSeq[ErgoBox],
                      stateContext: ErgoLikeStateContext): Try[ErgoTransaction] = {
    prover.sign(unsignedTx, inputBoxes, dataInputBoxes, stateContext, TransactionHintsBag.empty)
      .map(ErgoTransaction.apply)
      .fold(
        e => Failure(new Exception(s"Failed to sign boxes due to ${e.getMessage}: $inputBoxes", e)),
        tx => Success(tx))
  }

  // A helper which is deserializing Base16-encoded boxes to ErgoBox instances
  def stringsToBoxes(strings: Seq[String]): Seq[ErgoBox] =
    strings.map(in => Base16.decode(in).flatMap(ErgoBoxSerializer.parseBytesTry)).map(_.get)

}<|MERGE_RESOLUTION|>--- conflicted
+++ resolved
@@ -18,12 +18,8 @@
 import org.ergoplatform.settings._
 import org.ergoplatform.utils.{BoxUtils, FileUtils}
 import org.ergoplatform.wallet.Constants.{PaymentsScanId, ScanId}
-<<<<<<< HEAD
 import org.ergoplatform.wallet.TokensMap
 import org.ergoplatform.wallet.boxes.BoxSelector.{BoxSelectionError, BoxSelectionResult}
-=======
-import org.ergoplatform.wallet.boxes.BoxSelector.BoxSelectionResult
->>>>>>> b6bf5bfb
 import org.ergoplatform.wallet.boxes.{BoxSelector, ChainStatus, TrackedBox}
 import org.ergoplatform.wallet.interpreter.{ErgoProvingInterpreter, TransactionHintsBag}
 import org.ergoplatform.wallet.mnemonic.Mnemonic
@@ -35,13 +31,9 @@
 import scorex.core.utils.ScorexEncoding
 import scorex.crypto.hash.Digest32
 import scorex.util.encode.Base16
-<<<<<<< HEAD
 import scorex.util.{ModifierId, ScorexLogging, bytesToId, idToBytes}
-=======
-import scorex.util.{ModifierId, ScorexLogging, idToBytes}
 import sigmastate.Values.SigmaBoolean
 import sigmastate.basics.DLogProtocol.ProveDlog
->>>>>>> b6bf5bfb
 import sigmastate.Values.ByteArrayConstant
 import sigmastate.eval.Extensions._
 import sigmastate.eval._
@@ -72,7 +64,6 @@
   private var outputsFilter: Option[BloomFilter[Array[Byte]]] = None
 
   private var walletVars = WalletVars.apply(storage, settings)
-
   //todo: temporary 3.2.x collection and readers
   private var stateReaderOpt: Option[ErgoStateReader] = None
   private var mempoolReaderOpt: Option[ErgoMemPoolReader] = None
@@ -656,7 +647,6 @@
   }
 
   /**
-<<<<<<< HEAD
     * Collects boxes according to given request
     *
     * @param targetBalance - Balance requested by user
@@ -667,7 +657,7 @@
 
     val assetsMap = targetAssets.map(t => bytesToId(t._1) -> t._2)
 
-    val inputBoxes = getBoxesToSpend
+    val inputBoxes = getBoxesToSpend()
 
     boxSelector
       .select(inputBoxes, walletFilter, targetBalance, assetsMap)
@@ -681,10 +671,7 @@
   }
 
   /**
-    * Generates new transaction according to given requests using available or provided boxes.
-=======
     * Generates new unsigned transaction according to given requests using stored or provided boxes.
->>>>>>> b6bf5bfb
     *
     * @param requests      - requests to transfer funds or to issue an asset
     * @param inputsRaw     - user-provided inputs. If empty then wallet is looking for inputs itself. If non-empty, then
@@ -694,47 +681,9 @@
     *                      (to spend the spendable inputs).
     * @return generated transaction along with its inputs and data-inputs, or an error
     */
-<<<<<<< HEAD
-  private def generateTransactionWithOutputs(requests: Seq[TransactionGenerationRequest],
-                                             inputsRaw: Seq[String],
-                                             dataInputsRaw: Seq[String]): Try[ErgoTransaction] = Try {
-
-    // A helper which converts Base16-encoded boxes to ErgoBox instances
-    def stringsToBoxes(strings: Seq[String]): Seq[ErgoBox] =
-      strings.map(in => Base16.decode(in).flatMap(ErgoBoxSerializer.parseBytesTry)).map(_.get)
-
-    walletVars.proverOpt match {
-      case Some(prover) =>
-        val userInputs = stringsToBoxes(inputsRaw)
-        val dataInputs = stringsToBoxes(dataInputsRaw).toIndexedSeq
-
-        requestsToBoxCandidates(requests).flatMap { outputs =>
-          require(requests.count(_.isInstanceOf[AssetIssueRequest]) <= 1, "Too many asset issue requests")
-          require(outputs.forall(c => c.value >= BoxUtils.minimalErgoAmountSimulated(c, parameters)), "Minimal ERG value not met")
-          require(outputs.forall(_.additionalTokens.forall(_._2 > 0)), "Non-positive asset value")
-
-          val assetIssueBox = outputs
-            .zip(requests)
-            .filter(_._2.isInstanceOf[AssetIssueRequest])
-            .map(_._1)
-            .headOption
-
-          val targetBalance = outputs.map(_.value).sum
-          val targetAssets = TransactionBuilder.collectOutputTokens(outputs.filterNot(bx => assetIssueBox.contains(bx)))
-
-          val (inputBoxes, filter) = if (userInputs.nonEmpty) {
-            //inputs are provided externally, no need for filtering
-            (boxesToFakeTracked(userInputs), noFilter)
-          } else {
-            //inputs are to be selected by the wallet
-            val boxesToSpend = getBoxesToSpend
-            (boxesToSpend, walletFilter)
-          }
-=======
   private def generateUnsignedTransaction(requests: Seq[TransactionGenerationRequest],
                                           inputsRaw: Seq[String],
                                           dataInputsRaw: Seq[String]): Try[(UnsignedErgoTransaction, IndexedSeq[ErgoBox], IndexedSeq[ErgoBox])] = Try {
->>>>>>> b6bf5bfb
 
     val userInputs = stringsToBoxes(inputsRaw)
     val dataInputs = stringsToBoxes(dataInputsRaw).toIndexedSeq
@@ -748,8 +697,7 @@
       walletVars.proverOpt match {
         case Some(_) =>
           //inputs are to be selected by the wallet
-          val boxesToSpend = (registry.walletUnspentBoxes() ++ offChainRegistry.offChainBoxes).distinct
-          (boxesToSpend.toIterator, walletFilter)
+          (getBoxesToSpend(), walletFilter)
 
         case None =>
           throw new Exception(s"Cannot generateTransactionWithOutputs($requests, $inputsRaw): wallet is locked")
@@ -788,24 +736,15 @@
     }
   }.flatten
 
-<<<<<<< HEAD
   /**
     * A helper method that returns unspent boxes
     */
-  private def getBoxesToSpend: Iterator[TrackedBox] = {
+  private def getBoxesToSpend(): Iterator[TrackedBox] = {
     require(walletVars.publicKeyAddresses.nonEmpty, "No public keys in the prover to extract change address from")
     val boxesToSpend = (registry.walletUnspentBoxes() ++ offChainRegistry.offChainBoxes).distinct
     boxesToSpend.toIterator
   }
 
-  private def prepareTransaction(prover: ErgoProvingInterpreter,
-                                 payTo: Seq[ErgoBoxCandidate],
-                                 r: BoxSelector.BoxSelectionResult[TrackedBox],
-                                 dataInputBoxes: IndexedSeq[ErgoBox]
-                                ): Try[ErgoLikeTransaction] = {
-    val inputs = r.boxes.map(_.box).toIndexedSeq
-    val dataInputs = dataInputBoxes.map(dataInputBox => DataInput(dataInputBox.id))
-=======
   def generateSignedTransaction(requests: Seq[TransactionGenerationRequest],
                                 inputsRaw: Seq[String],
                                 dataInputsRaw: Seq[String]): Try[ErgoTransaction] = {
@@ -818,7 +757,6 @@
       }
     }
   }
->>>>>>> b6bf5bfb
 
   private def prepareTransaction(payTo: Seq[ErgoBoxCandidate],
                                  selectionResult: BoxSelectionResult[TrackedBox],
