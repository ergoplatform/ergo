--- conflicted
+++ resolved
@@ -505,16 +505,8 @@
     # Size limits #
     ###############
 
-<<<<<<< HEAD
     # Maximum size of a handshaking message
     maxHandshakeSize = 8096
-=======
-    # Maximum income package size
-    maxPacketSize = 2048576
-
-    # Accept maximum inv objects
-    maxInvObjects = 400
->>>>>>> 64d476c5
 
     # Desired number of inv objects. Our requests will have this size.
     desiredInvObjects = 400
