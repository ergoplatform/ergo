package org.ergoplatform.nodeView.history

import org.ergoplatform.modifiers.history._
import org.ergoplatform.modifiers.history.extension.Extension
import org.ergoplatform.modifiers.history.header.{Header, PreGenesisHeader}
import org.ergoplatform.modifiers.history.popow.{NipopowAlgos, NipopowProof, PoPowHeader, PoPowParams}
import org.ergoplatform.modifiers.state.UTXOSnapshotChunk
import org.ergoplatform.modifiers.{NonHeaderBlockSection, ErgoFullBlock, BlockSection}
import org.ergoplatform.nodeView.history.ErgoHistory.Height
import org.ergoplatform.nodeView.history.storage._
import org.ergoplatform.nodeView.history.storage.modifierprocessors._
import org.ergoplatform.nodeView.history.storage.modifierprocessors.popow.PoPoWProofsProcessor
import org.ergoplatform.settings.ErgoSettings
import scorex.core.{ModifierTypeId, NodeViewComponent}
import scorex.core.consensus.{ContainsModifiers, Equal, Fork, HistoryComparisonResult, ModifierSemanticValidity, Older, Unknown, Younger}
import scorex.core.utils.ScorexEncoding
import scorex.core.validation.MalformedModifierError
import scorex.util.{ModifierId, ScorexLogging}

import scala.annotation.tailrec
import scala.reflect.ClassTag
import scala.util.{Failure, Try}

/**
  * Read-only copy of ErgoHistory
  */
trait ErgoHistoryReader
<<<<<<< HEAD
  extends HistoryReader[BlockSection, ErgoSyncInfo]
=======
  extends NodeViewComponent
    with ContainsModifiers[ErgoPersistentModifier]
>>>>>>> 74d33b1e
    with HeadersProcessor
    with PoPoWProofsProcessor
    with UTXOSnapshotChunkProcessor
    with BlockSectionProcessor
    with ScorexLogging
    with ScorexEncoding {

  type ModifierIds = Seq[(ModifierTypeId, ModifierId)]

  protected[history] val historyStorage: HistoryStorage

  protected val settings: ErgoSettings

  private val Valid = 1.toByte
  private val Invalid = 0.toByte

  /**
    * True if there's no history, even genesis block
    */
  def isEmpty: Boolean = bestHeaderIdOpt.isEmpty

  /**
    * Header of best Header chain. Empty if no genesis block is applied yet (from a chain or a PoPoW proof).
    * Transactions and ADProofs for this Header may be missed, to get block from best full chain (in mode that support
    * it), call bestFullBlockOpt.
    */
  def bestHeaderOpt: Option[Header] = bestHeaderIdOpt.flatMap(typedModifierById[Header])

  /**
    * Complete block of the best chain with transactions.
    * Always None for an SPV mode, Some(fullBLock) for fullnode regime after initial bootstrap.
    */
  def bestFullBlockOpt: Option[ErgoFullBlock] =
    bestFullBlockIdOpt.flatMap(id => typedModifierById[Header](id)).flatMap(getFullBlock)

  /**
    * @param id - modifier id
    * @return raw bytes of semantically valid ErgoPersistentModifier with the given id it is in history
    */
  def modifierBytesById(id: ModifierId): Option[Array[Byte]] =
    if (isSemanticallyValid(id) != ModifierSemanticValidity.Invalid) {
      historyStorage.modifierBytesById(id)
    } else {
      None
    }

  /**
    * @param id - modifier id
    * @return semantically valid ErgoPersistentModifier with the given id it is in history
    */
  override def modifierById(id: ModifierId): Option[BlockSection] =
    if (isSemanticallyValid(id) != ModifierSemanticValidity.Invalid) {
      historyStorage.modifierById(id)
    } else {
      None
    }

  /** Get modifier of expected type by its identifier
    *
    * @param id - modifier id
    * @tparam T - expected Type
    * @return semantically valid ErgoPersistentModifier of type T with the given id it is in history
    */
  def typedModifierById[T <: BlockSection : ClassTag](id: ModifierId): Option[T] = modifierById(id) match {
    case Some(m: T) => Some(m)
    case _ => None
  }

  override def contains(id: ModifierId): Boolean = historyStorage.contains(id)

  /**
    * Check, that it's possible to apply modifier to history
    */
  def applicable(modifier: BlockSection): Boolean = applicableTry(modifier).isSuccess

  /**
    * For given headers (sorted in reverse chronological order), find first one (most recent one) which is known
    * to our history
    */
  private def commonPoint(headers: Seq[Header]): Option[Header] = {
    headers.find { h =>
      contains(h.id)
    }
  }

  /**
    * Whether another's node syncinfo shows that another node is ahead or behind ours
    *
    * @param info other's node sync info
    * @return Equal if nodes have the same history, Younger if another node is behind, Older if a new node is ahead,
    *         Fork if other peer is on another chain, Unknown if we can't deduct neighbour's status
    */
  def compare(info: ErgoSyncInfo): HistoryComparisonResult = {
    info match {
      case syncV1: ErgoSyncInfoV1 =>
        compareV1(syncV1)
      case syncV2: ErgoSyncInfoV2 =>
        compareV2(syncV2)
    }
  }

  /**
    * Whether another's node syncinfo indicates that another node is ahead or behind ours, or on fork
    *
    * @param info other's node sync info
    * @return Equal if nodes have the same history,
    *         Younger if another node is behind,
    *         Older if the neighbour is ahead,
    *         Fork if the neighbour is on a fork
    */
  def compareV2(info: ErgoSyncInfoV2): HistoryComparisonResult = {
    bestHeaderOpt.map { myLastHeader =>
      if (info.lastHeaders.isEmpty) {
        Younger
      } else {
        val myHeight = myLastHeader.height

        val otherHeaders = info.lastHeaders
        val otherLastHeader = otherHeaders.head // always available
        val otherHeight = otherLastHeader.height
        // todo: check PoW of otherLastHeader

        if (otherHeight == myHeight) {
          if (otherLastHeader.id == myLastHeader.id) {
            // Last headers are the same => chains are equal
            Equal
          } else {
            if (commonPoint(otherHeaders.tail).isDefined) {
              Fork
            } else {
              Unknown
            }
          }
        } else if (otherHeight > myHeight) {
          Older // todo: check difficulty ?
        } else { // otherHeight < myHeight
          Younger //todo: check if the block is on my chain?
        }
      }
    }.getOrElse {
      if (info.lastHeaders.isEmpty) {
        Equal
      } else {
        Older
      }
    } // other peer is older if the node doesn't have any header yet
  }

  /**
    * Whether another's node syncinfo indicates that another node is ahead or behind ours
    *
    * @param info other's node sync info
    * @return Equal if nodes have the same history,
    *         Younger if another node is behind,
    *         Older if the neighbour is ahead,
    *         Fork if the neighbour is on a fork
    */
  def compareV1(info: ErgoSyncInfoV1): HistoryComparisonResult = {
    bestHeaderIdOpt match {
      case Some(id) if info.lastHeaderIds.lastOption.contains(id) =>
        //Our best header is the same as other node best header
        Equal
      case Some(id) if info.lastHeaderIds.contains(id) =>
        //Our best header is in other node best chain, but not at the last position
        Older
      case Some(_) if info.lastHeaderIds.isEmpty =>
        //Other history is empty, our contain some headers
        Younger
      case Some(_) =>
        if (info.lastHeaderIds.view.reverse.exists(m => contains(m) || m == PreGenesisHeader.id)) {
          //We are on different forks now.
          Fork
        } else {
          //We don't have any of id's from other's node sync info in history.
          //We don't know whether we can sync with it and what blocks to send in Inv message.
          //Assume it is older and far ahead from us
          Older
        }
      case None if info.lastHeaderIds.isEmpty =>
        //Both nodes do not keep any blocks
        Equal
      case None =>
        //Our history is empty, other contain some headers
        Older
    }
  }

  /**
    *
    * Calculating continuation from common header which will be sent to another node
    * if comparison status is YOUNGER or FORK, for sync message V1.
    */
  def continuationIdsV1(syncInfo: ErgoSyncInfoV1, size: Int): ModifierIds =
    if (isEmpty) {
      // if no any header applied yet, return identifiers from other node's sync info
      syncInfo.lastHeaderIds.map(b => Header.modifierTypeId -> b)
    } else if (syncInfo.lastHeaderIds.isEmpty) {
      // if other node has no headers yet, send up to `size` headers from genesis
      val heightTo = Math.min(headersHeight, size + ErgoHistory.EmptyHistoryHeight)
      (ErgoHistory.GenesisHeight to heightTo).flatMap { height =>
        bestHeaderIdAtHeight(height).map(id => Header.modifierTypeId -> id)
      }
    } else {
      // else, find common header with the other node and send up to `size` headers from it (including the point)
      val ids = syncInfo.lastHeaderIds
      val branchingPointOpt: Option[ModifierId] = ids.view.reverse
        .find(m => isInBestChain(m))
        .orElse(if (ids.contains(PreGenesisHeader.id)) Some(PreGenesisHeader.id) else None)
      branchingPointOpt.toSeq.flatMap { branchingPoint =>
        val otherNodeHeight = heightOf(branchingPoint).getOrElse(ErgoHistory.GenesisHeight)
        val heightTo = Math.min(headersHeight, otherNodeHeight + size - 1)
        (otherNodeHeight to heightTo).flatMap { height =>
          bestHeaderIdAtHeight(height).map(id => Header.modifierTypeId -> id)
        }
      }
    }

  /**
    *
    * Calculating continuation from common header which will be sent to another node
    * if comparison status is YOUNGER of FORK, for sync message V2.
    */
  def continuationIdsV2(syncV2: ErgoSyncInfoV2, size: Int): ModifierIds = {
    if (syncV2.lastHeaders.isEmpty) {
      // if other node has no headers yet, send up to `size` headers from genesis
      val heightTo = Math.min(headersHeight, size + ErgoHistory.EmptyHistoryHeight)
      (ErgoHistory.GenesisHeight to heightTo)
        .flatMap(height => bestHeaderIdAtHeight(height))
        .map(h => Header.modifierTypeId -> h) //todo: remove modifierTypeId ?
    } else {
      commonPoint(syncV2.lastHeaders) match {
        case Some(commonHeader) =>
          val heightTo = Math.min(headersHeight, commonHeader.height + size - 1)
          ((commonHeader.height + 1) to heightTo)
            .flatMap(height => bestHeaderIdAtHeight(height))
            .map(h => Header.modifierTypeId -> h) //todo: remove modifierTypeId ?
        case None =>
          Seq.empty
      }
    }
  }

  /**
    * Finding other peer's continuation header from a header that is common to our node's history
    * @param syncInfo  other's node sync info
    * @return maybe continuation header
    */
  def continuationHeaderV2(syncInfo: ErgoSyncInfoV2): Option[Header] = {
    if (syncInfo.lastHeaders.isEmpty) {
      Option.empty
    } else {
      val lastHeader = syncInfo.lastHeaders.head
      // let's find continuation header whose parent is our bestHeader
      if (bestHeaderIdOpt.contains(lastHeader.parentId)) {
        Some(lastHeader)
      } else {
        Option.empty
      }
    }
  }

  /**
    * Calculating continuation from common header which will be sent to another node
    * if comparison status is YOUNGER or FORK.
    *
    * @param syncInfo other's node sync info
    * @param size max return size
    * @return Ids of headers, that node with info should download and apply to synchronize
    */
  def continuationIds(syncInfo: ErgoSyncInfo, size: Int): ModifierIds = {
    syncInfo match {
      case syncV1: ErgoSyncInfoV1 => continuationIdsV1(syncV1, size)
      case syncV2: ErgoSyncInfoV2 => continuationIdsV2(syncV2, size)
    }
  }

  /**
    *
    * @param header     - header to start
    * @param withFilter - condition to satisfy
    * @return all possible forks, starting from specified header and satisfying withFilter condition
    */
  protected[history] def continuationHeaderChains(header: Header, withFilter: Header => Boolean): Seq[Seq[Header]] = {
    @tailrec
    def loop(currentHeight: Option[Int], acc: Seq[Seq[Header]]): Seq[Seq[Header]] = {
      val nextLevelHeaders = currentHeight.toList
        .flatMap { h => headerIdsAtHeight(h + 1) }
        .flatMap { id => typedModifierById[Header](id) }
        .filter(withFilter)
      if (nextLevelHeaders.isEmpty) {
        acc.map(_.reverse)
      } else {
        val updatedChains = nextLevelHeaders.flatMap { h =>
          acc.find(chain => chain.nonEmpty && (h.parentId == chain.head.id)).map(c => h +: c)
        }
        val nonUpdatedChains = acc.filter(chain => !nextLevelHeaders.exists(_.parentId == chain.head.id))
        loop(currentHeight.map(_ + 1), updatedChains ++ nonUpdatedChains)
      }
    }

    loop(heightOf(header.id), Seq(Seq(header)))
  }

  /**
    * Information about our node synchronization status. Other node should be able to compare it's view with ours by
    * this syncInfo message and calculate modifiers missed by our node.
    *
    * V1 version (last header ids to be sent)
    *
    * @return
    */
  def syncInfoV1: ErgoSyncInfoV1 = {
    /**
      * Return last count headers from best headers chain if exist or chain up to genesis otherwise
      */
    def lastHeaderIds(count: Int): IndexedSeq[ModifierId] = {
      val currentHeight = headersHeight
      val from = Math.max(currentHeight - count + 1, 1)
      val res = (from to currentHeight).flatMap{h =>
        bestHeaderIdAtHeight(h)
      }
      if(from == 1) {
        PreGenesisHeader.id +: res
      } else {
        res
      }
    }

    if (isEmpty) {
      ErgoSyncInfoV1(Nil)
    } else {
      ErgoSyncInfoV1(lastHeaderIds(ErgoSyncInfo.MaxBlockIds))
    }
  }


  /**
    * @return sync info for neigbour peers, V2 message
    * @param full - if false, only last header to be sent, otherwise, multiple headers
    *               full info is needed when
    */
  def syncInfoV2(full: Boolean): ErgoSyncInfoV2 = {
    if (isEmpty) {
      ErgoSyncInfoV2(Nil)
    } else {
      val h = headersHeight

      val offsets = if (full) {
        ErgoHistoryReader.FullV2SyncOffsets
      } else {
        ErgoHistoryReader.ReducedV2SyncOffsets
      }

      val headers = offsets.flatMap(offset => bestHeaderAtHeight(h - offset))

      ErgoSyncInfoV2(headers)
    }
  }

  /**
    * Return last count headers from best headers chain if exist or chain up to genesis otherwise
    */
  def lastHeaders(count: Int, offset: Int = 0): HeaderChain = bestHeaderOpt
    .map(bestHeader => headerChainBack(count, bestHeader, _ => false).drop(offset)).getOrElse(HeaderChain.empty)

  /**
    * @return ids of headers (max. limit) starting from offset
    */
  def headerIdsAt(offset: Int, limit: Int): Seq[ModifierId] = {
    (offset until (limit + offset)).flatMap(height => bestHeaderIdAtHeight(height))
  }

<<<<<<< HEAD
  override def applicableTry(modifier: BlockSection): Try[Unit] = {
=======
  /**
    * Whether a modifier could be applied to the history
    *
    * @param modifier  - modifier to apply
    * @return `Success` if modifier can be applied, `Failure(ModifierError)` if can not
    */
  def applicableTry(modifier: ErgoPersistentModifier): Try[Unit] = {
>>>>>>> 74d33b1e
    modifier match {
      case header: Header =>
        validate(header)
      case m: NonHeaderBlockSection =>
        validate(m)
      case m: NipopowProofModifier =>
        validate(m)
      case chunk: UTXOSnapshotChunk =>
        validate(chunk)
      case m: Any =>
        Failure(new MalformedModifierError(s"Modifier $m has incorrect type"))
    }
  }

  def getFullBlock(header: Header): Option[ErgoFullBlock] = {
    (typedModifierById[BlockTransactions](header.transactionsId),
      typedModifierById[Extension](header.extensionId),
      typedModifierById[ADProofs](header.ADProofsId)) match {
      case (Some(txs), Some(ext), Some(proofs)) => Some(ErgoFullBlock(header, txs, ext, Some(proofs)))
      case (Some(txs), Some(ext), None) if !nodeSettings.stateType.requireProofs =>
        Some(ErgoFullBlock(header, txs, ext, None))
      case _ => None
    }
  }

  /**
    * Returns full block from a best headers-chain at given height
    * @param height - height to get the full block from
    * @return - full block or None if there's no such a block at given height
    */
  def bestFullBlockAt(height: Height): Option[ErgoFullBlock] = {
    bestHeaderIdAtHeight(height)
      .flatMap(headerId => typedModifierById[Header](headerId))
      .flatMap(header => getFullBlock(header))
  }


  /**
    * Returns block transactions from a best headers-chain at given height
    * @param height - height to get the block transactions from
    * @return - block transactions or None if there's no such a block at given height
    */
  def bestBlockTransactionsAt(height: Height): Option[BlockTransactions] = {
    bestHeaderIdAtHeight(height)
      .flatMap(headerId => typedModifierById[Header](headerId))
      .flatMap(header => typedModifierById[BlockTransactions](header.transactionsId))
  }

  /**
    * Return headers, required to apply to reach header2 if you are at header1 position.
    *
    * @param startHeaderOpt - initial position
    * @param finalHeader    - header you should reach
    * @return (Modifier it required to rollback first, header chain to apply)
    */
  def chainToHeader(startHeaderOpt: Option[Header], finalHeader: Header): (Option[ModifierId], HeaderChain) = {
    startHeaderOpt match {
      case Some(h1) =>
        val (prevChain, newChain) = commonBlockThenSuffixes(h1, finalHeader)
        (prevChain.headOption.map(_.id), newChain.tail)
      case None =>
        (None, headerChainBack(finalHeader.height + 1, finalHeader, _ => false))
    }
  }

  /**
    * Find common block and subchains from common block to header1 and header2
    *
    * @param header1 : Header - header in first subchain
    * @param header2 : Header - header in second subchain
    * @return (chain from common block to header1, chain from common block to header2)
    */
  protected[history] def commonBlockThenSuffixes(header1: Header, header2: Header): (HeaderChain, HeaderChain) = {
    assert(contains(header1) && contains(header2), "Should never call this function for non-existing headers")
    val heightDiff = Math.max(header1.height - header2.height, 0)

    def loop(numberBack: Int, otherChain: HeaderChain): (HeaderChain, HeaderChain) = {
      val r = commonBlockThenSuffixes(otherChain, header1, numberBack + heightDiff)
      if (r._1.head == r._2.head) {
        r
      } else {
        if (!otherChain.head.isGenesis) {
          val biggerOther = headerChainBack(numberBack, otherChain.head, _ => false) ++ otherChain.tail
          loop(biggerOther.size, biggerOther)
        } else {
          (HeaderChain(PreGenesisHeader +: r._1.headers), HeaderChain(PreGenesisHeader +: r._2.headers))
        }
      }
    }

    loop(2, HeaderChain(Seq(header2)))
  }

  protected[history] def commonBlockThenSuffixes(otherChain: HeaderChain,
                                                 startHeader: Header,
                                                 limit: Int): (HeaderChain, HeaderChain) = {
    def until(h: Header): Boolean = otherChain.exists(_.id == h.id)

    val ourChain = headerChainBack(limit, startHeader, until)
    val commonBlock = ourChain.head
    val commonBlockThenSuffixes = otherChain.takeAfter(commonBlock)
    (ourChain, commonBlockThenSuffixes)
  }

  /**
    * Return semantic validity status of modifier with id == modifierId
    *
    * @param modifierId - modifier id to check
    * @return
    */
  override def isSemanticallyValid(modifierId: ModifierId): ModifierSemanticValidity = {
    historyStorage.getIndex(validityKey(modifierId)) match {
      case Some(b) if b.headOption.contains(Valid) => ModifierSemanticValidity.Valid
      case Some(b) if b.headOption.contains(Invalid) => ModifierSemanticValidity.Invalid
      case None if contains(modifierId) => ModifierSemanticValidity.Unknown
      case None => ModifierSemanticValidity.Absent
      case m =>
        log.error(s"Incorrect validity status: $m")
        ModifierSemanticValidity.Absent
    }
  }

  /**
    * @param header - header to start from (it is excluded from result)
    * @param howMany - maximum number of headers to read after `header`
    * @return up to `howMany` headers after `header` (exclusive)
    */
  def bestHeadersAfter(header: Header, howMany: Int): Seq[Header] = {
    @tailrec
    def accumulateHeaders(height: Int, accumulator: Seq[Header], left: Int): Seq[Header] = {
      if (left == 0) {
        accumulator
      } else {
        bestHeaderAtHeight(height) match {
          case Some(hdr) => accumulateHeaders(height + 1, accumulator :+ hdr, left - 1)
          case None => accumulator
        }
      }
    }

    val height = header.height
    accumulateHeaders(height + 1, Seq.empty, howMany)
  }

  /**
    * Constructs popow header against given header identifier
    *
    * @param headerId - identifier of the header
    * @return PoPowHeader(header + interlinks + interlinkProof) or
    *         None if header of extension of a corresponding block are not available
    */
  def popowHeader(headerId: ModifierId): Option[PoPowHeader] = {
    typedModifierById[Header](headerId).flatMap(h =>
      typedModifierById[Extension](h.extensionId).flatMap { ext =>
        val interlinks = NipopowAlgos.unpackInterlinks(ext.fields).toOption
        val interlinkProof = NipopowAlgos.proofForInterlinkVector(ext)
        (interlinks, interlinkProof) match {
          case (Some(links), Some(proof)) => Some(PoPowHeader(h, links, proof))
          case _ => None
        }
      }
    )
  }

  /**
    * Constructs popow header (header + interlinks) for еру best header at given height
    *
    * @param height - height
    * @return PoPowHeader(header + interlinks) or None if header of extension of a corresponding block are not available
    */
  def popowHeader(height: Int): Option[PoPowHeader] = {
    bestHeaderIdAtHeight(height).flatMap(popowHeader)
  }

  /**
    * Constructs PoPoW proof for given m and k according to KMZ17 (FC20 version).
    * See PoPowAlgos.prove for construction details.
    * @param m - min superchain length
    * @param k - suffix length
    * @param headerIdOpt - optional header to start suffix from (so to construct proof for the header).
    *                    Please note that k-1 headers will be provided after the header.
    * @return PoPow proof if success, Failure instance otherwise
    */
  def popowProof(m: Int, k: Int, headerIdOpt: Option[ModifierId]): Try[NipopowProof] = {
    val proofParams = PoPowParams(m, k)
    nipopowAlgos.prove(histReader = this, headerIdOpt = headerIdOpt)(proofParams)
  }

}

object ErgoHistoryReader {
  // When we need to help other peer to find a common block when its status is unknown,
  // we send headers with offsets (from the blockchain tip) from below
  val FullV2SyncOffsets = Array(0, 16, 128, 512)

  // When only last header to be sent in sync v2 message
  val ReducedV2SyncOffsets = Array(0)
}<|MERGE_RESOLUTION|>--- conflicted
+++ resolved
@@ -25,12 +25,8 @@
   * Read-only copy of ErgoHistory
   */
 trait ErgoHistoryReader
-<<<<<<< HEAD
-  extends HistoryReader[BlockSection, ErgoSyncInfo]
-=======
   extends NodeViewComponent
-    with ContainsModifiers[ErgoPersistentModifier]
->>>>>>> 74d33b1e
+    with ContainsModifiers[BlockSection]
     with HeadersProcessor
     with PoPoWProofsProcessor
     with UTXOSnapshotChunkProcessor
@@ -403,17 +399,13 @@
     (offset until (limit + offset)).flatMap(height => bestHeaderIdAtHeight(height))
   }
 
-<<<<<<< HEAD
-  override def applicableTry(modifier: BlockSection): Try[Unit] = {
-=======
   /**
     * Whether a modifier could be applied to the history
     *
     * @param modifier  - modifier to apply
     * @return `Success` if modifier can be applied, `Failure(ModifierError)` if can not
     */
-  def applicableTry(modifier: ErgoPersistentModifier): Try[Unit] = {
->>>>>>> 74d33b1e
+  def applicableTry(modifier: BlockSection): Try[Unit] = {
     modifier match {
       case header: Header =>
         validate(header)
