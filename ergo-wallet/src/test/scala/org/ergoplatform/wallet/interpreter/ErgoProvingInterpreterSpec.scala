package org.ergoplatform.wallet.interpreter

import org.ergoplatform.{ErgoBoxCandidate, UnsignedErgoLikeTransaction, UnsignedInput}
import org.ergoplatform.wallet.crypto.ErgoSignature
import org.ergoplatform.wallet.secrets.{DlogSecretKey, ExtendedSecretKey}
import org.ergoplatform.wallet.utils.Generators
import org.scalatest.prop.PropertyChecks
import org.scalatest.{FlatSpec, Matchers}
<<<<<<< HEAD
import scorex.util.Random
=======
import org.scalatestplus.scalacheck.ScalaCheckDrivenPropertyChecks
import scorex.util.{ModifierId, Random}
import scorex.util.encode.Base16
import sigmastate.interpreter.ContextExtension
>>>>>>> 183e57d1

class ErgoProvingInterpreterSpec
  extends FlatSpec
    with PropertyChecks
    with Matchers
    with Generators
    with InterpreterSpecCommon {

  private def obtainSecretKey() = ExtendedSecretKey.deriveMasterKey(Random.randomBytes(32))

  it should "produce proofs with primitive secrets" in {
    val entropy = Random.randomBytes(32)
    val extendedSecretKey = ExtendedSecretKey.deriveMasterKey(entropy)
    val fullProver = ErgoProvingInterpreter(extendedSecretKey, parameters)

    val primitiveKey = DlogSecretKey(extendedSecretKey.privateInput)
    val unsafeProver = ErgoProvingInterpreter(IndexedSeq(primitiveKey), parameters)

    forAll(unsignedTxGen(extendedSecretKey)) { case (ins, unsignedTx) =>
      val signedTxFull = fullProver.sign(unsignedTx, ins.toIndexedSeq, IndexedSeq(), stateContext).get
      val signedTxUnsafe = unsafeProver.sign(unsignedTx, ins.toIndexedSeq, IndexedSeq(), stateContext).get

      signedTxFull shouldEqual signedTxUnsafe

      signedTxFull.inputs.map(_.spendingProof.proof).zip(signedTxFull.inputs.map(_.spendingProof.proof))
        .foreach { case (fullProof, unsafeProof) =>
          ErgoSignature.verify(unsignedTx.messageToSign, fullProof, extendedSecretKey.publicKey.key.h) shouldBe
            ErgoSignature.verify(unsignedTx.messageToSign, unsafeProof, extendedSecretKey.publicKey.key.h)
        }
    }
  }

  it should "sign 50 simple inputs with default cost limit" in {
    val prover = ErgoProvingInterpreter(obtainSecretKey(), parameters)
    val pk = prover.hdPubKeys.head

    val value = 100000000L
    val creationHeight = 10000
    val boxCandidate = new ErgoBoxCandidate(value, pk, creationHeight)

    val numOfInputs = 50
    val fakeTxId = ModifierId @@ Base16.encode(Array.fill(32)(5: Byte))
    val inputBoxes = (1 to numOfInputs).map(i => boxCandidate.toBox(fakeTxId, i.toShort))
    val unsignedInputs = inputBoxes.map(ib => new UnsignedInput(ib.id, ContextExtension.empty))

    val utx = new UnsignedErgoLikeTransaction(unsignedInputs, IndexedSeq.empty, IndexedSeq(boxCandidate))
    val signRes = prover.sign(utx, inputBoxes, IndexedSeq(), stateContext)
    signRes.isSuccess shouldBe true
  }

}<|MERGE_RESOLUTION|>--- conflicted
+++ resolved
@@ -6,14 +6,10 @@
 import org.ergoplatform.wallet.utils.Generators
 import org.scalatest.prop.PropertyChecks
 import org.scalatest.{FlatSpec, Matchers}
-<<<<<<< HEAD
-import scorex.util.Random
-=======
-import org.scalatestplus.scalacheck.ScalaCheckDrivenPropertyChecks
-import scorex.util.{ModifierId, Random}
+import scorex.util.ModifierId
 import scorex.util.encode.Base16
 import sigmastate.interpreter.ContextExtension
->>>>>>> 183e57d1
+import scorex.util.Random
 
 class ErgoProvingInterpreterSpec
   extends FlatSpec
@@ -48,7 +44,7 @@
 
   it should "sign 50 simple inputs with default cost limit" in {
     val prover = ErgoProvingInterpreter(obtainSecretKey(), parameters)
-    val pk = prover.hdPubKeys.head
+    val pk = prover.hdPubKeys.head.key
 
     val value = 100000000L
     val creationHeight = 10000
