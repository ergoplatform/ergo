--- conflicted
+++ resolved
@@ -7,13 +7,8 @@
       - develop
   pull_request:
     types:
-      - opened
-<<<<<<< HEAD
-      - synchronize    
-=======
+      - opened  
       - synchronize
-      
->>>>>>> 9620888a
 
 env:
   GITHUB_TOKEN: ${{ secrets.GITHUB_TOKEN }}
