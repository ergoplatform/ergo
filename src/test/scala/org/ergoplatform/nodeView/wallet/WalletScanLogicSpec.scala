--- conflicted
+++ resolved
@@ -252,13 +252,8 @@
     val tx = new ErgoTransaction(fakeInputs, IndexedSeq.empty, outs)
 
     val cache = WalletCache(pubkeys, s)
-<<<<<<< HEAD
-    val paymentPredicate = EqualsScanningPredicate(ErgoBox.ScriptRegId, ByteArrayConstant(pk.bytes))
-    val paymentScanReq = ScanRequest("Payment scan", paymentPredicate, Some(ScanWalletInteraction.Off))
-=======
     val paymentPredicate = EqualsScanningPredicate(ErgoBox.ScriptRegId, ByteArrayConstant(trueProp.bytes))
     val paymentScanReq = ScanRequest("Payment scan", paymentPredicate, Some(ScanWalletInteraction.Forced))
->>>>>>> 52bfbda7
     val walletVars = WalletVars(None, Seq(paymentScanReq.toScan(scanId).get), Some(cache))(s)
 
     val boxes = extractWalletOutputs(tx, Some(1), walletVars)
