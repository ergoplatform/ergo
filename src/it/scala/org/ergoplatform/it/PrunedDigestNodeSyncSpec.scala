--- conflicted
+++ resolved
@@ -51,13 +51,8 @@
       docker.stopNode(minerNode, secondsToWait = 0)
 
       val nodeForSyncing = docker
-<<<<<<< HEAD
-        .startNode(nodeForSyncingConfig, specialVolumeOpt = Some((localVolume, remoteVolume))).get
+        .startDevNetNode(nodeForSyncingConfig, specialVolumeOpt = Some((localVolume, remoteVolume))).get
       Async.await(nodeForSyncing.waitForFullHeight(approxTargetHeight))
-=======
-        .startDevNetNode(nodeForSyncingConfig, specialVolumeOpt = Some((localVolume, remoteVolume))).get
-      Async.await(nodeForSyncing.waitForHeight(approxTargetHeight))
->>>>>>> b5e4f03b
       val sampleInfo = Async.await(nodeForSyncing.info)
 
       val digestNode = docker.startDevNetNode(digestConfig).get
