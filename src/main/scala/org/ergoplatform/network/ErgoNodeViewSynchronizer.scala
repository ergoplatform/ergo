package org.ergoplatform.network

import akka.actor.SupervisorStrategy.{Restart, Stop}
import akka.actor.{Actor, ActorInitializationException, ActorKilledException, ActorRef, ActorRefFactory, DeathPactException, OneForOneStrategy, Props}
import org.ergoplatform.modifiers.history.header.Header
import org.ergoplatform.modifiers.mempool.{ErgoTransactionSerializer, UnconfirmedTransaction}
import org.ergoplatform.modifiers.{BlockSection, ErgoFullBlock}
import org.ergoplatform.nodeView.history.{ErgoSyncInfoV1, ErgoSyncInfoV2}
import org.ergoplatform.nodeView.history._
import org.ergoplatform.network.ErgoNodeViewSynchronizer.CheckModifiersToDownload
import org.ergoplatform.nodeView.ErgoNodeViewHolder.BlockAppliedTransactions
import org.ergoplatform.nodeView.history.{ErgoHistory, ErgoSyncInfo, ErgoSyncInfoMessageSpec}
import org.ergoplatform.nodeView.mempool.{ErgoMemPool, ErgoMemPoolReader}
import org.ergoplatform.settings.{Constants, ErgoSettings}
import org.ergoplatform.nodeView.ErgoNodeViewHolder.ReceivableMessages._
import org.ergoplatform.nodeView.ErgoNodeViewHolder._
import scorex.core.consensus.{Equal, Fork, Nonsense, Older, Unknown, Younger}
import scorex.core.network.ModifiersStatus.Requested
import scorex.core.{ModifierTypeId, NodeViewModifier, idsToString}
import scorex.core.network.NetworkController.ReceivableMessages.{PenalizePeer, RegisterMessageSpecs, SendToNetwork}
import org.ergoplatform.network.ErgoNodeViewSynchronizer.ReceivableMessages._
import org.ergoplatform.nodeView.state.ErgoStateReader
import org.ergoplatform.nodeView.wallet.ErgoWalletReader
import scorex.core.network.message.{InvSpec, MessageSpec, ModifiersSpec, RequestModifierSpec}
import scorex.core.network._
import scorex.core.network.message.{InvData, Message, ModifiersData}
import scorex.core.serialization.ScorexSerializer
import scorex.core.settings.NetworkSettings
import scorex.core.transaction.Transaction
import scorex.core.utils.{NetworkTimeProvider, ScorexEncoding}
import scorex.core.validation.MalformedModifierError
import scorex.util.{ModifierId, ScorexLogging}
import scorex.core.network.DeliveryTracker
import scorex.core.network.peer.PenaltyType
import scorex.core.transaction.state.TransactionValidation.TooHighCostError
import ErgoNodeViewSynchronizer.{IncomingTxInfo, TransactionProcessingCacheRecord}

import scala.annotation.tailrec
import scala.collection.mutable
import scala.concurrent.ExecutionContext
import scala.concurrent.duration._
import scala.util.{Failure, Random, Success}

/**
  * Contains most top-level logic for p2p networking, communicates with lower-level p2p code and other parts of the
  * client application
  */
class ErgoNodeViewSynchronizer(networkControllerRef: ActorRef,
                               viewHolderRef: ActorRef,
                               syncInfoSpec: ErgoSyncInfoMessageSpec.type,
                               settings: ErgoSettings,
                               timeProvider: NetworkTimeProvider,
                               syncTracker: ErgoSyncTracker,
                               deliveryTracker: DeliveryTracker
                              )(implicit ex: ExecutionContext)
  extends Actor with Synchronizer with ScorexLogging with ScorexEncoding {

  override val supervisorStrategy: OneForOneStrategy = OneForOneStrategy(
    maxNrOfRetries = 10,
    withinTimeRange = 1.minute) {
    case _: ActorKilledException => Stop
    case _: DeathPactException => Stop
    case e: ActorInitializationException =>
      log.warn(s"Stopping actor due to : $e")
      Stop
    case e: Exception =>
      log.warn(s"Restarting actor due to : $e")
      Restart
  }

  private val blockSectionsDownloadFilter = BlockSectionsDownloadFilter(settings.nodeSettings.stateType)

  private var syncInfoV1CacheByHeadersHeight: Option[(Int, ErgoSyncInfoV1)] = Option.empty

  private var syncInfoV2CacheByHeadersHeight: Option[(Int, ErgoSyncInfoV2)] = Option.empty

  private val networkSettings: NetworkSettings = settings.scorexSettings.network

  protected val deliveryTimeout: FiniteDuration = networkSettings.deliveryTimeout

  private val minModifiersPerBucket = 8 // minimum of persistent modifiers (excl. headers) to download by single peer
  private val maxModifiersPerBucket = 12 // maximum of persistent modifiers (excl. headers) to download by single peer

  private val minHeadersPerBucket = 50 // minimum of headers to download by single peer
  private val maxHeadersPerBucket = 400 // maximum of headers to download by single peer

  // It could be the case that adversarial peers are sending sync messages to the node to cause
  // resource exhaustion. To prevent it, we do not provide an answer for sync message, if previous one was sent
  // no more than `PerPeerSyncLockTime` milliseconds ago.
  private val PerPeerSyncLockTime = 100

  // when we got last modifier, both unconfirmed transactions and block sections count
  private var lastModifierGotTime: Long = 0

  /**
    * The node stops to accept transactions if declined table reaches this max size. It prevents spam attacks trying
    * to bloat the table (or exhaust node's CPU)
    */
  private val MaxDeclined = 400

  /**
    * No more than this number of unparsed transactions can be cached
    */
  private val MaxProcessingTransactionsCacheSize = 50

  /**
    * Max cost of transactions we are going to process between blocks
    */
  private val MempoolCostPerBlock = 12000000

  /**
    * Currently max transaction cost is higher but will be eventually cut down to this value
    */
  private val OptimisticMaxTransactionCost = 2000000


  /**
    * Dictionary (tx id -> checking time), which is storing transactions declined by the mempool, as mempool is not
    * storing this information. We keep declined transactions in the dictionary for few blocks just, as declined
    * transaction could become acceptable with time
    */
  private val declined = mutable.TreeMap[ModifierId, Long]()

  /**
    * Counter which contains total cost of transactions entered mempool or rejected by it since last block processed.
    * Used to avoid sudden spikes in load, limiting transactions processing time and make it comparable to block's
    * processing time
    */
  private var interblockCost = IncomingTxInfo.empty()

  /**
    * Cache which contains bytes of transactions we received but not parsed and processed yet
    */
  private val txProcessingCache = mutable.Map[ModifierId, TransactionProcessingCacheRecord]()

  /**
    * To be called when the node is synced and new block arrives, to reset transactions cost counter
    */
  private def clearInterblockCost(): Unit = {
    interblockCost = IncomingTxInfo.empty()
  }

  /**
    * To be called when the node is synced and new block arrives, to resume transaction bytes cache processing
    */
  private def processFirstTxProcessingCacheRecord(): Unit = {
    txProcessingCache.headOption.foreach { case (txId, processingCacheRecord) =>
      parseAndProcessTransaction(txId, processingCacheRecord.txBytes, processingCacheRecord.source)
      txProcessingCache -= txId
    }
  }

  /**
    * To be called when mempool reporting on finished transaction validation.
    * This method adds validation cost to counter and send another
    */
  private def processMempoolResult(processingResult: InitialTransactionCheckOutcome): Unit = {
    val ReserveCostValue = 5000

    val costOpt = processingResult.transaction.lastCost
    if (costOpt.isEmpty) {
      // should not be here, and so ReserveCostValue should not be used
      log.warn("Cost is empty in processMempoolResult")
    }
    val cost = costOpt.getOrElse(ReserveCostValue)
    val ng = processingResult match {
      case _: FailedTransaction => interblockCost.copy(invalidatedCost = interblockCost.invalidatedCost + cost)
      case _: SuccessfulTransaction => interblockCost.copy(acceptedCost = interblockCost.acceptedCost + cost)
      case _: DeclinedTransaction => interblockCost.copy(declinedCost = interblockCost.declinedCost + cost)
    }

    log.debug(s"Old global cost info: $interblockCost, new $ng, tx processing cache size: ${txProcessingCache.size}")
    interblockCost = ng

    if (interblockCost.totalCost < MempoolCostPerBlock) {
      processFirstTxProcessingCacheRecord()
    }
  }

  /**
    * Register periodic events
    */
  override def preStart(): Unit = {
    // subscribe for history and mempool changes
    viewHolderRef ! GetNodeViewChanges(history = true, state = false, vault = false, mempool = true)

    val toDownloadCheckInterval = networkSettings.syncInterval

    // register as a handler for synchronization-specific types of messages
    val messageSpecs: Seq[MessageSpec[_]] = Seq(InvSpec, RequestModifierSpec, ModifiersSpec, syncInfoSpec)
    networkControllerRef ! RegisterMessageSpecs(messageSpecs, self)

    // register as a listener for peers got connected (handshaked) or disconnected
    context.system.eventStream.subscribe(self, classOf[HandshakedPeer])
    context.system.eventStream.subscribe(self, classOf[DisconnectedPeer])

    // subscribe for all the node view holder events involving modifiers and transactions
    context.system.eventStream.subscribe(self, classOf[ChangedHistory])
    context.system.eventStream.subscribe(self, classOf[ChangedMempool])
    context.system.eventStream.subscribe(self, classOf[ModificationOutcome])
    context.system.eventStream.subscribe(self, classOf[DownloadRequest])
    context.system.eventStream.subscribe(self, classOf[BlockAppliedTransactions])
    context.system.eventStream.subscribe(self, classOf[BlockSectionsProcessingCacheUpdate])

    context.system.scheduler.scheduleAtFixedRate(toDownloadCheckInterval, toDownloadCheckInterval, self, CheckModifiersToDownload)

    val interval = networkSettings.syncInterval
    context.system.scheduler.scheduleWithFixedDelay(2.seconds, interval, self, SendLocalSyncInfo)

    val healthCheckDelay = settings.nodeSettings.acceptableChainUpdateDelay
    val healthCheckRate = settings.nodeSettings.acceptableChainUpdateDelay / 3
    context.system.scheduler.scheduleAtFixedRate(healthCheckDelay, healthCheckRate, viewHolderRef, IsChainHealthy)(ex, self)
  }

  protected def broadcastModifierInv(modTypeId: ModifierTypeId, modId: ModifierId): Unit = {
    val msg = Message(InvSpec, Right(InvData(modTypeId, Seq(modId))), None)
    networkControllerRef ! SendToNetwork(msg, Broadcast)
  }

  protected def broadcastModifierInv(m: NodeViewModifier): Unit = {
    broadcastModifierInv(m.modifierTypeId, m.id)
  }

  /**
    * Check whether block section (modifier) with identifier `id` is not stored locally
    * (in history database available via `historyReader` interface, or delivery tracker cache, thus
    * downloading of the modifier is needed.
    */
  private def downloadRequired(historyReader: ErgoHistory)(modifierTypeId: ModifierTypeId, id: ModifierId): Boolean = {
    deliveryTracker.status(id, modifierTypeId, Array(historyReader)) == ModifiersStatus.Unknown
  }

  /** Get V1 sync info from cache or load it from history and add to cache */
  private def getV1SyncInfo(history: ErgoHistory): ErgoSyncInfoV1 = {
    val headersHeight = history.headersHeight
    syncInfoV1CacheByHeadersHeight
      .collect { case (height, syncInfo) if height == headersHeight => syncInfo }
      .getOrElse {
        val v1SyncInfo = history.syncInfoV1
        syncInfoV1CacheByHeadersHeight = Some(headersHeight -> v1SyncInfo)
        v1SyncInfo
      }
  }

  /** Get V2 sync info from cache or load it from history and add to cache */
  private def getV2SyncInfo(history: ErgoHistory, full: Boolean): ErgoSyncInfoV2 = {
    val headersHeight = history.headersHeight
    syncInfoV2CacheByHeadersHeight
      .collect { case (height, syncInfo) if height == headersHeight => syncInfo }
      .getOrElse {
        val v2SyncInfo = history.syncInfoV2(full)
        syncInfoV2CacheByHeadersHeight = Some(headersHeight -> v2SyncInfo)
        v2SyncInfo
      }
  }

  /**
    * Whether neighbour peer `remote` supports sync protocol V2.
    */
  def syncV2Supported(remote: ConnectedPeer): Boolean = SyncV2Filter.condition(remote)

  /**
    * Send synchronization statuses to neighbour peers
    *
    * The method sends sync messages to whether peers not received sync from the node for
    * some time (see syncStatusRefreshStable / syncStatusRefreshStable settings),
    * or peers with Unknown / Fork / Older statuses.
    *
    * Method sends V1/V2 sync messages based on neighbour version.
    *
    */
  protected def sendSync(history: ErgoHistory): Unit = {
    val peers = syncTracker.peersToSyncWith()
    val (peersV2, peersV1) = peers.partition(p => syncV2Supported(p))
    log.debug(s"Syncing with ${peersV1.size} peers via sync v1, ${peersV2.size} peers via sync v2")
    if (peersV1.nonEmpty) {
      val msg = Message(syncInfoSpec, Right(getV1SyncInfo(history)), None)
      networkControllerRef ! SendToNetwork(msg, SendToPeers(peersV1))
    }
    if (peersV2.nonEmpty) {
      //todo: send only last header to peers which are equal or younger
      val v2SyncInfo = getV2SyncInfo(history, full = true)
      networkControllerRef ! SendToNetwork(Message(syncInfoSpec, Right(v2SyncInfo), None), SendToPeers(peersV2))
    }
  }

  /**
    * Send sync message to a concrete peer. Used in [[processSync]] and [[processSyncV2]] methods.
    */
  protected def sendSyncToPeer(remote: ConnectedPeer, sync: ErgoSyncInfo): Unit = {
    if (sync.nonEmpty) {
      syncTracker.updateLastSyncSentTime(remote)
      networkControllerRef ! SendToNetwork(Message(syncInfoSpec, Right(sync), None), SendToPeer(remote))
    }
  }

  // Send history extension to the (less developed) peer 'remote' which does not have it.
  def sendExtension(remote: ConnectedPeer,
                    ext: Seq[(ModifierTypeId, ModifierId)]): Unit = {
    ext.groupBy(_._1).mapValues(_.map(_._2)).foreach {
      case (mid, mods) =>
        networkControllerRef ! SendToNetwork(Message(InvSpec, Right(InvData(mid, mods)), None), SendToPeer(remote))
    }
  }

  /**
    * Process sync message `syncInfo` got from neighbour peer `remote`
    */
  protected def processSync(hr: ErgoHistory, syncInfo: ErgoSyncInfo, remote: ConnectedPeer): Unit = {
    val diff = syncTracker.updateLastSyncGetTime(remote)
    if (diff > PerPeerSyncLockTime) {
      // process sync if sent in more than 200 ms after previous sync
      log.debug(s"Processing sync from $remote")
      syncInfo match {
        case syncV1: ErgoSyncInfoV1 => processSyncV1(hr, syncV1, remote)
        case syncV2: ErgoSyncInfoV2 => processSyncV2(hr, syncV2, remote)
      }
    } else {
      log.debug(s"Spammy sync detected from $remote")
    }
  }

  /**
    * Processing sync V1 message `syncInfo` got from neighbour peer `remote`
    */
  protected def processSyncV1(hr: ErgoHistory, syncInfo: ErgoSyncInfoV1, remote: ConnectedPeer): Unit = {
    val (status, syncSendNeeded) = syncTracker.updateStatus(remote, syncInfo, hr)

    status match {
      case Unknown =>
        // we do not know what to send to a peer with unknown status
        log.debug(s"Peer status is still unknown for $remote")
      case Nonsense =>
        // we do not know what to send to a peer with such status
        log.debug(s"Got nonsense status for $remote")
      case Younger | Fork =>
        // send extension (up to 400 header ids) to a peer which chain is less developed or forked
        val ext = hr.continuationIds(syncInfo, size = 400)
        if (ext.isEmpty) log.warn("Extension is empty while comparison is younger")
        log.debug(s"Sending extension of length ${ext.length}")
        log.debug(s"Extension ids: ${idsToString(ext)}")
        sendExtension(remote, ext)
      case Older =>
        // asking headers from older peers
        val ids = syncInfo.lastHeaderIds.reverse
        val headerIds = ids.takeWhile(hId => !hr.isInBestChain(hId))
        if (headerIds.nonEmpty) {
          val maxHeadersToDownload = deliveryTracker.headersToDownload
          log.debug(s"Requesting $maxHeadersToDownload headers from older peers after getting sync info from $remote")
          requestDownload(
            maxHeadersToDownload,
            minHeadersPerBucket,
            maxHeadersPerBucket
          )(Option(getPeersForDownloadingHeaders(remote))) { howManyPerType =>
            val modifierIds =
              headerIds
                .reverse
                .filter(mid => downloadRequired(hr)(Header.modifierTypeId, mid))
                .take(howManyPerType)
            Map(Header.modifierTypeId -> modifierIds)
          }
        }
      case Equal =>
        // does nothing for `Equal`
        log.debug(s"$remote has equal header-chain")
    }

    if (syncSendNeeded) {
      val ownSyncInfo = getV1SyncInfo(hr)
      sendSyncToPeer(remote, ownSyncInfo)
    }
  }

  /**
    * Processing sync V2 message `syncInfo` got from neighbour peer `remote` (supporting sync v2)
    */
  protected def processSyncV2(hr: ErgoHistory, syncInfo: ErgoSyncInfoV2, remote: ConnectedPeer): Unit = {
    val (status, syncSendNeeded) = syncTracker.updateStatus(remote, syncInfo, hr)

    status match {
      case Unknown =>
        // we do not know what to send to a peer with unknown status
        log.info(s"Peer status is still unknown for $remote")

      case Nonsense =>
        // Shouldn't be the case for sync V2
        log.warn(s"Got nonsense status in v2 for $remote")

      case Younger =>
        // send extension (up to 400 header ids) to a peer which chain is less developed
        val ext = hr.continuationIds(syncInfo, size = 400)
        if (ext.isEmpty) log.warn("Extension is empty while comparison is younger")
        log.debug(s"Sending extension of length ${ext.length} to younger peer $remote")
        log.debug(s"Extension ids: ${idsToString(ext)}")
        sendExtension(remote, ext)

      case Fork =>
        // send extension (up to 400 header ids) to a peer which chain is forked
        val ext = hr.continuationIds(syncInfo, size = 400)
        if (ext.isEmpty) log.warn("Extension is empty while comparison is fork")
        log.debug(s"Sending extension of length ${ext.length} to forked peer $remote")
        log.debug(s"Extension ids: ${idsToString(ext)}")
        sendExtension(remote, ext)

      case Older =>
        log.debug(s"Peer $remote is older, its height ${syncInfo.height}")
        applyValidContinuationHeaderV2(syncInfo, hr, remote)

      case Equal =>
        // does nothing for `Equal`
        log.debug(s"$remote has equal header-chain")
    }

    if (syncSendNeeded) {
      val ownSyncInfo = getV2SyncInfo(hr, full = true)
      sendSyncToPeer(remote, ownSyncInfo)
    }
  }

  /**
    * Variable which is caching height of last header which was extracted from sync info message
    */
  private var lastSyncHeaderApplied: Option[Int] = Option.empty

  /**
    * Calculates new continuation header from syncInfo message if any, validates it and sends it
    * to nodeViewHolder as a remote modifier for it to be applied
    *
    * @param syncInfo other's node sync info
    */
  private def applyValidContinuationHeaderV2(syncInfo: ErgoSyncInfoV2,
                                             history: ErgoHistory,
                                             peer: ConnectedPeer): Unit = {
    history.continuationHeaderV2(syncInfo).foreach { continuationHeader =>
      if (deliveryTracker.status(continuationHeader.id, Header.modifierTypeId, Seq.empty) == ModifiersStatus.Unknown) {
        if (continuationHeader.height > lastSyncHeaderApplied.getOrElse(0)) {
          log.info(s"Applying valid syncInfoV2 header ${continuationHeader.encodedId}")
          lastSyncHeaderApplied = Some(continuationHeader.height)
          viewHolderRef ! ModifiersFromRemote(Seq(continuationHeader))
          val modifiersToDownload = history.requiredModifiersForHeader(continuationHeader)
          modifiersToDownload.foreach {
            case (modifierTypeId, modifierId) =>
              if (deliveryTracker.status(modifierId, modifierTypeId, Seq.empty) == ModifiersStatus.Unknown) {
                log.info(s"Downloading block section for header ${continuationHeader.encodedId} : ($modifierId, $modifierTypeId)")
                requestBlockSection(modifierTypeId, Seq(modifierId), peer)
              }
          }
        }
      }
    }
  }

  /**
    * Headers should be downloaded from an Older node, it is triggered by received sync message from an older node
    *
    * @param callingPeer that can be used to download headers, it must be Older
    * @return available peers to download headers from together with the state/origin of the peer
    */
  private def getPeersForDownloadingHeaders(callingPeer: ConnectedPeer): Iterable[ConnectedPeer] = {
    syncTracker.peersByStatus
      .get(Older)
      .getOrElse(Array(callingPeer))
  }

  /**
    * @return a peer to download block sections from.
    */
  private def getPeerForDownloadingBlocks(peerToAvoid: Option[ConnectedPeer]): Option[ConnectedPeer] = {

    def filterOutFn(cp: ConnectedPeer) = {
      blockSectionsDownloadFilter.condition(cp) && !peerToAvoid.contains(cp)
    }

    // helper function to take a peer from a group of peers of the same status (e.g. older than us)
    def peerFrom(peers: Seq[ConnectedPeer]): Option[ConnectedPeer] = {
      // first, we are choosing random peer
      // if the peer is not ok (e.g. of some old version having problems)
      // choose first peer which is okay
      // so usually returns randomized peer, with fallback to deterministic one
      val randomPeer = peers(Random.nextInt(peers.size))
      if (filterOutFn(randomPeer)) {
        Some(randomPeer)
      } else {
        peers.find(filterOutFn)
      }
    }

    val peersByStatus = syncTracker.peersByStatus

    val olderOrEqual = peersByStatus.getOrElse(Older, Seq.empty) ++ peersByStatus.getOrElse(Equal, Seq.empty)

    peerFrom(olderOrEqual).orElse {
      log.warn("No peers which are equal or older are found when trying to download a block section")
      val unknownOrFork = peersByStatus.getOrElse(Unknown, Seq.empty) ++ peersByStatus.getOrElse(Fork, Seq.empty)
      peerFrom(unknownOrFork)
    }
  }

  /**
    * Other persistent modifiers besides headers should be downloaded from either Older or Equal node, with fallback to Unknown or Fork
    *
    * @return available peers to download persistent modifiers from together with the state/origin of the peer
    */
  private def getPeersForDownloadingBlocks: Option[Iterable[ConnectedPeer]] = {
    val peersByStatus = syncTracker.peersByStatus
    Option(peersByStatus.getOrElse(Older, mutable.WrappedArray.empty) ++ peersByStatus.getOrElse(Equal, mutable.WrappedArray.empty))
      .filter(_.nonEmpty)
      .orElse {
        Option(peersByStatus.getOrElse(Unknown, mutable.WrappedArray.empty) ++ peersByStatus.getOrElse(Fork, mutable.WrappedArray.empty))
          .filter(_.nonEmpty)
      }.map(blockSectionsDownloadFilter.filter)
  }

  /**
    * A helper method to ask for block section from given peer
    *
    * @param modifierTypeId - block section type id
    * @param modifierIds - ids of block section to download
    * @param peer - peer to download from
    * @param checksDone - how many times the block section was requested before
    *                    (non-zero if we're re-requesting the block section, in this case, there should be only
    *                     one id to request in `modifierIds`
    */
  def requestBlockSection(modifierTypeId: ModifierTypeId,
                          modifierIds: Seq[ModifierId],
                          peer: ConnectedPeer,
                          checksDone: Int = 0): Unit = {
    if(checksDone > 0 && modifierIds.length > 1) {
      log.warn(s"Incorrect state, checksDone > 0 && modifierIds.length > 1 , for $modifierIds of type $modifierTypeId")
    }
    val msg = Message(RequestModifierSpec, Right(InvData(modifierTypeId, modifierIds)), None)
    val stn = SendToNetwork(msg, SendToPeer(peer))
    networkControllerRef ! stn

    modifierIds.foreach { modifierId =>
      deliveryTracker.setRequested(modifierTypeId, modifierId, peer, checksDone) { deliveryCheck =>
        context.system.scheduler.scheduleOnce(deliveryTimeout, self, deliveryCheck)
      }
    }
  }

  /**
    * Our node needs block sections of type `modifierTypeId` with id `modifierId`.
    * Request this modifier from random peer.
    */
  def requestBlockSection(modifierTypeId: ModifierTypeId,
                          modifierId: ModifierId,
                          checksDone: Int,
                          previousPeer: Option[ConnectedPeer]): Unit = {
    getPeerForDownloadingBlocks(previousPeer) match {
      case Some(peerToAsk) =>
        log.debug(s"Going to download $modifierId from $peerToAsk , previous attempts: $checksDone")
        requestBlockSection(modifierTypeId, Seq(modifierId), peerToAsk, checksDone)
      case None =>
        log.error("No peer found to download a block section from. " +
                  "DeliveryTracker: " + deliveryTracker + " SyncTracker: " + syncTracker)
    }
  }

  def onDownloadRequest(historyReader: ErgoHistory): Receive = {
    case DownloadRequest(modifierTypeId: ModifierTypeId, modifierId: ModifierId) =>
      if (deliveryTracker.status(modifierId, modifierTypeId, Seq(historyReader)) == ModifiersStatus.Unknown) {
        requestBlockSection(modifierTypeId, modifierId, checksDone = 0, None)
      }
  }

  /**
    * Modifier download method that is given min/max constraints for modifiers to download from peers.
    * It sends requests for modifiers to given peers in optimally sized batches.
    *
    * @param maxModifiers maximum modifiers to download
    * @param minModifiersPerBucket minimum modifiers to download per bucket
    * @param maxModifiersPerBucket maximum modifiers to download per bucket
    * @param getPeersOpt optionally get peers to download from, all peers have the same PeerSyncState
    * @param fetchMax function that fetches modifiers, it is passed how many of them tops
    */
  protected def requestDownload(maxModifiers: Int, minModifiersPerBucket: Int, maxModifiersPerBucket: Int)
                               (getPeersOpt: => Option[Iterable[ConnectedPeer]])
                               (fetchMax: Int => Map[ModifierTypeId, Seq[ModifierId]]): Unit =
    getPeersOpt
      .foreach { peers =>
        val modifiersByBucket = ElementPartitioner.distribute(peers, maxModifiers, minModifiersPerBucket, maxModifiersPerBucket)(fetchMax)
        // collect and log useful downloading progress information, don't worry it does not run frequently
        modifiersByBucket.headOption.foreach { _ =>
          modifiersByBucket
            .groupBy(_._1._2)
            .mapValues(_.map(_._2.size))
            .map { case (modType, batchSizes) =>
              s"Downloading from peers : type[$modType] of ${batchSizes.size} batches each of ~ size: ${batchSizes.take(2).max}"
            }.foreach(log.info(_))
        }
        // bucket represents a peer and a modifierType as we cannot send mixed types to a peer
        modifiersByBucket.foreach { case ((peer, modifierTypeId), modifierIds) =>
          requestBlockSection(modifierTypeId, modifierIds, peer)
        }
      }

  private def transactionsFromRemote(requestedModifiers: Map[ModifierId, Array[Byte]],
                                     mp: ErgoMemPool,
                                     remote: ConnectedPeer): Unit = {
    // filter out transactions already in the mempool
    val notInThePool = requestedModifiers.filterKeys(id => !mp.contains(id))
    val (toProcess, toPutIntoCache) = if (interblockCost.totalCost < MempoolCostPerBlock) {
      // if we are within per-block limits, parse and process first transaction
      (notInThePool.headOption, notInThePool.tail)
    } else {
      (None, notInThePool)
    }

    toProcess.foreach { case (txId, txBytes) =>
      parseAndProcessTransaction(txId, txBytes, remote)
    }
    toPutIntoCache.foreach { case (txId, txBytes) =>
      txProcessingCache.put(txId, new TransactionProcessingCacheRecord(txBytes, remote))
    }
  }

  private def blockSectionsFromRemote(hr: ErgoHistory,
                                      typeId: ModifierTypeId,
                                      requestedModifiers: Map[ModifierId, Array[Byte]],
                                      remote: ConnectedPeer): Unit  = {
    Constants.modifierSerializers.get(typeId) match {
      case Some(serializer: ScorexSerializer[BlockSection]@unchecked) =>
        // parse all modifiers and put them to modifiers cache
        val parsed: Iterable[BlockSection] = parseModifiers(requestedModifiers, typeId, serializer, remote)

        // `deliveryTracker.setReceived()` called inside `validateAndSetStatus` for every correct modifier
        val valid = parsed.filter(validateAndSetStatus(hr, remote, _))
        if (valid.nonEmpty) {
          log.debug(s"Sending ${valid.size} modifiers to view holder")
          viewHolderRef ! ModifiersFromRemote(valid)
          // send sync message to the peer to get new headers quickly
          if (valid.head.isInstanceOf[Header]) {
            val syncInfo = if (syncV2Supported(remote)) {
              getV2SyncInfo(hr, full = false)
            } else {
              getV1SyncInfo(hr)
            }
            sendSyncToPeer(remote, syncInfo)
          }
        }
      case _ =>
        log.error(s"Undefined serializer for modifier of type $typeId")
    }
  }

  /**
    * Logic to process block parts got from another peer.
    * Filter out non-requested block parts (with a penalty to spamming peer),
    * parse block parts and send valid modifiers to NodeViewHolder
    */
  protected def modifiersFromRemote(hr: ErgoHistory,
                                    mp: ErgoMemPool,
                                    data: ModifiersData,
                                    remote: ConnectedPeer,
                                    blockAppliedTxsCache: FixedSizeApproximateCacheQueue): Unit = {
    val typeId = data.typeId
    val modifiers = data.modifiers
    log.info(s"Got ${modifiers.size} modifiers of type $typeId from remote connected peer: ${remote.connectionId}")
    log.debug("Modifier ids: " + modifiers.keys)

    lastModifierGotTime = System.currentTimeMillis()

    // filter out non-requested modifiers
    val requestedModifiers = processSpam(remote, typeId, modifiers, blockAppliedTxsCache)

    if (typeId == Transaction.ModifierTypeId) {
      transactionsFromRemote(requestedModifiers, mp, remote)
    } else {
     blockSectionsFromRemote(hr, typeId, requestedModifiers, remote)
    }
  }

  /**
    * Parse transaction coming from remote, filtering out immediately too big one, and send parsed transaction
    * to mempool for processing
    */
  def parseAndProcessTransaction(id: ModifierId, bytes: Array[Byte], remote: ConnectedPeer): Unit = {
    if (bytes.length > settings.nodeSettings.maxTransactionSize) {
      deliveryTracker.setInvalid(id, Transaction.ModifierTypeId)
      penalizeMisbehavingPeer(remote)
      log.warn(s"Transaction size ${bytes.length} from ${remote.toString} " +
                s"exceeds limit ${settings.nodeSettings.maxTransactionSize}")
    } else {
      ErgoTransactionSerializer.parseBytesTry(bytes) match {
        case Success(tx) if id == tx.id =>
          val utx = UnconfirmedTransaction(tx, bytes, Some(remote))
          viewHolderRef ! TransactionFromRemote(utx)
        case _ =>
          // Penalize peer and do nothing - it will be switched to correct state on CheckDelivery
          penalizeMisbehavingPeer(remote)
          log.warn(s"Failed to parse transaction with declared id ${encoder.encodeId(id)} from ${remote.toString}")
      }
    }
  }

  /**
    * Parse block sections with serializer provided, check that its id is equal to the declared one,
    * penalize misbehaving peer for every incorrect modifier
    *
    * @return collection of parsed modifiers
    */
  def parseModifiers[M <: NodeViewModifier](modifiers: Map[ModifierId, Array[Byte]],
                                            typeId: ModifierTypeId,
                                            serializer: ScorexSerializer[M],
                                            remote: ConnectedPeer): Iterable[M] = {
    modifiers.flatMap { case (id, bytes) =>
      serializer.parseBytesTry(bytes) match {
        case Success(mod) if id == mod.id =>
          Some(mod)
        case _ =>
          // Penalize peer and do nothing - it will be switched to correct state on CheckDelivery
          penalizeMisbehavingPeer(remote)
          log.warn(s"Failed to parse modifier with declared id ${encoder.encodeId(id)} from ${remote.toString}")
          None
      }
    }
  }

  /**
    *
    * Get modifiers from remote peer, filter out spam modifiers and penalize peer for spam
    *
    * @return ids and bytes of modifiers that were requested by our node
    */
  def processSpam(remote: ConnectedPeer,
                  typeId: ModifierTypeId,
                  modifiers: Map[ModifierId, Array[Byte]],
                  blockAppliedTxsCache: FixedSizeApproximateCacheQueue): Map[ModifierId, Array[Byte]] = {
    val modifiersByStatus =
      modifiers
        .groupBy { case (id, _) => deliveryTracker.status(id, typeId, Seq.empty) }
        .view.force

    val spam = modifiersByStatus.filterKeys(_ != Requested)

    if (spam.nonEmpty) {
      if (typeId == Transaction.ModifierTypeId) {
        // penalize a peer for sending TXs that have been already applied to a block
        val spammyTxs = modifiers.filterKeys(blockAppliedTxsCache.mightContain)
        if (spammyTxs.nonEmpty) {
          log.info(s"Got spammy transactions: $spammyTxs")
          penalizeSpammingPeer(remote)
        }
      } else {
        spam.foreach { case (status, mods) =>
          log.info(s"Spam attempt: non-requested modifiers of type $typeId and status $status " +
            s"with ${mods.size} ids sent by peer $remote")
        }
        penalizeSpammingPeer(remote)
      }
    }
    modifiersByStatus.getOrElse(Requested, Map.empty)
  }

  /**
    * Object ids coming from other node.
    * Filter out modifier ids that are already in process (requested, received or applied),
    * request unknown ids from peer and set this ids to requested state.
    */
  protected def processInv(hr: ErgoHistory,
                           mp: ErgoMemPool,
                           invData: InvData,
                           peer: ConnectedPeer,
                           blockAppliedTxsCache: FixedSizeApproximateCacheQueue): Unit = {

    // We download transactions only if following conditions met:
    def txAcceptanceFilter: Boolean = {
      settings.nodeSettings.stateType.holdsUtxoSet && // node holds UTXO set
        hr.headersHeight >= syncTracker.maxHeight().getOrElse(0) && // our best header is not worse than best around
        hr.fullBlockHeight == hr.headersHeight && // we have all the full blocks
        interblockCost.totalCost <= MempoolCostPerBlock * 3 / 2 && // we can download some extra to fill cache
        txProcessingCache.size <= MaxProcessingTransactionsCacheSize && // txs processing cache is not overfull
        declined.size < MaxDeclined // the node is not stormed by transactions is has to decline
    }

    val modifierTypeId = invData.typeId

    val newModifierIds = modifierTypeId match {
      case Transaction.ModifierTypeId =>

        if (txAcceptanceFilter) {
          val unknownMods =
            invData.ids.filter(mid => deliveryTracker.status(mid, modifierTypeId, Seq(mp)) == ModifiersStatus.Unknown)
          // filter out transactions that were already applied to history
          val notApplied = unknownMods.filterNot(blockAppliedTxsCache.mightContain)
          // filter out transactions previously declined
          val notDeclined = notApplied.filter(id => !declined.contains(id))
          log.info(s"Processing ${invData.ids.length} tx invs from $peer, " +
            s"${unknownMods.size} of them are unknown, requesting $notDeclined")
          val txsToAsk = (MempoolCostPerBlock - interblockCost.totalCost) / OptimisticMaxTransactionCost
          notDeclined.take(txsToAsk)
        } else {
          Seq.empty
        }
      case _ =>
        log.info(s"Processing ${invData.ids.length} non-tx invs (of type $modifierTypeId) from $peer")
        invData.ids.filter(mid => deliveryTracker.status(mid, modifierTypeId, Seq(hr)) == ModifiersStatus.Unknown)
    }

    if (newModifierIds.nonEmpty) {
      log.debug(s"Going to request ${newModifierIds.length} modifiers of type $modifierTypeId from $peer")
      requestBlockSection(modifierTypeId, newModifierIds, peer)
    }
  }

  /**
    * If our requested list is more than half empty, enforce to request more:
    * - headers, if our headers chain is not synced yet (by sending sync message)
    * - block sections, if our headers chain is synced
    */
  protected def requestMoreModifiers(historyReader: ErgoHistory): Unit = {
    if (historyReader.isHeadersChainSynced) {
      // our requested list is half empty - request more missed modifiers
      self ! CheckModifiersToDownload
    } else {
      // headers chain is not synced yet, but our requested list is half empty - ask for more headers
      sendSync(historyReader)
    }
  }

  //other node asking for objects by their ids
  protected def modifiersReq(hr: ErgoHistory, mp: ErgoMemPool, invData: InvData, remote: ConnectedPeer): Unit = {
      val objs: Seq[(ModifierId, Array[Byte])] = invData.typeId match {
        case typeId: ModifierTypeId if typeId == Transaction.ModifierTypeId =>
          mp.getAll(invData.ids).map { unconfirmedTx =>
            unconfirmedTx.transaction.id -> unconfirmedTx.transactionBytes.getOrElse(unconfirmedTx.transaction.bytes)
          }
        case _: ModifierTypeId =>
          invData.ids.flatMap(id => hr.modifierBytesById(id).map(bytes => (id, bytes)))
      }

      log.debug(s"Requested ${invData.ids.length} modifiers ${idsToString(invData)}, " +
                s"sending ${objs.length} modifiers ${idsToString(invData.typeId, objs.map(_._1))} ")

    @tailrec
    def sendByParts(mods: Seq[(ModifierId, Array[Byte])]): Unit = {
      var size = 5 //message type id + message size
      var batch = mods.takeWhile { case (_, modBytes) =>
        size += NodeViewModifier.ModifierIdSize + 4 + modBytes.length
        size < ModifiersSpec.maxMessageSize
      }
      if (batch.isEmpty) {
        // send modifier anyway
        val ho = mods.headOption
        batch = ho.toSeq
        log.warn(s"Sending too big modifier ${ho.map(_._1)}, its size ${ho.map(_._2.length)}")
      }
      remote.handlerRef ! Message(ModifiersSpec, Right(ModifiersData(invData.typeId, batch.toMap)), None)
      val remaining = mods.drop(batch.length)
      if (remaining.nonEmpty) {
        sendByParts(remaining)
      }
    }

    if (objs.nonEmpty) {
      sendByParts(objs)
    }
  }

  /**
    * Move `pmod` to `Invalid` if it is permanently invalid, to `Received` otherwise
    */
  @SuppressWarnings(Array("org.wartremover.warts.IsInstanceOf"))
  def validateAndSetStatus(hr: ErgoHistory, remote: ConnectedPeer, pmod: BlockSection): Boolean = {
    hr.applicableTry(pmod) match {
      case Failure(e) if e.isInstanceOf[MalformedModifierError] =>
        log.warn(s"Modifier ${pmod.encodedId} is permanently invalid", e)
        deliveryTracker.setInvalid(pmod.id, pmod.modifierTypeId)
        penalizeMisbehavingPeer(remote)
        false
      case _ =>
        deliveryTracker.setReceived(pmod.id, pmod.modifierTypeId, remote)
        true
    }
  }

  /**
    * Scheduler asking node view synchronizer to check whether requested modifiers have been delivered.
    * Do nothing, if modifier is already in a different state (it might be already received, applied, etc.),
    * wait for delivery until the number of checks exceeds the maximum if the peer sent `Inv` for this modifier
    * re-request modifier from a different random peer, if our node does not know a peer who have it
    */
  protected def checkDelivery: Receive = {
    case CheckDelivery(peer, modifierTypeId, modifierId) =>
      if (deliveryTracker.status(modifierId, modifierTypeId, Seq.empty) == ModifiersStatus.Requested) {
        // If transaction not delivered on time, we just forget about it.
        // It could be removed from other peer's mempool, so no reason to penalize the peer.
        if (modifierTypeId == Transaction.ModifierTypeId) {
          deliveryTracker.clearStatusForModifier(modifierId, modifierTypeId, ModifiersStatus.Requested)
        } else {
          // A block section is not delivered on time.
          log.info(s"Peer ${peer.toString} has not delivered modifier " +
                   s"$modifierTypeId : ${encoder.encodeId(modifierId)} on time, status tracker: $syncTracker")

          // Number of block section delivery checks increased or initialized,
          // except the case where we can have issues with connectivity,
          // which is currently defined by comparing request time with time the
          // node got last modifier (in future we may consider more precise method)
          val checksDone = deliveryTracker.getRequestedInfo(modifierTypeId, modifierId) match {
            case Some(ri) if ri.requestTime < lastModifierGotTime =>
              ri.checks
            case Some(ri) =>
              penalizeNonDeliveringPeer(peer)
              ri.checks + 1
            case None => 0
          }

          val maxDeliveryChecks = networkSettings.maxDeliveryChecks
          if (checksDone < maxDeliveryChecks) {
            log.info(s"Rescheduling request for $modifierId")
            deliveryTracker.setUnknown(modifierId, modifierTypeId)
            requestBlockSection(modifierTypeId, modifierId, checksDone, Some(peer))
          } else {
            log.error(s"Exceeded max delivery attempts($maxDeliveryChecks) limit for $modifierId")
            if (modifierTypeId == Header.modifierTypeId) {
              // if we can not get header after max number of attempts, invalidate it
              log.info(s"Marking header as invalid: $modifierId")
              deliveryTracker.setInvalid(modifierId, modifierTypeId)
            } else {
              // we will stop to ask for non-header block section automatically after some time,
              // see how `nextModifiersToDownload` done in `ToDownloadProcessor`
              deliveryTracker.setUnknown(modifierId, modifierTypeId)
            }
          }
        }
      }
  }

  protected def penalizeNonDeliveringPeer(peer: ConnectedPeer): Unit = {
    networkControllerRef ! PenalizePeer(peer.connectionId.remoteAddress, PenaltyType.NonDeliveryPenalty)
  }

  protected def penalizeSpammingPeer(peer: ConnectedPeer): Unit = {
    networkControllerRef ! PenalizePeer(peer.connectionId.remoteAddress, PenaltyType.SpamPenalty)
  }

  protected def penalizeMisbehavingPeer(peer: ConnectedPeer): Unit = {
    networkControllerRef ! PenalizePeer(peer.connectionId.remoteAddress, PenaltyType.MisbehaviorPenalty)
  }

  override protected def penalizeMaliciousPeer(peer: ConnectedPeer): Unit = {
    networkControllerRef ! PenalizePeer(peer.connectionId.remoteAddress, PenaltyType.PermanentPenalty)
  }

  protected def peerManagerEvents: Receive = {
    case HandshakedPeer(remote) =>
      syncTracker.updateStatus(remote, status = Unknown, height = None)

    case DisconnectedPeer(connectedPeer) =>
      syncTracker.clearStatus(connectedPeer)
  }

  protected def sendLocalSyncInfo(historyReader: ErgoHistory): Receive = {
    case SendLocalSyncInfo =>
      sendSync(historyReader)
  }


  protected def processDataFromPeer(msgHandlers: PartialFunction[(MessageSpec[_], _, ConnectedPeer), Unit]): Receive = {
    case Message(spec, Left(msgBytes), Some(source)) => parseAndHandle(msgHandlers, spec, msgBytes, source)
  }

  // helper method to clear declined transactions after some off, so the node may accept them again
  private def clearDeclined(): Unit = {
    val clearTimeout = FiniteDuration(10, MINUTES)
    val now = System.currentTimeMillis()

    val toRemove = declined.filter { case (_, time) =>
      (now - time) > clearTimeout.toMillis
    }
    log.debug(s"Declined transactions to be cleared: ${toRemove.size}")
    toRemove.foreach { case (id, _) =>
      declined.remove(id)
    }
  }

  private var lastCheckForModifiersToDownload = 0L

  protected def viewHolderEvents(historyReader: ErgoHistory,
                                 mempoolReader: ErgoMemPool,
                                 blockAppliedTxsCache: FixedSizeApproximateCacheQueue): Receive = {
    // Requests BlockSections with `Unknown` status that are defined by block headers but not downloaded yet.
    // Trying to keep size of requested queue equals to `desiredSizeOfExpectingQueue`.

    case CheckModifiersToDownload =>
<<<<<<< HEAD
      log.debug("CheckModifiersToDownload")
      val maxModifiersToDownload = deliveryTracker.modifiersToDownload
      requestDownload(
        maxModifiersToDownload,
        minModifiersPerBucket,
        maxModifiersPerBucket
      )(getPeersForDownloadingBlocks) { howManyPerType =>
        historyReader.nextModifiersToDownload(howManyPerType, historyReader.estimatedTip(), downloadRequired(historyReader))
=======
      val now = System.currentTimeMillis()
      if(now - lastCheckForModifiersToDownload >= 500) {
        val maxModifiersToDownload = deliveryTracker.modifiersToDownload
        lastCheckForModifiersToDownload = now
        requestDownload(
          maxModifiersToDownload,
          minModifiersPerBucket,
          maxModifiersPerBucket
        )(getPeersForDownloadingBlocks) { howManyPerType =>
          historyReader.nextModifiersToDownload(howManyPerType, historyReader.estimatedTip(), downloadRequired(historyReader))
        }
>>>>>>> cfe1cbfa
      }

    // If new enough semantically valid ErgoFullBlock was applied, send inv for block header and all its sections
    case SemanticallySuccessfulModifier(modifierTypeId, header) =>
      if (modifierTypeId == ErgoFullBlock.modifierTypeId) {
        if(header.isNew(timeProvider, 1.hour)) {
          broadcastModifierInv(Header.modifierTypeId, header.id)
          header.sectionIds.foreach{case (_, id) => broadcastModifierInv(Header.modifierTypeId, id)}
        }
        clearDeclined()
        clearInterblockCost()
        processFirstTxProcessingCacheRecord() // resume cache processing
      }

    case st@SuccessfulTransaction(utx) =>
      val tx = utx.transaction
      deliveryTracker.setHeld(tx.id, Transaction.ModifierTypeId)
      processMempoolResult(st)
      broadcastModifierInv(tx)

    case dt@DeclinedTransaction(utx: UnconfirmedTransaction) =>
      declined.put(utx.id, System.currentTimeMillis())
      processMempoolResult(dt)

    case ft@FailedTransaction(utx, error) =>
      val id = utx.id
      processMempoolResult(ft)

      utx.source.foreach { peer =>
        // no need to call deliveryTracker.setInvalid, as mempool will consider invalidated tx in contains()
        error match {
          case TooHighCostError(_) =>
            log.info(s"Penalize spamming peer $peer for too costly transaction $id")
            penalizeSpammingPeer(peer)
          case _ =>
            log.info(s"Penalize peer $peer for too costly transaction $id (reason: $error)")
            penalizeMisbehavingPeer(peer)
        }
      }

    case FailedOnRecheckTransaction(_, _) =>
      // do nothing for now

    case SyntacticallySuccessfulModifier(modTypeId, modId) =>
      deliveryTracker.setHeld(modId, modTypeId)

    case RecoverableFailedModification(mod, e) =>
      logger.debug(s"Setting recoverable failed modifier ${mod.id} as Unknown", e)
      deliveryTracker.setUnknown(mod.id, mod.modifierTypeId)

    case SyntacticallyFailedModification(mod, e) =>
      logger.debug(s"Invalidating syntactically failed modifier ${mod.id}", e)
      deliveryTracker.setInvalid(mod.id, mod.modifierTypeId).foreach(penalizeMisbehavingPeer)

    case SemanticallyFailedModification(mod, e) =>
      logger.debug(s"Invalidating semantically failed modifier ${mod.id}", e)
      deliveryTracker.setInvalid(mod.id, mod.modifierTypeId).foreach(penalizeMisbehavingPeer)

    case ChangedHistory(newHistoryReader: ErgoHistory) =>
      context.become(initialized(newHistoryReader, mempoolReader, blockAppliedTxsCache))

    case ChangedMempool(newMempoolReader: ErgoMemPool) =>
      context.become(initialized(historyReader, newMempoolReader, blockAppliedTxsCache))

    case BlockSectionsProcessingCacheUpdate(cacheSize, cleared) =>
      // stop processing for cleared modifiers
      // applied modifiers state was already changed at `SyntacticallySuccessfulModifier`
      val modTypeId = cleared._1
      cleared._2.foreach(mId => deliveryTracker.setUnknown(mId, modTypeId))
      if (cacheSize < 100 && (System.currentTimeMillis() - lastCheckForModifiersToDownload >= 500)) {
        requestMoreModifiers(historyReader)
      }

    case BlockAppliedTransactions(transactionIds: Seq[ModifierId]) =>
      // We collect applied TXs to history in order to avoid banning peers that sent these afterwards
      logger.debug("Caching applied transactions")
      context.become(initialized(historyReader, mempoolReader, blockAppliedTxsCache.putAll(transactionIds)))

    case ChainIsHealthy =>
      // good news
      logger.debug("Chain is good")

    case ChainIsStuck(error) =>
      log.warn(s"Chain is stuck! $error\nDelivery tracker State:\n$deliveryTracker\nSync tracker state:\n$syncTracker")
      deliveryTracker.reset()
  }

  /** get handlers of messages coming from peers */
  private def msgHandlers(hr: ErgoHistory,
                          mp: ErgoMemPool,
                          blockAppliedTxsCache: FixedSizeApproximateCacheQueue
                         ): PartialFunction[(MessageSpec[_], _, ConnectedPeer), Unit] = {
    case (_: ErgoSyncInfoMessageSpec.type @unchecked, data: ErgoSyncInfo @unchecked, remote) =>
      processSync(hr, data, remote)
    case (_: InvSpec.type, data: InvData, remote) =>
      processInv(hr, mp, data, remote, blockAppliedTxsCache)
    case (_: RequestModifierSpec.type, data: InvData, remote) =>
      modifiersReq(hr, mp, data, remote)
    case (_: ModifiersSpec.type, data: ModifiersData, remote) =>
      modifiersFromRemote(hr, mp, data, remote, blockAppliedTxsCache)
  }

  def initialized(hr: ErgoHistory, mp: ErgoMemPool, blockAppliedTxsCache: FixedSizeApproximateCacheQueue): PartialFunction[Any, Unit] = {
    processDataFromPeer(msgHandlers(hr, mp, blockAppliedTxsCache)) orElse
      onDownloadRequest(hr) orElse
      sendLocalSyncInfo(hr) orElse
      viewHolderEvents(hr, mp, blockAppliedTxsCache) orElse
      peerManagerEvents orElse
      checkDelivery orElse {
      case a: Any => log.error("Strange input: " + a)
    }
  }

  /** Wait until both historyReader and mempoolReader instances are received so actor can be operational */
  def initializing(hr: Option[ErgoHistory], mp: Option[ErgoMemPool], blockAppliedTxsCache: FixedSizeApproximateCacheQueue): PartialFunction[Any, Unit] = {
    case ChangedHistory(historyReader: ErgoHistory) =>
      mp match {
        case Some(mempoolReader) =>
          context.become(initialized(historyReader, mempoolReader, blockAppliedTxsCache))
        case _ =>
          context.become(initializing(Option(historyReader), mp, blockAppliedTxsCache))
      }
    case ChangedMempool(mempoolReader: ErgoMemPool) =>
      hr match {
        case Some(historyReader) =>
          context.become(initialized(historyReader, mempoolReader, blockAppliedTxsCache))
        case _ =>
          context.become(initializing(hr, Option(mempoolReader), blockAppliedTxsCache))
      }
    case msg =>
      // Actor not initialized yet, scheduling message until it is
      context.system.scheduler.scheduleOnce(1.second, self, msg)
  }

  override def receive: Receive = initializing(None, None, FixedSizeApproximateCacheQueue.empty(cacheQueueSize = 5))

}

object ErgoNodeViewSynchronizer {

  def props(networkControllerRef: ActorRef,
            viewHolderRef: ActorRef,
            syncInfoSpec: ErgoSyncInfoMessageSpec.type,
            settings: ErgoSettings,
            timeProvider: NetworkTimeProvider,
            syncTracker: ErgoSyncTracker,
            deliveryTracker: DeliveryTracker)
           (implicit ex: ExecutionContext): Props =
    Props(new ErgoNodeViewSynchronizer(networkControllerRef, viewHolderRef, syncInfoSpec, settings,
      timeProvider, syncTracker, deliveryTracker))

  def apply(networkControllerRef: ActorRef,
            viewHolderRef: ActorRef,
            syncInfoSpec: ErgoSyncInfoMessageSpec.type,
            settings: ErgoSettings,
            timeProvider: NetworkTimeProvider,
            syncTracker: ErgoSyncTracker,
            deliveryTracker: DeliveryTracker)
           (implicit context: ActorRefFactory, ex: ExecutionContext): ActorRef =
    context.actorOf(props(networkControllerRef, viewHolderRef, syncInfoSpec, settings, timeProvider, syncTracker, deliveryTracker))

  /**
    * Container for aggregated costs of accepted, declined or invalidated transactions. Can be used to track global
    * state of total cost of transactions received (since last block processed), or per-peer state
    */
  case class IncomingTxInfo(acceptedCost: Int, declinedCost: Int, invalidatedCost: Int) {
    val totalCost: Int = acceptedCost + declinedCost + invalidatedCost
  }

  object IncomingTxInfo {
    def empty(): IncomingTxInfo = IncomingTxInfo(0, 0, 0)
  }

  /**
    * Transaction bytes and source peer to be recorded in a cache and processed later
    */
  class TransactionProcessingCacheRecord(val txBytes: Array[Byte], val source: ConnectedPeer)

  case object CheckModifiersToDownload

  object ReceivableMessages {

    // getLocalSyncInfo messages
    case object SendLocalSyncInfo

    case class ResponseFromLocal(source: ConnectedPeer, modifierTypeId: ModifierTypeId, localObjects: Seq[(ModifierId, Array[Byte])])

    /**
      * Check delivery of modifier with type `modifierTypeId` and id `modifierId`.
      * `source` may be defined if we expect modifier from concrete peer or None if
      * we just need some modifier, but don't know who have it
      *
      */
    case class CheckDelivery(source: ConnectedPeer,
                             modifierTypeId: ModifierTypeId,
                             modifierId: ModifierId)

    trait PeerManagerEvent

    case class HandshakedPeer(remote: ConnectedPeer) extends PeerManagerEvent

    case class DisconnectedPeer(peer: ConnectedPeer) extends PeerManagerEvent

    trait NodeViewHolderEvent

    trait NodeViewChange extends NodeViewHolderEvent

    case class ChangedHistory(reader: ErgoHistoryReader) extends NodeViewChange

    case class ChangedMempool(mempool: ErgoMemPoolReader) extends NodeViewChange

    case class ChangedVault(reader: ErgoWalletReader) extends NodeViewChange

    case class ChangedState(reader: ErgoStateReader) extends NodeViewChange

    //todo: consider sending info on the rollback

    case object RollbackFailed extends NodeViewHolderEvent

    // hierarchy of events regarding modifiers application outcome
    trait ModificationOutcome extends NodeViewHolderEvent

    trait InitialTransactionCheckOutcome extends ModificationOutcome {
      val transaction: UnconfirmedTransaction
    }

    case class FailedTransaction(transaction: UnconfirmedTransaction, error: Throwable) extends InitialTransactionCheckOutcome

    case class SuccessfulTransaction(transaction: UnconfirmedTransaction) extends InitialTransactionCheckOutcome

    /**
      * Transaction declined by the mempool (not permanently invalidated, so pool can accept it in future)
      */
    case class DeclinedTransaction(transaction: UnconfirmedTransaction) extends InitialTransactionCheckOutcome

    /**
      * Transaction which was failed not immediately but after sitting for some time in the mempool or during block
      * candidate generation
      */
    case class FailedOnRecheckTransaction(id : ModifierId, error: Throwable) extends ModificationOutcome

    case class RecoverableFailedModification(modifier: BlockSection, error: Throwable) extends ModificationOutcome

    case class SyntacticallyFailedModification(modifier: BlockSection, error: Throwable) extends ModificationOutcome

    case class SemanticallyFailedModification(modifier: BlockSection, error: Throwable) extends ModificationOutcome

    case class SyntacticallySuccessfulModifier(typeId: ModifierTypeId, modifierId: ModifierId) extends ModificationOutcome

    case class SemanticallySuccessfulModifier(typeId: ModifierTypeId, header: Header) extends ModificationOutcome

    case class BlockSectionsProcessingCacheUpdate(cacheSize: Int, cleared: (ModifierTypeId, Seq[ModifierId]))
  }

}<|MERGE_RESOLUTION|>--- conflicted
+++ resolved
@@ -984,18 +984,9 @@
     // Trying to keep size of requested queue equals to `desiredSizeOfExpectingQueue`.
 
     case CheckModifiersToDownload =>
-<<<<<<< HEAD
-      log.debug("CheckModifiersToDownload")
-      val maxModifiersToDownload = deliveryTracker.modifiersToDownload
-      requestDownload(
-        maxModifiersToDownload,
-        minModifiersPerBucket,
-        maxModifiersPerBucket
-      )(getPeersForDownloadingBlocks) { howManyPerType =>
-        historyReader.nextModifiersToDownload(howManyPerType, historyReader.estimatedTip(), downloadRequired(historyReader))
-=======
       val now = System.currentTimeMillis()
       if(now - lastCheckForModifiersToDownload >= 500) {
+        log.debug("CheckModifiersToDownload")
         val maxModifiersToDownload = deliveryTracker.modifiersToDownload
         lastCheckForModifiersToDownload = now
         requestDownload(
@@ -1005,7 +996,6 @@
         )(getPeersForDownloadingBlocks) { howManyPerType =>
           historyReader.nextModifiersToDownload(howManyPerType, historyReader.estimatedTip(), downloadRequired(historyReader))
         }
->>>>>>> cfe1cbfa
       }
 
     // If new enough semantically valid ErgoFullBlock was applied, send inv for block header and all its sections
