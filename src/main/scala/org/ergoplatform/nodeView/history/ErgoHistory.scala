--- conflicted
+++ resolved
@@ -11,15 +11,10 @@
 import org.ergoplatform.nodeView.history.storage.modifierprocessors.adproofs.{ADProofsProcessor, ADStateProofsProcessor, EmptyADProofsProcessor, FullStateProofsProcessor}
 import org.ergoplatform.nodeView.history.storage.modifierprocessors.blocktransactions.{BlockTransactionsProcessor, EmptyBlockTransactionsProcessor, FullnodeBlockTransactionsProcessor}
 import org.ergoplatform.nodeView.history.storage.modifierprocessors.popow.{EmptyPoPoWProofsProcessor, FullPoPoWProofsProcessor, PoPoWProofsProcessor}
-<<<<<<< HEAD
 import org.ergoplatform.settings.{Algos, ChainSettings, ErgoSettings, NodeConfigurationSettings}
-import scorex.core.NodeViewModifier._
-=======
-import org.ergoplatform.settings.{Algos, ErgoSettings, NodeConfigurationSettings}
 import scorex.core._
->>>>>>> 7b034b62
+import scorex.core.consensus.History.{HistoryComparisonResult, ModifierIds, ProgressInfo}
 import scorex.core.consensus.{History, ModifierSemanticValidity}
-import scorex.core.consensus.History.{HistoryComparisonResult, ModifierIds, ProgressInfo}
 import scorex.core.utils.ScorexLogging
 import scorex.crypto.encode.{Base16, Base58}
 
@@ -212,9 +207,9 @@
     * Return last count headers from best headers chain if exist or chain up to genesis otherwise
     */
   def lastHeaders(count: Int): HeaderChain =
-    bestHeaderOpt
-      .map(bestHeader => headerChainBack(count, bestHeader, b => b.isGenesis))
-      .getOrElse(HeaderChain.empty)
+  bestHeaderOpt
+    .map(bestHeader => headerChainBack(count, bestHeader, b => b.isGenesis))
+    .getOrElse(HeaderChain.empty)
 
 
   private def applicableTry(modifier: ErgoPersistentModifier): Try[Unit] = {
@@ -282,20 +277,20 @@
   override def reportSemanticValidity(modifier: ErgoPersistentModifier,
                                       valid: Boolean,
                                       lastApplied: ModifierId): (ErgoHistory, ProgressInfo[ErgoPersistentModifier]) = {
-/*
-    val headerId = modifier match {
-      case h: Header => h.id
-      case proof: ADProof => typedModifierById[Header](proof.headerId).map(h => h.id).get
-      case txs: BlockTransactions => typedModifierById[Header](txs.headerId).map(h => h.id).get
-
-      case snapshot: UTXOSnapshotChunk => ???
-      case m =>
-        log.warn(s"reportInvalid for invalid modifier type: $m")
-        ???
-    }*/
-
-
-    if(!valid) {
+    /*
+        val headerId = modifier match {
+          case h: Header => h.id
+          case proof: ADProof => typedModifierById[Header](proof.headerId).map(h => h.id).get
+          case txs: BlockTransactions => typedModifierById[Header](txs.headerId).map(h => h.id).get
+
+          case snapshot: UTXOSnapshotChunk => ???
+          case m =>
+            log.warn(s"reportInvalid for invalid modifier type: $m")
+            ???
+        }*/
+
+
+    if (!valid) {
       val (idsToRemove: Seq[ByteArrayWrapper], toInsert: Seq[(ByteArrayWrapper, ByteArrayWrapper)]) = modifier match {
         case h: Header => toDrop(h)
         case proof: ADProofs => typedModifierById[Header](proof.headerId).map(h => toDrop(h)).getOrElse(Seq())
