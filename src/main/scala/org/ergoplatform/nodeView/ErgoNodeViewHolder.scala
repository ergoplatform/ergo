package org.ergoplatform.nodeView

import akka.actor.SupervisorStrategy.Escalate
import akka.actor.{Actor, ActorRef, ActorSystem, OneForOneStrategy, Props}
import org.ergoplatform.ErgoApp
import org.ergoplatform.ErgoApp.CriticalSystemException
import org.ergoplatform.modifiers.history.extension.Extension
import org.ergoplatform.modifiers.history.header.Header
import org.ergoplatform.modifiers.mempool.{ErgoTransaction, UnconfirmedTransaction}
import org.ergoplatform.modifiers.{BlockSection, ErgoFullBlock}
import org.ergoplatform.nodeView.history.ErgoHistory
import org.ergoplatform.nodeView.mempool.ErgoMemPool
import org.ergoplatform.nodeView.mempool.ErgoMemPool.ProcessingOutcome
import org.ergoplatform.nodeView.state._
import org.ergoplatform.nodeView.wallet.ErgoWallet
import org.ergoplatform.wallet.utils.FileUtils
import org.ergoplatform.settings.{Algos, Constants, ErgoSettings, LaunchParameters, NetworkType}
import scorex.core._
import org.ergoplatform.network.ErgoNodeViewSynchronizer.ReceivableMessages._
import org.ergoplatform.nodeView.ErgoNodeViewHolder.{BlockAppliedTransactions, CurrentView, DownloadRequest}
import org.ergoplatform.nodeView.ErgoNodeViewHolder.ReceivableMessages._
import org.ergoplatform.modifiers.history.{ADProofs, HistoryModifierSerializer}
import scorex.core.consensus.ProgressInfo
import scorex.core.settings.ScorexSettings
import scorex.core.utils.{NetworkTimeProvider, ScorexEncoding}
import scorex.core.validation.RecoverableModifierError
import scorex.util.{ModifierId, ScorexLogging}
import spire.syntax.all.cfor

import java.io.File

import scala.annotation.tailrec
import scala.collection.mutable
import scala.util.{Failure, Success, Try}

/**
  * Composite local view of the node
  *
  * Contains instances for History, ErgoState, Wallet, MemoryPool.
  * Updates them atomically.
  *
  */
abstract class ErgoNodeViewHolder[State <: ErgoState[State]](settings: ErgoSettings,
                                                             timeProvider: NetworkTimeProvider)
  extends Actor with ScorexLogging with ScorexEncoding with FileUtils {

  private implicit lazy val actorSystem: ActorSystem = context.system

  type NodeView = (ErgoHistory, State, ErgoWallet, ErgoMemPool)

  case class UpdateInformation(history: ErgoHistory,
                               state: State,
                               failedMod: Option[BlockSection],
                               alternativeProgressInfo: Option[ProgressInfo[BlockSection]],
                               suffix: IndexedSeq[BlockSection])

  val scorexSettings: ScorexSettings = settings.scorexSettings

  /**
    * Cache for modifiers. If modifiers are coming out-of-order, they are to be stored in this cache.
    */
  private val headersCache = new ErgoModifiersCache(8192)

  private val modifiersCache = new ErgoModifiersCache(384)

  /**
    * The main data structure a node software is taking care about, a node view consists
    * of four elements to be updated atomically: history (log of persistent modifiers),
    * state (result of log's modifiers application to pre-historical(genesis) state,
    * user-specific information stored in vault (it could be e.g. a wallet), and a memory pool.
    */
  private var nodeView: NodeView = restoreState().getOrElse(genesisState)

  /** Tracking last modifier and header & block heights in time, being periodically checked for possible stuck */
  private var chainProgress: Option[ChainProgress] = None

  protected def history(): ErgoHistory = nodeView._1

  protected def minimalState(): State = nodeView._2

  protected def vault(): ErgoWallet = nodeView._3

  protected def memoryPool(): ErgoMemPool = nodeView._4

  override val supervisorStrategy: OneForOneStrategy =
    OneForOneStrategy() {
      case e: Throwable =>
        log.error(s"NodeViewHolder failed, killing whole application ...", e)
        Escalate
    }

  override def postStop(): Unit = {
    log.warn("Stopping ErgoNodeViewHolder")
    history().closeStorage()
    minimalState().closeStorage()
  }

  /**
    * Update NodeView with new components and notify subscribers of changed components
    *
    * @param updatedHistory
    * @param updatedState
    * @param updatedVault
    * @param updatedMempool
    */
  protected def updateNodeView(updatedHistory: Option[ErgoHistory] = None,
                               updatedState: Option[State] = None,
                               updatedVault: Option[ErgoWallet] = None,
                               updatedMempool: Option[ErgoMemPool] = None): Unit = {
    val newNodeView = (updatedHistory.getOrElse(history()),
      updatedState.getOrElse(minimalState()),
      updatedVault.getOrElse(vault()),
      updatedMempool.getOrElse(memoryPool()))
    if (updatedHistory.nonEmpty) {
      context.system.eventStream.publish(ChangedHistory(newNodeView._1.getReader))
    }
    if (updatedState.nonEmpty) {
      context.system.eventStream.publish(ChangedState(newNodeView._2.getReader))
    }
    if (updatedVault.nonEmpty) {
      context.system.eventStream.publish(ChangedVault(newNodeView._3.getReader))
    }
    if (updatedMempool.nonEmpty) {
      context.system.eventStream.publish(ChangedMempool(newNodeView._4.getReader))
    }
    nodeView = newNodeView
  }

  protected def extractTransactions(mod: BlockSection): Seq[ErgoTransaction] = mod match {
    case tcm: TransactionsCarryingPersistentNodeViewModifier => tcm.transactions
    case _ => Seq.empty
  }


  protected def requestDownloads(pi: ProgressInfo[BlockSection]): Unit = {
    val toDownload = mutable.Map[ModifierTypeId, Seq[ModifierId]]()
    pi.toDownload.foreach { case (tid, mid) =>
      toDownload.put(tid, toDownload.getOrElse(tid, Seq()) :+ mid)
    }
    context.system.eventStream.publish(DownloadRequest(toDownload.toMap))
  }



  private def trimChainSuffix(suffix: IndexedSeq[BlockSection],
                              rollbackPoint: ModifierId): IndexedSeq[BlockSection] = {
    val idx = suffix.indexWhere(_.id == rollbackPoint)
    if (idx == -1) IndexedSeq.empty else suffix.drop(idx)
  }

  /**

  Assume that history knows the following blocktree:

           G
          / \
         *   G
        /     \
       *       G

    where path with G-s is about canonical chain (G means semantically valid modifier), path with * is sidechain (* means
    that semantic validity is unknown). New modifier is coming to the sidechain, it sends rollback to the root +
    application of the sidechain to the state. Assume that state is finding that some modifier in the sidechain is
    incorrect:

           G
          / \
         G   G
        /     \
       B       G
      /
    *

  In this case history should be informed about the bad modifier and it should retarget state

    //todo: improve the comment below

    We assume that we apply modifiers sequentially (on a single modifier coming from the network or generated locally),
    and in case of failed application of some modifier in a progressInfo, rollback point in an alternative should be not
    earlier than a rollback point of an initial progressInfo.
    **/

  @tailrec
  protected final def updateState(history: ErgoHistory,
                                  state: State,
                                  progressInfo: ProgressInfo[BlockSection],
                                  suffixApplied: IndexedSeq[BlockSection]): (ErgoHistory, Try[State], Seq[BlockSection]) = {
    requestDownloads(progressInfo)

    val (stateToApplyTry: Try[State], suffixTrimmed: IndexedSeq[BlockSection]) = if (progressInfo.chainSwitchingNeeded) {
      @SuppressWarnings(Array("org.wartremover.warts.OptionPartial"))
      val branchingPoint = progressInfo.branchPoint.get //todo: .get
      if (state.version != branchingPoint) {
        state.rollbackTo(idToVersion(branchingPoint)) -> trimChainSuffix(suffixApplied, branchingPoint)
      } else Success(state) -> IndexedSeq.empty
    } else Success(state) -> suffixApplied

    stateToApplyTry match {
      case Success(stateToApply) =>
        applyState(history, stateToApply, suffixTrimmed, progressInfo) match {
          case Success(stateUpdateInfo) =>
            stateUpdateInfo.failedMod match {
              case Some(_) =>
                @SuppressWarnings(Array("org.wartremover.warts.OptionPartial"))
                val alternativeProgressInfo = stateUpdateInfo.alternativeProgressInfo.get
                updateState(stateUpdateInfo.history, stateUpdateInfo.state, alternativeProgressInfo, stateUpdateInfo.suffix)
              case None =>
                (stateUpdateInfo.history, Success(stateUpdateInfo.state), stateUpdateInfo.suffix)
            }
          case Failure(ex) =>
            (history, Failure(ex), suffixTrimmed)
        }
      case Failure(e) =>
        log.error("Rollback failed: ", e)
        context.system.eventStream.publish(RollbackFailed)
        //todo: what to return here? the situation is totally wrong
        ???
    }
  }

  private def applyState(history: ErgoHistory,
                         stateToApply: State,
                         suffixTrimmed: IndexedSeq[BlockSection],
                         progressInfo: ProgressInfo[BlockSection]): Try[UpdateInformation] = {
    val updateInfoSample = UpdateInformation(history, stateToApply, None, None, suffixTrimmed)
    progressInfo.toApply.foldLeft[Try[UpdateInformation]](Success(updateInfoSample)) {
      case (f@Failure(ex), _) =>
        log.error("Reporting modifier failed", ex)
        f
      case (success@Success(updateInfo), modToApply) =>
        if (updateInfo.failedMod.isEmpty) {
          val chainTipOpt = history.estimatedTip()
          updateInfo.state.applyModifier(modToApply, chainTipOpt)(lm => pmodModify(lm.pmod, local = true)) match {
            case Success(stateAfterApply) =>
              history.reportModifierIsValid(modToApply).map { newHis =>
                if(modToApply.modifierTypeId == ErgoFullBlock.modifierTypeId) {
                  context.system.eventStream.publish(FullBlockApplied(modToApply.asInstanceOf[ErgoFullBlock].header))
                }
                UpdateInformation(newHis, stateAfterApply, None, None, updateInfo.suffix :+ modToApply)
              }
            case Failure(e) =>
              log.warn(s"Invalid modifier! Typeid: ${modToApply.modifierTypeId} id: ${modToApply.id} ", e)
              history.reportModifierIsInvalid(modToApply, progressInfo).map { case (newHis, newProgressInfo) =>
                context.system.eventStream.publish(SemanticallyFailedModification(modToApply.modifierTypeId, modToApply.id, e))
                UpdateInformation(newHis, updateInfo.state, Some(modToApply), Some(newProgressInfo), updateInfo.suffix)
              }
          }
        } else success
    }
  }

  protected def txModify(unconfirmedTx: UnconfirmedTransaction): ProcessingOutcome = {
    val tx = unconfirmedTx.transaction
    val (newPool, processingOutcome) = memoryPool().process(unconfirmedTx, minimalState())
    processingOutcome match {
      case acc: ProcessingOutcome.Accepted =>
        log.debug(s"Unconfirmed transaction $tx added to the memory pool")
        val newVault = vault().scanOffchain(tx)
        updateNodeView(updatedVault = Some(newVault), updatedMempool = Some(newPool))
        context.system.eventStream.publish(SuccessfulTransaction(acc.tx))
      case i: ProcessingOutcome.Invalidated =>
        val e = i.e
        log.debug(s"Transaction $tx invalidated. Cause: ${e.getMessage}")
        updateNodeView(updatedMempool = Some(newPool))
        context.system.eventStream.publish(FailedTransaction(unconfirmedTx.withCost(i.cost), e))
      case dbl: ProcessingOutcome.DoubleSpendingLoser => // do nothing
        val winnerTxs = dbl.winnerTxIds
        log.debug(s"Transaction $tx declined, as other transactions $winnerTxs are paying more")
        context.system.eventStream.publish(DeclinedTransaction(unconfirmedTx.withCost(dbl.cost)))
      case dcl: ProcessingOutcome.Declined => // do nothing
        val e = dcl.e
        log.debug(s"Transaction $tx declined, reason: ${e.getMessage}")
        context.system.eventStream.publish(DeclinedTransaction(unconfirmedTx.withCost(dcl.cost)))
    }
    processingOutcome
  }

  /**
    * Process new modifiers from remote.
    * Put all candidates to modifiersCache and then try to apply as much modifiers from cache as possible.
    * Clear cache if it's size exceeds size limit.
    * Publish `ModifiersProcessingResult` message with all just applied and removed from cache modifiers.
    */
  protected def processRemoteModifiers: Receive = {
    case ModifiersFromRemote(mods: Seq[BlockSection]@unchecked) =>
      @tailrec
<<<<<<< HEAD
      def applyFromCacheLoop(limit: Int = 10000): Unit = {
=======
      def applyFromCacheLoop(cache: ErgoModifiersCache, limit: Int): Unit = {
>>>>>>> 82f0d5c1
        if(limit <= 0 ){
          ()
        } else {
          val at0 = System.currentTimeMillis()
<<<<<<< HEAD
          modifiersCache.popCandidate(history()) match {
=======
          cache.popCandidate(history()) match {
>>>>>>> 82f0d5c1
            case Some(mod) =>
              pmodModify(mod, local = false)
              val at = System.currentTimeMillis()
              log.debug(s"Modifier application time for ${mod.id}: ${at - at0}")
              val diff = (at - at0).toInt
<<<<<<< HEAD
              applyFromCacheLoop(limit - diff)
=======
              applyFromCacheLoop(cache, limit - diff)
>>>>>>> 82f0d5c1
            case None =>
              ()
          }
        }
      }

      mods.headOption match {
        case Some(h) if h.isInstanceOf[Header] => // modifiers are always of the same type
          val sorted = mods.sortBy(_.asInstanceOf[Header].height)

          if (sorted.head.asInstanceOf[Header].height == history().headersHeight + 1) {
            // we apply sorted headers while headers sequence is not broken
            var linkBroken = false

            cfor(0)(_ < sorted.length, _ + 1) { idx =>
              val header = sorted(idx).asInstanceOf[Header]
              if (!linkBroken && header.height == history().headersHeight + 1) {
                pmodModify(header, local = false)
              } else {
                if (!linkBroken) {
                  linkBroken = true
                }
                // put into cache headers not applied
                headersCache.put(header.id, header)
              }
            }
          } else {
            sorted.foreach(h => headersCache.put(h.id, h))
          }

          applyFromCacheLoop(headersCache, 10000)

          val cleared = headersCache.cleanOverfull()
          val upd = BlockSectionsProcessingCacheUpdate(
            headersCache.size,
            modifiersCache.size,
            Header.modifierTypeId -> cleared.map(_.id)
          )
          context.system.eventStream.publish(upd)
          log.debug(s"Cache size after: ${headersCache.size}")

        case Some(head) =>
          mods.foreach(m => modifiersCache.put(m.id, m))

          log.debug(s"Cache size before: ${modifiersCache.size}")

          val at0 = System.currentTimeMillis()
<<<<<<< HEAD
          applyFromCacheLoop(750)
=======
          applyFromCacheLoop(modifiersCache, 750)
>>>>>>> 82f0d5c1
          val at = System.currentTimeMillis()
          log.debug(s"Application time: ${at-at0}")

          val cleared = modifiersCache.cleanOverfull()

          if (cleared.nonEmpty) {
            log.debug(s"Cleared from cache: ${modifiersCache.size} block sections")
          }
          val upd = BlockSectionsProcessingCacheUpdate(
            headersCache.size,
            modifiersCache.size,
            head.modifierTypeId -> cleared.map(_.id)
          )
          context.system.eventStream.publish(upd)
          log.debug(s"Cache size after: ${modifiersCache.size}")
        case None =>
          log.debug("None path in processRemoteModifiers")
      }
  }

  /**
    * Performs mempool update after a block application, transactions
    * from rolled back block are to be returned to the pool, and transactions
    * included in applied block are to be removed.
    */
  protected def updateMemPool(blocksRemoved: Seq[BlockSection],
                              blocksApplied: Seq[BlockSection],
                              memPool: ErgoMemPool): ErgoMemPool = {
    val rolledBackTxs = blocksRemoved.flatMap(extractTransactions).map(tx => UnconfirmedTransaction(tx, None))
    val appliedTxs = blocksApplied.flatMap(extractTransactions)
    context.system.eventStream.publish(BlockAppliedTransactions(appliedTxs.map(_.id)))
    memPool.putWithoutCheck(rolledBackTxs)
      .filter(unconfirmedTx => !appliedTxs.exists(_.id == unconfirmedTx.transaction.id))
  }

  /**
    * Hard-coded initial view all the honest nodes in a network are making progress from.
    */
  protected def genesisState: (ErgoHistory, State, ErgoWallet, ErgoMemPool) = {

    val state = recreatedState()

    val history = ErgoHistory.readOrGenerate(settings, timeProvider)

    val wallet = ErgoWallet.readOrGenerate(
      history.getReader, settings, LaunchParameters)

    val memPool = ErgoMemPool.empty(settings)

    (history, state, wallet, memPool)
  }

  /**
    * Restore a local view during a node startup. If no any stored view found
    * (e.g. if it is a first launch of a node) None is to be returned
    */
  @SuppressWarnings(Array("AsInstanceOf"))
  def restoreState(): Option[NodeView] = if (ErgoHistory.historyDir(settings).listFiles().isEmpty) {
    None
  } else {
    val history = ErgoHistory.readOrGenerate(settings, timeProvider)
    log.info("History database read")
    val memPool = ErgoMemPool.empty(settings)
    val constants = StateConstants(settings)
    restoreConsistentState(ErgoState.readOrGenerate(settings, constants).asInstanceOf[State], history) match {
      case Success(state) =>
        log.info(s"State database read, state synchronized")
        val wallet = ErgoWallet.readOrGenerate(
          history.getReader,
          settings,
          state.parameters)
        log.info("Wallet database read")
        Some((history, state, wallet, memPool))
      case Failure(ex) =>
        log.error("Failed to recover state, try to resync from genesis manually", ex)
        ErgoApp.shutdownSystem()(context.system)
        None
    }
  }

  //todo: update state in async way?
  /**
    * Remote and local persistent modifiers need to be appended to history, applied to state
    * which also needs to be git propagated to mempool and wallet
    * @param pmod Remote or local persistent modifier
    * @param local whether the modifier was generated locally or not
    */
  protected def pmodModify(pmod: BlockSection, local: Boolean): Unit = {
    if (!history().contains(pmod.id)) { // todo: .contains reads modifier pmod fully here if in db

      // if ADProofs block section generated locally, just dump it into the database
      if (pmod.modifierTypeId == ADProofs.modifierTypeId && local && settings.networkType == NetworkType.MainNet) {
        val bytes = HistoryModifierSerializer.toBytes(pmod) //todo: extra allocation here, eliminate
        history().dumpToDb(pmod.serializedId, bytes)
        context.system.eventStream.publish(SyntacticallySuccessfulModifier(pmod.modifierTypeId, pmod.id))
      } else {

        log.info(s"Apply modifier ${pmod.encodedId} of type ${pmod.modifierTypeId} to nodeViewHolder")

        history().append(pmod) match {
          case Success((historyBeforeStUpdate, progressInfo)) =>
            log.debug(s"Going to apply modifications to the state: $progressInfo , to apply: ")
            context.system.eventStream.publish(SyntacticallySuccessfulModifier(pmod.modifierTypeId, pmod.id))

            if (progressInfo.toApply.nonEmpty) {
              val (newHistory, newStateTry, blocksApplied) =
                updateState(historyBeforeStUpdate, minimalState(), progressInfo, IndexedSeq.empty)

              newStateTry match {
                case Success(newMinState) =>

                  // we assume that wallet scan may be started if fullblocks-chain is no more
                  // than 20 blocks behind headers-chain
                  val almostSyncedGap = 20

                  val headersHeight = newHistory.headersHeight
                  val fullBlockHeight = newHistory.fullBlockHeight
                  val almostSynced = (headersHeight - fullBlockHeight) < almostSyncedGap

                  val newMemPool = if(almostSynced) {
                    updateMemPool(progressInfo.toRemove, blocksApplied, memoryPool())
                  } else {
                    memoryPool()
                  }

                  @SuppressWarnings(Array("org.wartremover.warts.OptionPartial"))
                  val v = vault()
                  val newVault = if (progressInfo.chainSwitchingNeeded) {
                    v.rollback(idToVersion(progressInfo.branchPoint.get)) match {
                      case Success(nv) => nv
                      case Failure(e) => log.warn("Wallet rollback failed: ", e); v
                    }
                  } else {
                    v
                  }

                  if (almostSynced) {
                    blocksApplied.foreach(newVault.scanPersistent)
                  }

<<<<<<< HEAD
                  if(headersHeight == fullBlockHeight) {
=======
                  // if blockchain is synced,
                  // send an order to clean mempool up from transactions possibly become invalid
                  if (headersHeight == fullBlockHeight) {
>>>>>>> 82f0d5c1
                    context.system.eventStream.publish(RecheckMempool(newMinState, newMemPool))
                  }

                  log.info(s"Persistent modifier ${pmod.encodedId} applied successfully")
                  updateNodeView(Some(newHistory), Some(newMinState), Some(newVault), Some(newMemPool))
                  chainProgress =
                    Some(ChainProgress(pmod, headersHeight, fullBlockHeight, timeProvider.time()))
                case Failure(e) =>
                  log.warn(s"Can`t apply persistent modifier (id: ${pmod.encodedId}, contents: $pmod) to minimal state", e)
                  updateNodeView(updatedHistory = Some(newHistory))
                  context.system.eventStream.publish(SemanticallyFailedModification(pmod.modifierTypeId, pmod.id, e))
              }
            } else {
              requestDownloads(progressInfo)
              updateNodeView(updatedHistory = Some(historyBeforeStUpdate))
            }
          case Failure(CriticalSystemException(error)) =>
            log.error(error)
            ErgoApp.shutdownSystem()(context.system)
          case Failure(e: RecoverableModifierError) =>
            log.warn(s"Can`t yet apply persistent modifier (id: ${pmod.encodedId}, contents: $pmod) to history", e)
            context.system.eventStream.publish(RecoverableFailedModification(pmod.modifierTypeId, pmod.id, e))
          case Failure(e) =>
            log.warn(s"Can`t apply invalid persistent modifier (id: ${pmod.encodedId}, contents: $pmod) to history", e)
            context.system.eventStream.publish(SyntacticallyFailedModification(pmod.modifierTypeId, pmod.id, e))
        }
      }
    } else {
      log.warn(s"Trying to apply modifier ${pmod.encodedId} that's already in history")
    }
  }

  @SuppressWarnings(Array("AsInstanceOf"))
  private def recreatedState(): State = {
    val dir = stateDir(settings)
    deleteRecursive(dir)

    val constants = StateConstants(settings)
    ErgoState.readOrGenerate(settings, constants)
      .asInstanceOf[State]
      .ensuring(
        state => java.util.Arrays.equals(state.rootHash, settings.chainSettings.genesisStateDigest),
        "State root is incorrect"
      )
  }

  private def restoreConsistentState(stateIn: State, history: ErgoHistory): Try[State] = {
    (stateIn.version, history.bestFullBlockOpt, stateIn) match {
      case (ErgoState.genesisStateVersion, None, _) =>
        log.info("State and history are both empty on startup")
        Success(stateIn)
      case (stateId, Some(block), _) if stateId == block.id =>
        log.info(s"State and history have the same version ${encoder.encode(stateId)}, no recovery needed.")
        Success(stateIn)
      case (_, None, _) =>
        log.info("State and history are inconsistent. History is empty on startup, rollback state to genesis.")
        Success(recreatedState())
      case (_, Some(bestFullBlock), _: DigestState) =>
        log.info(s"State and history are inconsistent. Going to switch state to version ${bestFullBlock.encodedId}")
        recoverDigestState(bestFullBlock, history).map(_.asInstanceOf[State])
      case (stateId, Some(historyBestBlock), state) =>
        val stateBestHeaderOpt = history.typedModifierById[Header](versionToId(stateId))
        val (rollbackId, newChain) = history.chainToHeader(stateBestHeaderOpt, historyBestBlock.header)
        log.info(s"State and history are inconsistent. Going to rollback to ${rollbackId.map(Algos.encode)} and " +
          s"apply ${newChain.length} modifiers")
        val initState = rollbackId
          .map(id => state.rollbackTo(idToVersion(id)).get)
          .getOrElse(recreatedState())
        val toApply = newChain.headers.map { h =>
          history.getFullBlock(h)
            .fold(throw new Error(s"Failed to get full block for header $h"))(fb => fb)
        }
        toApply.foldLeft[Try[State]](Success(initState)) { case (acc, m) =>
          log.info(s"Applying block ${m.height} during node start-up to restore consistent state: ${m.id}")
          val chainTipOpt = history.estimatedTip()
          acc.flatMap(_.applyModifier(m, chainTipOpt)(lm => self ! lm))
        }
    }
  }

  /**
    * Recovers digest state from history.
    */
  private def recoverDigestState(bestFullBlock: ErgoFullBlock, history: ErgoHistory): Try[DigestState] = {
    val constants = StateConstants(settings)
    val votingLength = settings.chainSettings.voting.votingLength
    val bestHeight = bestFullBlock.header.height
    val newEpochHeadersQty = bestHeight % votingLength // how many blocks current epoch lasts
    val headersQtyToAcquire = newEpochHeadersQty + Constants.LastHeadersInContext
    val acquiredChain = history.headerChainBack(headersQtyToAcquire, bestFullBlock.header, _ => false).headers
    val (lastHeaders, chainToApply) = acquiredChain.splitAt(Constants.LastHeadersInContext)
    val firstExtensionOpt = lastHeaders.lastOption // last extension in the prev epoch to recover from
      .flatMap(h => history.typedModifierById[Extension](h.extensionId))

    val recoveredStateTry = firstExtensionOpt
      .fold[Try[ErgoStateContext]](Failure(new Exception("Could not find extension to recover from"))
      )(ext => ErgoStateContext.recover(constants.genesisStateDigest, ext, lastHeaders)(settings))
      .flatMap { ctx =>
        val recoverVersion = idToVersion(lastHeaders.last.id)
        val recoverRoot = bestFullBlock.header.stateRoot
        val parameters = ctx.currentParameters
        DigestState.recover(recoverVersion, recoverRoot, ctx, stateDir(settings), constants, parameters)
      }

    recoveredStateTry match {
      case Success(state) =>
        log.info("Recovering state using current epoch")
        chainToApply.foldLeft[Try[DigestState]](Success(state)) { case (acc, m) =>
          acc.flatMap(_.applyModifier(m, history.estimatedTip())(lm => self ! lm))
        }
      case Failure(exception) => // recover using whole headers chain
        log.warn(s"Failed to recover state from current epoch, using whole chain: ${exception.getMessage}")
        val wholeChain = history.headerChainBack(Int.MaxValue, bestFullBlock.header, _.isGenesis).headers
        val genesisState = DigestState.create(None, None, stateDir(settings), constants)
        wholeChain.foldLeft[Try[DigestState]](Success(genesisState)) { case (acc, m) =>
          acc.flatMap(_.applyModifier(m, history.estimatedTip())(lm => self ! lm))
        }
    }
  }

  private def stateDir(settings: ErgoSettings): File = {
    val dir = ErgoState.stateDir(settings)
    dir.mkdirs()
    dir
  }

  protected def transactionsProcessing: Receive = {
    case TransactionFromRemote(unconfirmedTx) =>
      txModify(unconfirmedTx)
    case LocallyGeneratedTransaction(unconfirmedTx) =>
      sender() ! txModify(unconfirmedTx)
    case RecheckedTransactions(unconfirmedTxs) =>
      val updatedPool = unconfirmedTxs.foldRight(memoryPool()) { case (utx, mp) =>
        mp.remove(utx).putWithoutCheck(utx)
      }
      updateNodeView(updatedMempool = Some(updatedPool))
    case EliminateTransactions(ids) =>
      val updatedPool = memoryPool().filter(unconfirmedTx => !ids.contains(unconfirmedTx.transaction.id))
      updateNodeView(updatedMempool = Some(updatedPool))
      val e = new Exception("Became invalid")
      ids.foreach { id =>
        context.system.eventStream.publish(FailedOnRecheckTransaction(id, e))
      }
  }

  protected def processLocallyGeneratedModifiers: Receive = {
    case lm: LocallyGeneratedModifier =>
      log.info(s"Got locally generated modifier ${lm.pmod.encodedId} of type ${lm.pmod.modifierTypeId}")
      pmodModify(lm.pmod, local = true)
  }

  protected def getCurrentInfo: Receive = {
    case GetDataFromCurrentView(f) =>
      sender() ! f(CurrentView(history(), minimalState(), vault(), memoryPool()))
  }

  protected def getNodeViewChanges: Receive = {
    case GetNodeViewChanges(history, state, vault, mempool) =>
      if (history) sender() ! ChangedHistory(nodeView._1.getReader)
      if (state) sender() ! ChangedState(nodeView._2.getReader)
      if (vault) sender() ! ChangedVault(nodeView._3.getReader)
      if (mempool) sender() ! ChangedMempool(nodeView._4.getReader)
  }

  protected def handleHealthCheck: Receive = {
    case IsChainHealthy =>
      log.info(s"Check that chain is healthy, progress is $chainProgress")
      val healthCheckReply = chainProgress.map { progress =>
        ErgoNodeViewHolder.checkChainIsHealthy(progress, history(), timeProvider, settings)
      }.getOrElse(ChainIsStuck("Node already stuck when started"))
      sender() ! healthCheckReply
  }

  override def receive: Receive =
    processRemoteModifiers orElse
      processLocallyGeneratedModifiers orElse
      transactionsProcessing orElse
      getCurrentInfo orElse
      getNodeViewChanges orElse
      handleHealthCheck orElse {
        case a: Any => log.error("Strange input: " + a)
      }

}


object ErgoNodeViewHolder {

  object ReceivableMessages {
    // Tracking last modifier and header & block heights in time, being periodically checked for possible stuck
    case class ChainProgress(lastMod: BlockSection, headersHeight: Int, blockHeight: Int, lastUpdate: Long)

    // Explicit request of NodeViewChange events of certain types.
    case class GetNodeViewChanges(history: Boolean, state: Boolean, vault: Boolean, mempool: Boolean)

    case class GetDataFromCurrentView[State, A](f: CurrentView[State] => A)

    // Modifiers received from the remote peer with new elements in it
    case class ModifiersFromRemote(modifiers: Iterable[BlockSection])


    /**
      * Wrapper for a transaction submitted via API
      */
    case class LocallyGeneratedTransaction(tx: UnconfirmedTransaction)

    /**
      * Wrapper for transaction coming from P2P network
      */
    case class TransactionFromRemote(unconfirmedTx: UnconfirmedTransaction)

    /**
      * Wrapper for transactions which sit in mempool for long enough time, so `CleanWorker` is re-checking their
      * validity and then sending via this message to update the mempool
      */
    case class RecheckedTransactions(unconfirmedTxs: Iterable[UnconfirmedTransaction])

    case class LocallyGeneratedModifier(pmod: BlockSection)

    case class EliminateTransactions(ids: Seq[ModifierId])

    case object IsChainHealthy
    sealed trait HealthCheckResult
    case object ChainIsHealthy extends HealthCheckResult
    case class ChainIsStuck(reason: String) extends HealthCheckResult
  }

  case class BlockAppliedTransactions(txs: Seq[ModifierId]) extends NodeViewHolderEvent

  case class DownloadRequest(modifiersToFetch: Map[ModifierTypeId, Seq[ModifierId]]) extends NodeViewHolderEvent

  case class CurrentView[State](history: ErgoHistory, state: State, vault: ErgoWallet, pool: ErgoMemPool)

  /**
    * Checks whether chain got stuck by comparing timestamp of bestFullBlock or last time a modifier was applied to history.
    * @param progress metadata of last chain update
    * @return ChainIsHealthy if chain is healthy and ChainIsStuck(error) with details if it got stuck
    */
  def checkChainIsHealthy(
      progress: ChainProgress,
      history: ErgoHistory,
      timeProvider: NetworkTimeProvider,
      settings: ErgoSettings): HealthCheckResult = {
    val ChainProgress(lastMod, headersHeight, blockHeight, lastUpdate) = progress
    val chainUpdateDelay = timeProvider.time() - lastUpdate
    val acceptableChainUpdateDelay = settings.nodeSettings.acceptableChainUpdateDelay
    def chainUpdateDelayed = chainUpdateDelay > acceptableChainUpdateDelay.toMillis
    def chainSynced =
      history.bestFullBlockOpt.map(_.id) == history.bestHeaderOpt.map(_.id)

    if (chainUpdateDelayed) {
      val bestFullBlockOpt =
        history.bestFullBlockOpt
          .filter(_.id != lastMod.id)
          .fold("")(fb => s"\n best full block: $fb")
      val repairNeeded = ErgoHistory.repairIfNeeded(history)
      ChainIsStuck(s"Chain not modified for $chainUpdateDelay ms, headers-height: $headersHeight, " +
        s"block-height $blockHeight, chain synced: $chainSynced, repair needed: $repairNeeded, " +
        s"last modifier applied: $lastMod, " +
        s"possible best full block $bestFullBlockOpt")
    } else {
      ChainIsHealthy
    }
  }
}

private[nodeView] class DigestNodeViewHolder(settings: ErgoSettings,
                                             timeProvider: NetworkTimeProvider)
  extends ErgoNodeViewHolder[DigestState](settings, timeProvider)

private[nodeView] class UtxoNodeViewHolder(settings: ErgoSettings,
                                           timeProvider: NetworkTimeProvider)
  extends ErgoNodeViewHolder[UtxoState](settings, timeProvider)



object ErgoNodeViewRef {

  private def digestProps(settings: ErgoSettings,
                          timeProvider: NetworkTimeProvider): Props =
    Props.create(classOf[DigestNodeViewHolder], settings, timeProvider)

  private def utxoProps(settings: ErgoSettings,
                        timeProvider: NetworkTimeProvider): Props =
    Props.create(classOf[UtxoNodeViewHolder], settings, timeProvider)

  def props(settings: ErgoSettings,
            timeProvider: NetworkTimeProvider): Props =
    (settings.nodeSettings.stateType match {
      case StateType.Digest => digestProps(settings, timeProvider)
      case StateType.Utxo => utxoProps(settings, timeProvider)
    }).withDispatcher("critical-dispatcher")

  def apply(settings: ErgoSettings, timeProvider: NetworkTimeProvider)(implicit system: ActorSystem): ActorRef =
    system.actorOf(props(settings, timeProvider))
  
}<|MERGE_RESOLUTION|>--- conflicted
+++ resolved
@@ -284,30 +284,18 @@
   protected def processRemoteModifiers: Receive = {
     case ModifiersFromRemote(mods: Seq[BlockSection]@unchecked) =>
       @tailrec
-<<<<<<< HEAD
-      def applyFromCacheLoop(limit: Int = 10000): Unit = {
-=======
       def applyFromCacheLoop(cache: ErgoModifiersCache, limit: Int): Unit = {
->>>>>>> 82f0d5c1
         if(limit <= 0 ){
           ()
         } else {
           val at0 = System.currentTimeMillis()
-<<<<<<< HEAD
-          modifiersCache.popCandidate(history()) match {
-=======
           cache.popCandidate(history()) match {
->>>>>>> 82f0d5c1
             case Some(mod) =>
               pmodModify(mod, local = false)
               val at = System.currentTimeMillis()
               log.debug(s"Modifier application time for ${mod.id}: ${at - at0}")
               val diff = (at - at0).toInt
-<<<<<<< HEAD
-              applyFromCacheLoop(limit - diff)
-=======
               applyFromCacheLoop(cache, limit - diff)
->>>>>>> 82f0d5c1
             case None =>
               ()
           }
@@ -355,11 +343,7 @@
           log.debug(s"Cache size before: ${modifiersCache.size}")
 
           val at0 = System.currentTimeMillis()
-<<<<<<< HEAD
-          applyFromCacheLoop(750)
-=======
           applyFromCacheLoop(modifiersCache, 750)
->>>>>>> 82f0d5c1
           val at = System.currentTimeMillis()
           log.debug(s"Application time: ${at-at0}")
 
@@ -500,13 +484,9 @@
                     blocksApplied.foreach(newVault.scanPersistent)
                   }
 
-<<<<<<< HEAD
-                  if(headersHeight == fullBlockHeight) {
-=======
                   // if blockchain is synced,
                   // send an order to clean mempool up from transactions possibly become invalid
                   if (headersHeight == fullBlockHeight) {
->>>>>>> 82f0d5c1
                     context.system.eventStream.publish(RecheckMempool(newMinState, newMemPool))
                   }
 
