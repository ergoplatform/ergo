--- conflicted
+++ resolved
@@ -4,27 +4,17 @@
 import org.ergoplatform.ErgoTreePredef.boxCreationHeight
 import org.ergoplatform.nodeView.state.{BoxHolder, ErgoState, UtxoState}
 import org.ergoplatform.settings.Algos
-import org.ergoplatform.settings.Constants.{FalseTree, TrueTree}
 import org.ergoplatform.utils.{ErgoCorePropertyTest, RandomWrapper}
 import org.ergoplatform.wallet.utils.FileUtils
 import org.ergoplatform.{ErgoBox, ErgoTreePredef}
 import scorex.crypto.authds.avltree.batch.Remove
 import sigma.ast.syntax.ValueOps
-<<<<<<< HEAD
-import sigma.ast.{EQ, ErgoTree, GE, Height, IntConstant, Self, SigmaAnd, SigmaOr, SigmaPropConstant, TransformingSigmaBuilder}
+import sigma.ast.{TransformingSigmaBuilder, _}
 import sigma.compiler.ir.{CompiletimeIRContext, IRContext}
 import sigma.compiler.{CompilerSettings, SigmaCompiler}
 import sigma.crypto.CryptoConstants.dlogGroup
 import sigma.data.ProveDlog
 import sigmastate._
-=======
-import sigma.ast.{TransformingSigmaBuilder, _}
-import sigma.crypto.CryptoConstants.dlogGroup
-import sigma.data.ProveDlog
-import sigmastate._
-import sigmastate.eval.{CompiletimeIRContext, IRContext}
-import sigmastate.lang.{CompilerSettings, SigmaCompiler}
->>>>>>> a74d8f46
 
 import scala.util.Try
 
@@ -45,23 +35,6 @@
 
   property("simple operations without cryptography") {
     // true/false
-<<<<<<< HEAD
-    applyBlockSpendingScript(TrueTree) shouldBe 'success
-    applyBlockSpendingScript(FalseTree) shouldBe 'failure
-    // eq
-    applyBlockSpendingScript(
-      ErgoTree.fromProposition(EQ(IntConstant(1), IntConstant(1)).toSigmaProp)) shouldBe 'success
-    applyBlockSpendingScript(
-      ErgoTree.fromProposition(EQ(IntConstant(1), IntConstant(2)).toSigmaProp)) shouldBe 'failure
-    // math
-    applyBlockSpendingScript(
-      ErgoTree.fromProposition(EQ(Plus(1, 2), Minus(6, 3)).toSigmaProp)) shouldBe 'success
-    applyBlockSpendingScript(
-      ErgoTree.fromProposition(EQ(Multiply(1, 2), Divide(7, 3)).toSigmaProp)) shouldBe 'success
-    // context
-    applyBlockSpendingScript(
-      ErgoTree.fromProposition(EQ(IntConstant(1), Height).toSigmaProp)) shouldBe 'success
-=======
     applyBlockSpendingScript(trueTree) shouldBe 'success
     applyBlockSpendingScript(falseTree) shouldBe 'failure
     // eq
@@ -72,7 +45,6 @@
     applyBlockSpendingScript(ErgoTree.fromProposition(EQ(Multiply(1, 2), Divide(7, 3)).toSigmaProp)) shouldBe 'success
     // context
     applyBlockSpendingScript(ErgoTree.fromProposition(EQ(IntConstant(1), Height).toSigmaProp)) shouldBe 'success
->>>>>>> a74d8f46
     applyBlockSpendingScript(fromString("CONTEXT.preHeader.height == 1")) shouldBe 'success
     applyBlockSpendingScript(fromString("CONTEXT.headers.size == 0")) shouldBe 'success
     applyBlockSpendingScript(fromString(s"CONTEXT.dataInputs.exists{ (box: Box) => box.value == ${fixedBox.value}L}")) shouldBe 'success
@@ -81,7 +53,6 @@
 
   property("simple crypto") {
     applyBlockSpendingScript(ErgoTree.fromSigmaBoolean(defaultMinerPk)) shouldBe 'success
-<<<<<<< HEAD
     applyBlockSpendingScript(
       ErgoTree.fromProposition(
         SigmaAnd(defaultProver.hdKeys.map(s => SigmaPropConstant(s.publicImage))))) shouldBe 'success
@@ -91,36 +62,23 @@
     applyBlockSpendingScript(
       ErgoTree.fromProposition(
         SigmaOr(defaultMinerPk, ProveDlog(dlogGroup.generator)))) shouldBe 'success
-=======
-    applyBlockSpendingScript(ErgoTree.fromProposition(SigmaAnd(defaultProver.hdKeys.map(s => SigmaPropConstant(s.publicImage))))) shouldBe 'success
-    applyBlockSpendingScript(ErgoTree.fromProposition(SigmaAnd(defaultMinerPk, ProveDlog(dlogGroup.generator)))) shouldBe 'failure
-    applyBlockSpendingScript(ErgoTree.fromProposition(SigmaOr(defaultMinerPk, ProveDlog(dlogGroup.generator)))) shouldBe 'success
->>>>>>> a74d8f46
   }
 
   property("predef scripts") {
     delta shouldBe -1000
 
-<<<<<<< HEAD
     applyBlockSpendingScript(
       ErgoTree.fromProposition(
         GE(Height, Plus(boxCreationHeight(Self), IntConstant(delta))).toSigmaProp)) shouldBe 'success
-=======
-    applyBlockSpendingScript(ErgoTree.fromProposition(GE(Height, Plus(boxCreationHeight(Self), IntConstant(delta))).toSigmaProp)) shouldBe 'success
->>>>>>> a74d8f46
     applyBlockSpendingScript(ErgoTreePredef.rewardOutputScript(delta, defaultMinerPk)) shouldBe 'success
 //        applyBlockSpendingScript(ErgoScriptPredef.feeProposition(delta)) shouldBe 'success
   }
 
 
   private def fromString(str: String): ErgoTree = {
-<<<<<<< HEAD
-    ErgoTree.fromProposition(compiler.compile(Map(), str).buildTree.asBoolValue.toSigmaProp)
-=======
     ErgoTree.fromProposition(
       compiler.compile(Map(), str).buildTree.asBoolValue.toSigmaProp
     )
->>>>>>> a74d8f46
   }
 
   private def applyBlockSpendingScript(script: ErgoTree): Try[UtxoState] = {
