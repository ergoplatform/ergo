package org.ergoplatform.network

import java.net.InetSocketAddress

import akka.actor.ActorSystem
import org.ergoplatform.nodeView.history.ErgoHistory
import org.ergoplatform.nodeView.history.ErgoHistory.Height
import scorex.core.consensus.History.{Fork, HistoryComparisonResult, Older, Unknown, Younger}
import org.ergoplatform.network.ErgoNodeViewSynchronizer.Events.{BetterNeighbourAppeared, NoBetterNeighbour}
import scorex.core.network.ConnectedPeer
import scorex.core.settings.NetworkSettings
import scorex.core.utils.TimeProvider
import scorex.core.utils.TimeProvider.Time
import scorex.util.ScorexLogging

import scala.collection.mutable
import scala.concurrent.duration._


final case class ErgoSyncTracker(system: ActorSystem,
                                 networkSettings: NetworkSettings,
                                 timeProvider: TimeProvider)
 extends ScorexLogging {

  val MinSyncInterval: FiniteDuration = 20.seconds
  val SyncThreshold: FiniteDuration = 1.minute

  private[network] val statuses = mutable.Map[ConnectedPeer, ErgoPeerStatus]()
  private[network] val lastSyncSentTime = mutable.Map[ConnectedPeer, Time]()

  protected var lastSyncInfoSentTime: Time = 0L

  val heights: mutable.Map[ConnectedPeer, Height] = mutable.Map[ConnectedPeer, Height]()


  def fullInfo(): Iterable[ErgoPeerStatus] = statuses.values

  def isOutdated(peer: ConnectedPeer): Boolean = {
    (timeProvider.time() - lastSyncSentTime.getOrElse(peer, 0L)).millis > SyncThreshold
  }

  def updateStatus(peer: ConnectedPeer, status: HistoryComparisonResult, height: Option[Height]): Unit = {
    val seniorsBefore = numOfSeniors()
    statuses += peer -> ErgoPeerStatus(peer, status, height.getOrElse(ErgoHistory.EmptyHistoryHeight))
    val seniorsAfter = numOfSeniors()

    // todo: we should also send NoBetterNeighbour signal when all the peers around are not seniors initially
    if (seniorsBefore > 0 && seniorsAfter == 0) {
      log.info("Syncing is done, switching to stable regime")
      system.eventStream.publish(NoBetterNeighbour)
    }
    if (seniorsBefore == 0 && seniorsAfter > 0) {
      system.eventStream.publish(BetterNeighbourAppeared)
    }
  }

  /**
    * Get synchronization status for given connected peer
    */
  def getStatus(peer: ConnectedPeer): Option[HistoryComparisonResult] = {
    statuses.get(peer).map(_.status)
  }

  //todo: combine both?
  def clearStatus(remote: InetSocketAddress): Unit = {
    statuses.find(_._1.connectionId.remoteAddress == remote) match {
      case Some((peer, _)) => statuses -= peer
      case None => log.warn(s"Trying to clear status for $remote, but it is not found")
    }

    lastSyncSentTime.find(_._1.connectionId.remoteAddress == remote) match {
      case Some((peer, _)) => lastSyncSentTime -= peer
      case None => log.warn(s"Trying to clear last sync time for $remote, but it is not found")
    }
  }

  def updateLastSyncSentTime(peer: ConnectedPeer): Unit = {
    val currentTime = timeProvider.time()
    lastSyncSentTime(peer) = currentTime
    lastSyncInfoSentTime = currentTime
  }

  protected def outdatedPeers(): Seq[ConnectedPeer] =
    lastSyncSentTime.filter(t => (timeProvider.time() - t._2).millis > SyncThreshold).keys.toSeq


  def peersByStatus: Map[HistoryComparisonResult, Iterable[ConnectedPeer]] =
    statuses.groupBy(_._2.status).mapValues(_.keys).view.force

  protected def numOfSeniors(): Int = statuses.count(_._2.status == Older)

  /**
    * Return the peers to which this node should send a sync signal, including:
    * outdated peers, if any, otherwise, all the peers with unknown status plus a random peer with
    * `Older` status.
    * Updates lastSyncSentTime for all returned peers as a side effect
    */
  def peersToSyncWith(): Seq[ConnectedPeer] = {
    val outdated = outdatedPeers()
    val peers =
      if (outdated.nonEmpty) {
        outdated
      } else {
        val unknowns = statuses.filter(_._2.status == Unknown).keys.toSeq
        val forks = statuses.filter(_._2.status == Fork).keys
        val elders = statuses.filter(_._2.status == Older).keys.toSeq
        val nonOutdated =
          (if (elders.nonEmpty) elders(scala.util.Random.nextInt(elders.size)) +: unknowns else unknowns) ++ forks
        nonOutdated.filter(p => (timeProvider.time() - lastSyncSentTime.getOrElse(p, 0L)).millis >= MinSyncInterval)
      }

    peers.foreach(updateLastSyncSentTime)
    peers
  }

<<<<<<< HEAD
  def youngerPeers(): Seq[ConnectedPeer] = {
    val peers = statuses.filter(_._2.status == Younger).keys.toSeq
    peers.foreach(updateLastSyncSentTime)
    peers
  }

=======
  override def toString: String = {
    val now = System.currentTimeMillis()
    lastSyncSentTime.toSeq.sortBy(_._2)(Ordering[Long].reverse).map {
      case (peer, syncTimestamp) =>
        (peer.connectionId.remoteAddress, statuses.get(peer), now - syncTimestamp)
    }.map { case (address, status, millisSinceLastSync) =>
      s"$address, height: ${status.map(_.height)}, status: ${status.map(_.status)}, lastSync: $millisSinceLastSync ms ago"
    }.mkString("\n")
  }
>>>>>>> 28f0b33f
}<|MERGE_RESOLUTION|>--- conflicted
+++ resolved
@@ -113,14 +113,12 @@
     peers
   }
 
-<<<<<<< HEAD
   def youngerPeers(): Seq[ConnectedPeer] = {
     val peers = statuses.filter(_._2.status == Younger).keys.toSeq
     peers.foreach(updateLastSyncSentTime)
     peers
   }
 
-=======
   override def toString: String = {
     val now = System.currentTimeMillis()
     lastSyncSentTime.toSeq.sortBy(_._2)(Ordering[Long].reverse).map {
@@ -130,5 +128,4 @@
       s"$address, height: ${status.map(_.height)}, status: ${status.map(_.status)}, lastSync: $millisSinceLastSync ms ago"
     }.mkString("\n")
   }
->>>>>>> 28f0b33f
 }