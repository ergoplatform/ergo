--- conflicted
+++ resolved
@@ -46,15 +46,9 @@
 case class NodeConfigurationSettings(stateType: StateType,
                                      verifyTransactions: Boolean,
                                      blocksToKeep: Int,
-<<<<<<< HEAD
-                                     utxoBootstrap: Boolean,
+                                     utxoSettings: UtxoSettings,
                                      popowBootstrap: Boolean,
                                      popowSuffix: Int,
-=======
-                                     utxoSettings: UtxoSettings,
-                                     poPoWBootstrap: Boolean,
-                                     minimalSuffix: Int,
->>>>>>> 20bfa813
                                      mining: Boolean,
                                      maxTransactionCost: Int,
                                      maxTransactionSize: Int,
@@ -97,15 +91,9 @@
       stateType,
       cfg.as[Boolean](s"$path.verifyTransactions"),
       cfg.as[Int](s"$path.blocksToKeep"),
-<<<<<<< HEAD
-      cfg.as[Boolean](s"$path.utxoBootstrap"),
+      cfg.as[UtxoSettings](s"$path.utxo"),
       cfg.as[Boolean](s"$path.popowBootstrap"),
       cfg.as[Int](s"$path.popowSuffix"),
-=======
-      cfg.as[UtxoSettings](s"$path.utxo"),
-      cfg.as[Boolean](s"$path.PoPoWBootstrap"),
-      cfg.as[Int](s"$path.minimalSuffix"),
->>>>>>> 20bfa813
       cfg.as[Boolean](s"$path.mining"),
       cfg.as[Int](s"$path.maxTransactionCost"),
       cfg.as[Int](s"$path.maxTransactionSize"),
