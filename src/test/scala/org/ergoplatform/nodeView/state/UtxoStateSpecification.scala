package org.ergoplatform.nodeView.state

import io.iohk.iodb.ByteArrayWrapper
import org.ergoplatform.modifiers.history.ADProof
import org.ergoplatform.modifiers.mempool.AnyoneCanSpendTransaction
import org.ergoplatform.utils.{ErgoGenerators, ErgoTestHelpers}
import org.scalatest.prop.GeneratorDrivenPropertyChecks
import org.scalatest.{Matchers, PropSpec}


class UtxoStateSpecification extends PropSpec
  with GeneratorDrivenPropertyChecks
  with Matchers
  with ErgoGenerators
  with ErgoTestHelpers {

  property("fromBoxHolder") {
    forAll(boxesHolderGen) { bh =>
      val us = createUtxoState(bh)
      bh.take(1000)._1.foreach { box =>
        us.boxById(box.id) shouldBe Some(box)
      }
    }
  }

  property("fromBoxHolder  + proofsForTransactions") {
    forAll(boxesHolderGen) { bh =>
      val us = createUtxoState(bh)
      val boxes = bh.take(1000)._1
      val tx = AnyoneCanSpendTransaction(boxes.map(_.nonce).toIndexedSeq, IndexedSeq(boxes.map(_.value).sum))
      us.proofsForTransactions(Seq(tx)).isSuccess shouldBe true
    }
  }

  property("proofsForTransactions() to be deterministic") {
    forAll(boxesHolderGen) { bh =>
      val us = createUtxoState(bh)
      val txs = validTransactions(bh)._1

      val (proof1, digest1) = us.proofsForTransactions(txs).get
      val (proof2, digest2) = us.proofsForTransactions(txs).get

      ADProof.proofDigest(proof1) shouldBe ADProof.proofDigest(proof2)
      digest1 shouldBe digest2
    }
  }

  property("checkTransactions()") {
    forAll(boxesHolderGen) { bh =>
      val txs = validTransactions(bh)._1

      val boxIds = txs.flatMap(_.boxIdsToOpen)
      boxIds.foreach(id => assert(bh.get(ByteArrayWrapper(id)).isDefined))
      assert(boxIds.distinct.size == boxIds.size)

      val us = createUtxoState(bh)
      bh.sortedBoxes.foreach(box => assert(us.boxById(box.id).isDefined))
      val digest = us.proofsForTransactions(txs).get._2
      us.checkTransactions(txs, digest).isSuccess shouldBe true
    }
  }

<<<<<<< HEAD
=======
  property("validate() - valid block after genesis") {
    val bh = boxesHolderGen.sample.get
    val us = createUtxoState(bh)
    bh.sortedBoxes.foreach(box => assert(us.boxById(box.id).isDefined))

    val block = validFullBlock(parentOpt = None, us, bh)
    us.validate(block).isFailure shouldBe true
  }

  property("validate() - invalid block") {
    forAll(invalidErgoFullBlockGen) { b =>
      val state = createUtxoState
      state.validate(b).isFailure shouldBe true
    }
  }

>>>>>>> 7143ffb2
  property("applyModifier() - valid full block") {
    forAll(boxesHolderGen) { bh =>
      val us = createUtxoState(bh)
      bh.sortedBoxes.foreach(box => assert(us.boxById(box.id).isDefined))

      val block = validFullBlock(parentOpt = None, us, bh)
      us.applyModifier(block).isSuccess shouldBe true
    }
  }

  property("applyModifier() - invalid block") {
    forAll(invalidErgoFullBlockGen) { b =>
      val state = createUtxoState
      state.applyModifier(b).isFailure shouldBe true
    }
  }

  property("rollback - 1 block back") {
    forAll(boxesHolderGen) { bh =>
      val us = createUtxoState(bh)
      bh.sortedBoxes.foreach(box => assert(us.boxById(box.id).isDefined))

      val block = validFullBlock(parentOpt = None, us, bh)
      val us2 = us.applyModifier(block).get

      us.rootHash.sameElements(us2.rootHash) shouldBe false

      val us3 = us2.rollbackTo(us.rootHash).get
      us3.rootHash shouldBe us.rootHash
      us3.version shouldBe us.version

      bh.sortedBoxes.take(100).map(_.id).foreach { boxId =>
        us3.boxById(boxId).isDefined shouldBe true
      }

      us3.applyModifier(block).get.rootHash shouldBe us2.rootHash
    }
  }
}<|MERGE_RESOLUTION|>--- conflicted
+++ resolved
@@ -60,25 +60,6 @@
     }
   }
 
-<<<<<<< HEAD
-=======
-  property("validate() - valid block after genesis") {
-    val bh = boxesHolderGen.sample.get
-    val us = createUtxoState(bh)
-    bh.sortedBoxes.foreach(box => assert(us.boxById(box.id).isDefined))
-
-    val block = validFullBlock(parentOpt = None, us, bh)
-    us.validate(block).isFailure shouldBe true
-  }
-
-  property("validate() - invalid block") {
-    forAll(invalidErgoFullBlockGen) { b =>
-      val state = createUtxoState
-      state.validate(b).isFailure shouldBe true
-    }
-  }
-
->>>>>>> 7143ffb2
   property("applyModifier() - valid full block") {
     forAll(boxesHolderGen) { bh =>
       val us = createUtxoState(bh)
