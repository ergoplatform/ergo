--- conflicted
+++ resolved
@@ -112,14 +112,9 @@
               _ => acceptIfNoDoubleSpend(tx)
             )
           case _ =>
-<<<<<<< HEAD
-            this -> ProcessingOutcome.Declined(
-              new Exception("Transaction validation not supported"))
-=======
             // Accept transaction in case of "digest" state. Transactions are not downloaded in this mode from other
             // peers though, so such transactions can come from the local wallet only.
             acceptIfNoDoubleSpend(tx)
->>>>>>> ab882584
         }
       } else {
         this -> ProcessingOutcome.Declined(
