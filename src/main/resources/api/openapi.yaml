--- conflicted
+++ resolved
@@ -1,11 +1,7 @@
 openapi: "3.0.2"
 
 info:
-<<<<<<< HEAD
-  version: "5.0.9"
-=======
   version: "5.0.10"
->>>>>>> 85a34a66
   title: Ergo Node API
   description: API docs for Ergo Node. Models are shared between all Ergo products
   contact:
