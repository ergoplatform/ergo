--- conflicted
+++ resolved
@@ -564,17 +564,6 @@
 }
 
 object NetworkControllerRef {
-<<<<<<< HEAD
-
-  def apply(name: String,
-            settings: NetworkSettings,
-            peerManagerRef: ActorRef,
-            scorexContext: ScorexContext)
-           (implicit system: ActorSystem, ec: ExecutionContext): ActorRef = {
-
-    val props = Props(new NetworkController(settings, peerManagerRef, scorexContext, IO(Tcp)))
-    system.actorOf(props, name)
-=======
 
   def props(settings: ErgoSettings,
             peerManagerRef: ActorRef,
@@ -594,6 +583,5 @@
            (implicit system: ActorSystem, ec: ExecutionContext): ActorRef = {
 
     system.actorOf(props(settings, peerManagerRef, scorexContext, IO(Tcp), messageHandlers), name)
->>>>>>> a4072cc8
   }
 }