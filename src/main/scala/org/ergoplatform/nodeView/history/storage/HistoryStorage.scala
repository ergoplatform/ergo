package org.ergoplatform.nodeView.history.storage

import com.github.benmanes.caffeine.cache.Caffeine
import org.ergoplatform.modifiers.{BlockSection, NetworkObjectTypeId}
import org.ergoplatform.modifiers.history.HistoryModifierSerializer
import org.ergoplatform.modifiers.history.header.Header
import org.ergoplatform.nodeView.history.extra.{ExtraIndex, ExtraIndexSerializer, Segment}
import org.ergoplatform.settings.{Algos, CacheSettings, ErgoSettings}
import scorex.db.{ByteArrayWrapper, LDBFactory, LDBKVStore}
import scorex.util.{ModifierId, ScorexLogging, idToBytes}

import scala.util.{Failure, Success, Try}
import spire.syntax.all.cfor

import java.io.File
import java.nio.file.Files
import scala.jdk.CollectionConverters.asScalaIteratorConverter

/**
  * Storage for Ergo history
  *
  * @param indexStore   - Additional key-value storage for indexes, required by History for efficient work.
  *                     contains links to bestHeader, bestFullBlock, heights and scores for different blocks, etc.
  * @param objectsStore - key-value store, where key is id of ErgoPersistentModifier and value is it's bytes
  * @param extraStore   - key-value store, where key is id of Index and value is it's bytes
  * @param config       - cache configs
  */
class HistoryStorage(indexStore: LDBKVStore, objectsStore: LDBKVStore, extraStore: LDBKVStore, config: CacheSettings)
  extends ScorexLogging
    with AutoCloseable {

  private lazy val headersCache =
    Caffeine.newBuilder()
      .maximumSize(config.history.headersCacheSize)
      .build[String, BlockSection]()

  private lazy val blockSectionsCache =
    Caffeine.newBuilder()
      .maximumSize(config.history.blockSectionsCacheSize)
      .build[String, BlockSection]()

  private lazy val extraCache =
    Caffeine.newBuilder()
      .maximumSize(config.history.extraCacheSize)
      .build[String, ExtraIndex]()

  private lazy val indexCache =
    Caffeine.newBuilder()
      .maximumSize(config.history.indexesCacheSize)
      .build[ByteArrayWrapper, Array[Byte]]

  private def cacheModifier(mod: BlockSection): Unit = mod.modifierTypeId match {
    case Header.modifierTypeId => headersCache.put(mod.id, mod)
    case _ => blockSectionsCache.put(mod.id, mod)
  }

  private def lookupModifier(id: ModifierId): Option[BlockSection] =
    Option(headersCache.getIfPresent(id)) orElse Option(blockSectionsCache.getIfPresent(id))

  private def removeModifier(id: ModifierId): Unit = {
    headersCache.invalidate(id)
    blockSectionsCache.invalidate(id)
    extraCache.invalidate(id)
  }

  def modifierBytesById(id: ModifierId): Option[Array[Byte]] = {
    objectsStore.get(idToBytes(id)).map(_.tail).orElse(extraStore.get(idToBytes(id))) // removing modifier type byte with .tail (only in objectsStore)
  }

  /**
    * @return bytes and type of a network object stored in the database with identifier `id`
    */
  def modifierTypeAndBytesById(id: ModifierId): Option[(NetworkObjectTypeId.Value, Array[Byte])] = {
    objectsStore.get(idToBytes(id)).map(bs => (NetworkObjectTypeId.fromByte(bs.head), bs.tail)) // first byte is type id, tail is modifier bytes
  }

  def modifierById(id: ModifierId): Option[BlockSection] =
    lookupModifier(id) orElse objectsStore.get(idToBytes(id)).flatMap { bytes =>
      HistoryModifierSerializer.parseBytesTry(bytes) match {
        case Success(pm) =>
          log.trace(s"Cache miss for existing modifier $id")
          cacheModifier(pm)
          Some(pm)
<<<<<<< HEAD
        case Failure(_) =>
          log.warn(s"Failed to parse modifier ${Algos.encode(id)} from db (bytes are: ${Algos.encode(bytes)})")
=======
        case Failure(e) =>
          log.warn(s"Failed to parse modifier ${encoder.encode(id)} from db (bytes are: ${Algos.encode(bytes)})", e)
>>>>>>> c58ef145
          None
      }
    }

  def getExtraIndex(id: ModifierId): Option[ExtraIndex] = {
    Option(extraCache.getIfPresent(id)) orElse extraStore.get(idToBytes(id)).flatMap { bytes =>
      ExtraIndexSerializer.parseBytesTry(bytes) match {
        case Success(pm) =>
          log.trace(s"Cache miss for existing index $id")
          if(!pm.isInstanceOf[Segment[_]]){
            extraCache.put(pm.id, pm) // cache non-segment objects
          }
          Some(pm)
        case Failure(_) =>
          log.warn(s"Failed to parse index ${Algos.encode(id)} from db (bytes are: ${Algos.encode(bytes)})")
          None
      }
    }
  }

  def getIndex(id: ByteArrayWrapper): Option[Array[Byte]] =
    Option(indexCache.getIfPresent(id)).orElse {
      indexStore.get(id.data).map { value =>
        indexCache.put(id, value)
        value
      }
    }

  /**
    * @return object with `id` if it is in the objects database
    */
  def get(id: ModifierId): Option[Array[Byte]] = {
    val idBytes = idToBytes(id)
    objectsStore.get(idBytes).orElse(extraStore.get(idBytes))
  }
  def get(id: Array[Byte]): Option[Array[Byte]] = objectsStore.get(id).orElse(extraStore.get(id))

  /**
    * @return if object with `id` is in the objects database
    */
  def contains(id: Array[Byte]): Boolean = get(id).isDefined
  def contains(id: ModifierId): Boolean = get(id).isDefined

  def insert(indexesToInsert: Array[(ByteArrayWrapper, Array[Byte])],
             objectsToInsert: Array[BlockSection]): Try[Unit] = {
    objectsStore.insert(
      objectsToInsert.map(mod => mod.serializedId),
      objectsToInsert.map(mod => HistoryModifierSerializer.toBytes(mod))
    ).flatMap { _ =>
      cfor(0)(_ < objectsToInsert.length, _ + 1) { i => cacheModifier(objectsToInsert(i))}
      if (indexesToInsert.nonEmpty) {
        indexStore.insert(
          indexesToInsert.map(_._1.data),
          indexesToInsert.map(_._2)
        ).map { _ =>
          cfor(0)(_ < indexesToInsert.length, _ + 1) { i =>
            indexCache.put(indexesToInsert(i)._1, indexesToInsert(i)._2)
          }
        }
      } else Success(())
    }
  }

  def insertExtra(indexesToInsert: Array[(Array[Byte], Array[Byte])],
                  objectsToInsert: Array[ExtraIndex]): Unit = {
    extraStore.insert(
      objectsToInsert.map(mod => mod.serializedId),
      objectsToInsert.map(mod => ExtraIndexSerializer.toBytes(mod))
    )
    cfor(0)(_ < indexesToInsert.length, _ + 1) { i => extraStore.insert(indexesToInsert(i)._1, indexesToInsert(i)._2)}
  }

  def removeExtra(indexesToRemove: Array[ModifierId]) : Unit = {
    extraStore.remove(indexesToRemove.map(idToBytes))
    cfor(0)(_ < indexesToRemove.length, _ + 1) { i => removeModifier(indexesToRemove(i)) }
  }

  /**
    * Insert single object to database. This version allows for efficient insert
    * when identifier and bytes of object (i.e. modifier, a block section) are known.
    *
    * @param objectIdToInsert - object id to insert
    * @param objectToInsert - object bytes to insert
    * @return - Success if insertion was successful, Failure otherwise
    */
  def insert(objectIdToInsert: Array[Byte],
             objectToInsert: Array[Byte]): Try[Unit] = {
    objectsStore.insert(objectIdToInsert, objectToInsert)
  }

  /**
    * Remove elements from stored indices and modifiers
    *
    * @param indicesToRemove - indices keys to remove
    * @param idsToRemove - identifiers of modifiers to remove
    * @return
    */
  def remove(indicesToRemove: Array[ByteArrayWrapper],
             idsToRemove: Array[ModifierId]): Try[Unit] = {

      objectsStore.remove(idsToRemove.map(idToBytes)).map { _ =>
        cfor(0)(_ < idsToRemove.length, _ + 1) { i => removeModifier(idsToRemove(i))}
        indexStore.remove(indicesToRemove.map(_.data)).map { _ =>
          cfor(0)(_ < indicesToRemove.length, _ + 1) { i => indexCache.invalidate(indicesToRemove(i))}
          ()
        }
      }
  }

  override def close(): Unit = {
    log.warn("Closing history storage...")
    extraStore.close()
    indexStore.close()
    objectsStore.close()
  }

  /**
    * Delete the extra index database and reopen it.
    *
    * @param ergoSettings - settings to use
    * @return new HistoryStorage instance with empty extra database, or this instance in case of failure
    */
  def deleteExtraDB(ergoSettings: ErgoSettings): HistoryStorage = {
    log.warn(s"Removing extra index database due to old schema.")
    close()
    // org.ergoplatform.wallet.utils.FileUtils
    val root = new File(s"${ergoSettings.directory}/history/extra")
    if (root.exists()) {
      Files.walk(root.toPath).iterator().asScala.toSeq.reverse.foreach(path => Try(Files.delete(path)))
    }else {
      log.error(s"Could not delete ${root.toString}")
      return this
    }
    log.info(s"Deleted ${root.toString}")
    HistoryStorage.apply(ergoSettings)
  }

}

object HistoryStorage {
  def apply(ergoSettings: ErgoSettings): HistoryStorage = {
    val indexStore = LDBFactory.createKvDb(s"${ergoSettings.directory}/history/index")
    val objectsStore = LDBFactory.createKvDb(s"${ergoSettings.directory}/history/objects")
    val extraStore = LDBFactory.createKvDb(s"${ergoSettings.directory}/history/extra")
    new HistoryStorage(indexStore, objectsStore, extraStore, ergoSettings.cacheSettings)
  }
}<|MERGE_RESOLUTION|>--- conflicted
+++ resolved
@@ -6,6 +6,7 @@
 import org.ergoplatform.modifiers.history.header.Header
 import org.ergoplatform.nodeView.history.extra.{ExtraIndex, ExtraIndexSerializer, Segment}
 import org.ergoplatform.settings.{Algos, CacheSettings, ErgoSettings}
+import org.ergoplatform.utils.ScorexEncoding
 import scorex.db.{ByteArrayWrapper, LDBFactory, LDBKVStore}
 import scorex.util.{ModifierId, ScorexLogging, idToBytes}
 
@@ -27,7 +28,8 @@
   */
 class HistoryStorage(indexStore: LDBKVStore, objectsStore: LDBKVStore, extraStore: LDBKVStore, config: CacheSettings)
   extends ScorexLogging
-    with AutoCloseable {
+    with AutoCloseable
+    with ScorexEncoding {
 
   private lazy val headersCache =
     Caffeine.newBuilder()
@@ -81,13 +83,8 @@
           log.trace(s"Cache miss for existing modifier $id")
           cacheModifier(pm)
           Some(pm)
-<<<<<<< HEAD
-        case Failure(_) =>
-          log.warn(s"Failed to parse modifier ${Algos.encode(id)} from db (bytes are: ${Algos.encode(bytes)})")
-=======
         case Failure(e) =>
-          log.warn(s"Failed to parse modifier ${encoder.encode(id)} from db (bytes are: ${Algos.encode(bytes)})", e)
->>>>>>> c58ef145
+          log.warn(s"Failed to parse modifier $id from db (bytes are: ${Algos.encode(bytes)})", e)
           None
       }
     }
@@ -102,7 +99,7 @@
           }
           Some(pm)
         case Failure(_) =>
-          log.warn(s"Failed to parse index ${Algos.encode(id)} from db (bytes are: ${Algos.encode(bytes)})")
+          log.warn(s"Failed to parse index $id from db (bytes are: ${Algos.encode(bytes)})")
           None
       }
     }
