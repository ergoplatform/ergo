package org.ergoplatform.local

import akka.actor.{Actor, ActorRef, ActorRefFactory, PoisonPill, Props}
import io.circe.Encoder
import io.circe.syntax._
import io.iohk.iodb.ByteArrayWrapper
import org.ergoplatform.ErgoBox.{BoxId, R4}
import org.ergoplatform._
import org.ergoplatform.autoleakus.PrivateKey
import org.ergoplatform.mining.CandidateBlock
import org.ergoplatform.mining.difficulty.RequiredDifficulty
import org.ergoplatform.mining.emission.EmissionRules
import org.ergoplatform.modifiers.ErgoFullBlock
import org.ergoplatform.modifiers.history.{ExtensionCandidate, Header}
import org.ergoplatform.modifiers.mempool.ErgoTransaction
import org.ergoplatform.nodeView.ErgoReadersHolder.{GetReaders, Readers}
import org.ergoplatform.nodeView.history.{ErgoHistory, ErgoHistoryReader}
import org.ergoplatform.nodeView.mempool.{ErgoMemPool, ErgoMemPoolReader}
import org.ergoplatform.nodeView.state.{DigestState, ErgoState, UtxoStateReader}
import org.ergoplatform.nodeView.wallet.ErgoWallet
<<<<<<< HEAD
import org.ergoplatform.settings.{Algos, Constants, ErgoSettings}
import scapi.sigma.DLogProtocol.DLogProverInput
=======
import org.ergoplatform.settings.{Algos, Constants, ErgoSettings, Parameters}
>>>>>>> 0740a17e
import scorex.core.NodeViewHolder.ReceivableMessages.GetDataFromCurrentView
import scorex.core.network.NodeViewSynchronizer.ReceivableMessages.SemanticallySuccessfulModifier
import scorex.core.utils.NetworkTimeProvider
import scorex.util.ScorexLogging
import sigmastate.SBoolean
import sigmastate.Values.{LongConstant, TrueLeaf, Value}
import sigmastate.interpreter.{ContextExtension, ProverResult}

import scala.annotation.tailrec
import scala.collection.mutable
import scala.collection.mutable.ArrayBuffer
import scala.concurrent.ExecutionContext.Implicits.global
import scala.concurrent.duration._
import scala.util.{Failure, Success, Try}


class ErgoMiner(ergoSettings: ErgoSettings,
                viewHolderRef: ActorRef,
                readersHolderRef: ActorRef,
                timeProvider: NetworkTimeProvider,
<<<<<<< HEAD
                emission: EmissionRules,
                inSkOpt: Option[DLogProverInput]) extends Actor with ScorexLogging {
=======
                extPropOpt: Option[Value[SBoolean.type]]) extends Actor with ScorexLogging {
>>>>>>> 0740a17e

  import ErgoMiner._

  //shared mutable state
  private var isMining = false
  private var candidateOpt: Option[CandidateBlock] = None
  private val miningThreads: mutable.Buffer[ActorRef] = new ArrayBuffer[ActorRef]()
  // cost of a regular transaction with one proveDlog input
  private val ExpectedTxCost: Int = 10000
  // size of a regular transaction with input and 2 outputs.
  private val ExpectedTxSize: Int = 150

  private var skOpt: Option[PrivateKey] = inSkOpt.map(_.w)

  // TODO check that it corresponds to secret or remove from here.
  private def minerPropOpt: Option[Value[SBoolean.type]] = inSkOpt.map(_.publicImage)

  override def preStart(): Unit = {
    viewHolderRef ! GetDataFromCurrentView[ErgoHistory, DigestState, ErgoWallet, ErgoMemPool, Unit] { v =>
      v.vault.firstSecret().onComplete { skTry =>
        skOpt = skTry.toOption.map(_.w)
      }
    }
    context.system.eventStream.subscribe(self, classOf[SemanticallySuccessfulModifier[_]])
  }

  override def postStop(): Unit = {
    log.warn("Stopping miner's threads.")
    miningThreads.foreach(_ ! PoisonPill)
    miningThreads.clear()
  }

  private def unknownMessage: Receive = {
    case m =>
      log.warn(s"Unexpected message $m of class: ${m.getClass}")
  }

  private def miningStatus: Receive = {
    case MiningStatusRequest =>
      sender ! MiningStatusResponse(isMining, candidateOpt)
  }

  private def startMining: Receive = {
    case StartMining if candidateOpt.nonEmpty && !isMining && ergoSettings.nodeSettings.mining =>
      candidateOpt.foreach { candidate =>
        skOpt.foreach { sk =>
          log.info("Starting Mining")
          isMining = true
          miningThreads += ErgoMiningThread(ergoSettings, viewHolderRef, candidate, sk, timeProvider)(context)
          miningThreads.foreach(_ ! candidate)
        }
      }
    case StartMining if candidateOpt.isEmpty =>
      requestCandidate()
      context.system.scheduler.scheduleOnce(1.seconds, self, StartMining)(context.system.dispatcher)
  }

  private def needNewCandidate(b: ErgoFullBlock): Boolean = {
    val parentHeaderIdOpt = candidateOpt.flatMap(_.parentOpt).map(_.id)
    !parentHeaderIdOpt.contains(b.header.id)
  }

  private def shouldStartMine(b: ErgoFullBlock): Boolean = {
    ergoSettings.nodeSettings.mining && b.header.isNew(timeProvider, ergoSettings.chainSettings.blockInterval * 2)
  }

  private def receiveSemanticallySuccessfulModifier: Receive = {
    /**
      * Case when we are already mining by the time modifier arrives and
      * get block from node view that has header's id which isn't equals to our candidate's parent id.
      * That means that our candidate is outdated. Should produce new candidate for ourselves.
      * Stop all current threads and re-run them with newly produced candidate.
      */
    case SemanticallySuccessfulModifier(mod: ErgoFullBlock) if isMining && needNewCandidate(mod) => requestCandidate()

    /**
      * Non obvious but case when mining is enabled, but miner doesn't started yet. Initialization case.
      * We've received block that been generated by somebody else or genesis while we doesn't start.
      * And this block was generated after our miner had been started. That means that we are ready
      * to start mining.
      * This block could be either genesis or generated by another node.
      */
    case SemanticallySuccessfulModifier(mod: ErgoFullBlock) if shouldStartMine(mod) => self ! StartMining

    /**
      * Just ignore all other modifiers.
      */
    case SemanticallySuccessfulModifier(_) =>
  }

  override def receive: Receive = receiveSemanticallySuccessfulModifier orElse
    miningStatus orElse
    startMining orElse
    onReaders orElse
    unknownMessage

  private def onReaders: Receive = {
    case Readers(h, s, m, _) if s.isInstanceOf[UtxoStateReader] =>
      minerPropOpt.foreach { minerProp =>
        createCandidate(minerProp, h, m, s.asInstanceOf[UtxoStateReader]) match {
          case Success(candidate) => procCandidateBlock(candidate)
          case Failure(e) => log.warn("Failed to produce candidate block.", e)
        }
      }
  }

  private def procCandidateBlock(c: CandidateBlock): Unit = {
    log.debug(s"Got candidate block at height ${c.parentOpt.map(_.height).getOrElse(-1) + 1}" +
      s" with ${c.transactions.size} transactions")
    candidateOpt = Some(c)
    miningThreads.foreach(_ ! c)
  }

  /**
    * Return subsequence of valid non-conflicting transactions from `mempoolTxs`
    * with total cost, that does not exceeds `remainingCost`
    * total size, that does not exceeds `remainingSize`
    * and that does not try to spend any of `idsToExclude`
    */
  @tailrec
  private def collectTxs(state: UtxoStateReader,
                         idsToExclude: Seq[BoxId],
                         mempoolTxs: Iterable[ErgoTransaction],
                         remainingCost: Long,
                         remainingSize: Long,
                         acc: Seq[ErgoTransaction]): Seq[ErgoTransaction] = {
    mempoolTxs.headOption match {
      case Some(tx) if remainingCost > ExpectedTxCost && remainingSize > ExpectedTxSize =>
        Try {
          // check, that transaction does not try to spend `idsToExclude`
          require(!idsToExclude.exists(id => tx.inputs.exists(box => java.util.Arrays.equals(box.boxId, id))))
        }.flatMap { _ =>
          // check validity and calculate transaction cost
          tx.statefulValidity(tx.inputs.flatMap(i => state.boxById(i.boxId)), state.stateContext, ergoSettings.metadata)
        } match {
          case Success(costConsumed) if remainingCost > costConsumed && remainingSize > tx.size =>
            // valid transaction with small enough computations
            collectTxs(state, idsToExclude, mempoolTxs.tail, remainingCost - costConsumed, remainingSize - tx.size,
              tx +: acc)
          case _ =>
            // incorrect or too expensive transaction
            collectTxs(state, idsToExclude, mempoolTxs.tail, remainingCost, remainingSize, acc)
        }
      case _ =>
        // enough transactions collected, exclude conflicting transactions and return
        fixTxsConflicts(acc)
    }
  }

  private def createCandidate(minerProp: Value[SBoolean.type],
                              history: ErgoHistoryReader,
                              pool: ErgoMemPoolReader,
                              state: UtxoStateReader): Try[CandidateBlock] = Try {
    val bestHeaderOpt: Option[Header] = history.bestFullBlockOpt.map(_.header)

    //only transactions valid from against the current utxo state we take from the mem pool
    val txsNoConflict = collectTxs(state,
      state.emissionBoxOpt.map(_.id).toSeq,
      pool.unconfirmed.values,
      Parameters.MaxBlockCost - Constants.CoinbaseTxCost,
      Parameters.MaxBlockSize,
      Seq())

    val feeBoxes: Seq[ErgoBox] = ErgoState.boxChanges(txsNoConflict)._2.filter(_.proposition == TrueLeaf)
    val coinbase = ErgoMiner.createCoinbase(state, feeBoxes, minerProp, ergoSettings.emission)
    val txs = txsNoConflict :+ coinbase

    state.proofsForTransactions(txs).map { case (adProof, adDigest) =>
      val timestamp = timeProvider.time()
      val nBits: Long = bestHeaderOpt
        .map(parent => history.requiredDifficultyAfter(parent))
        .map(d => RequiredDifficulty.encodeCompactBits(d))
        .getOrElse(Constants.InitialNBits)

      // todo fill with interlinks and other useful values after nodes update
      val extensionCandidate = ExtensionCandidate(Seq(), Seq())

      CandidateBlock(bestHeaderOpt, nBits, adDigest, adProof, txs, timestamp, extensionCandidate)
    }
  }.flatten

  def requestCandidate(): Unit = readersHolderRef ! GetReaders
}


object ErgoMiner extends ScorexLogging {

  def createCoinbase(state: UtxoStateReader,
                     feeBoxes: Seq[ErgoBox],
                     minerProp: Value[SBoolean.type],
                     emissionRules: EmissionRules): ErgoTransaction = {
    val emissionBoxOpt = state.emissionBoxOpt
    emissionBoxOpt foreach { emissionBox =>
      assert(state.boxById(emissionBox.id).isDefined, s"Emission box ${Algos.encode(emissionBox.id)} missed")
    }
    createCoinbase(emissionBoxOpt, state.stateContext.currentHeight, feeBoxes, minerProp, emissionRules)
  }

  def createCoinbase(emissionBoxOpt: Option[ErgoBox],
                     height: Int,
                     feeBoxes: Seq[ErgoBox],
                     minerProp: Value[SBoolean.type],
                     emission: EmissionRules): ErgoTransaction = {
    feeBoxes.foreach(b => assert(b.proposition == TrueLeaf, s"Trying to create coinbase from protected fee box $b"))

    val (inputBoxes, emissionAmount, newEmissionBoxOpt) = emissionBoxOpt match {
      case Some(emissionBox) =>
        val prop = emissionBox.proposition
        val emissionAmount = emission.emissionAtHeight(height)
        val newEmissionBox: ErgoBoxCandidate =
          new ErgoBoxCandidate(emissionBox.value - emissionAmount, prop, Seq(), Map(R4 -> LongConstant(height)))

        ((emissionBox +: feeBoxes).toIndexedSeq, emissionAmount, Some(newEmissionBox))
      case None => (feeBoxes, 0L, None)
    }

    val inputs = inputBoxes
      .map(b => new Input(b.id, ProverResult(Array.emptyByteArray, ContextExtension.empty)))
      .toIndexedSeq

    val feeAmount = feeBoxes.map(_.value).sum

    val feeAssets = feeBoxes.flatMap(_.additionalTokens).take(ErgoBox.MaxTokens - 1)

    val minerBox = new ErgoBoxCandidate(emissionAmount + feeAmount, minerProp, feeAssets, Map())

    ErgoTransaction(
      inputs,
      IndexedSeq(newEmissionBoxOpt, Some(minerBox)).flatten
    )
  }

  def fixTxsConflicts(txs: Seq[ErgoTransaction]): Seq[ErgoTransaction] = txs
    .foldLeft((Seq.empty[ErgoTransaction], Set.empty[ByteArrayWrapper])) { case ((s, keys), tx) =>
      val bxsBaw = tx.inputs.map(_.boxId).map(ByteArrayWrapper.apply)
      if (bxsBaw.forall(k => !keys.contains(k)) && bxsBaw.size == bxsBaw.toSet.size) {
        (s :+ tx) -> (keys ++ bxsBaw)
      } else {
        (s, keys)
      }
    }._1


  case object StartMining

  case object MiningStatusRequest

  case class MiningStatusResponse(isMining: Boolean, candidateBlock: Option[CandidateBlock])

  implicit val jsonEncoder: Encoder[MiningStatusResponse] = (r: MiningStatusResponse) =>
    Map(
      "isMining" -> r.isMining.asJson,
      "candidateBlock" -> r.candidateBlock.asJson
    ).asJson

}

object ErgoMinerRef {

  def props(ergoSettings: ErgoSettings,
            viewHolderRef: ActorRef,
            readersHolderRef: ActorRef,
            timeProvider: NetworkTimeProvider,
<<<<<<< HEAD
            emission: EmissionRules,
            skOpt: Option[DLogProverInput] = None): Props =
    Props(new ErgoMiner(ergoSettings, viewHolderRef, readersHolderRef, timeProvider, emission, skOpt))
=======
            minerPropOpt: Option[Value[SBoolean.type]] = None): Props =
    Props(new ErgoMiner(ergoSettings, viewHolderRef, readersHolderRef, timeProvider, minerPropOpt))
>>>>>>> 0740a17e

  def apply(ergoSettings: ErgoSettings,
            viewHolderRef: ActorRef,
            readersHolderRef: ActorRef,
            timeProvider: NetworkTimeProvider,
<<<<<<< HEAD
            emission: EmissionRules,
            skOpt: Option[DLogProverInput] = None)
           (implicit context: ActorRefFactory): ActorRef =
    context.actorOf(props(ergoSettings, viewHolderRef, readersHolderRef, timeProvider, emission, skOpt))

=======
            minerPropOpt: Option[Value[SBoolean.type]] = None)
           (implicit context: ActorRefFactory): ActorRef =
    context.actorOf(props(ergoSettings, viewHolderRef, readersHolderRef, timeProvider, minerPropOpt))


  def apply(ergoSettings: ErgoSettings,
            viewHolderRef: ActorRef,
            readersHolderRef: ActorRef,
            timeProvider: NetworkTimeProvider,
            name: String)
           (implicit context: ActorRefFactory): ActorRef =
    context.actorOf(props(ergoSettings, viewHolderRef, readersHolderRef, timeProvider), name)
>>>>>>> 0740a17e
}<|MERGE_RESOLUTION|>--- conflicted
+++ resolved
@@ -18,12 +18,9 @@
 import org.ergoplatform.nodeView.mempool.{ErgoMemPool, ErgoMemPoolReader}
 import org.ergoplatform.nodeView.state.{DigestState, ErgoState, UtxoStateReader}
 import org.ergoplatform.nodeView.wallet.ErgoWallet
-<<<<<<< HEAD
 import org.ergoplatform.settings.{Algos, Constants, ErgoSettings}
 import scapi.sigma.DLogProtocol.DLogProverInput
-=======
 import org.ergoplatform.settings.{Algos, Constants, ErgoSettings, Parameters}
->>>>>>> 0740a17e
 import scorex.core.NodeViewHolder.ReceivableMessages.GetDataFromCurrentView
 import scorex.core.network.NodeViewSynchronizer.ReceivableMessages.SemanticallySuccessfulModifier
 import scorex.core.utils.NetworkTimeProvider
@@ -39,19 +36,13 @@
 import scala.concurrent.duration._
 import scala.util.{Failure, Success, Try}
 
-
 class ErgoMiner(ergoSettings: ErgoSettings,
                 viewHolderRef: ActorRef,
                 readersHolderRef: ActorRef,
                 timeProvider: NetworkTimeProvider,
-<<<<<<< HEAD
-                emission: EmissionRules,
                 inSkOpt: Option[DLogProverInput]) extends Actor with ScorexLogging {
-=======
-                extPropOpt: Option[Value[SBoolean.type]]) extends Actor with ScorexLogging {
->>>>>>> 0740a17e
-
   import ErgoMiner._
+
 
   //shared mutable state
   private var isMining = false
@@ -313,37 +304,15 @@
             viewHolderRef: ActorRef,
             readersHolderRef: ActorRef,
             timeProvider: NetworkTimeProvider,
-<<<<<<< HEAD
-            emission: EmissionRules,
             skOpt: Option[DLogProverInput] = None): Props =
-    Props(new ErgoMiner(ergoSettings, viewHolderRef, readersHolderRef, timeProvider, emission, skOpt))
-=======
-            minerPropOpt: Option[Value[SBoolean.type]] = None): Props =
-    Props(new ErgoMiner(ergoSettings, viewHolderRef, readersHolderRef, timeProvider, minerPropOpt))
->>>>>>> 0740a17e
+    Props(new ErgoMiner(ergoSettings, viewHolderRef, readersHolderRef, timeProvider, skOpt))
 
   def apply(ergoSettings: ErgoSettings,
             viewHolderRef: ActorRef,
             readersHolderRef: ActorRef,
             timeProvider: NetworkTimeProvider,
-<<<<<<< HEAD
-            emission: EmissionRules,
             skOpt: Option[DLogProverInput] = None)
            (implicit context: ActorRefFactory): ActorRef =
-    context.actorOf(props(ergoSettings, viewHolderRef, readersHolderRef, timeProvider, emission, skOpt))
-
-=======
-            minerPropOpt: Option[Value[SBoolean.type]] = None)
-           (implicit context: ActorRefFactory): ActorRef =
-    context.actorOf(props(ergoSettings, viewHolderRef, readersHolderRef, timeProvider, minerPropOpt))
-
-
-  def apply(ergoSettings: ErgoSettings,
-            viewHolderRef: ActorRef,
-            readersHolderRef: ActorRef,
-            timeProvider: NetworkTimeProvider,
-            name: String)
-           (implicit context: ActorRefFactory): ActorRef =
-    context.actorOf(props(ergoSettings, viewHolderRef, readersHolderRef, timeProvider), name)
->>>>>>> 0740a17e
+    context.actorOf(props(ergoSettings, viewHolderRef, readersHolderRef, timeProvider, skOpt))
+
 }