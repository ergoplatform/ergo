--- conflicted
+++ resolved
@@ -44,7 +44,7 @@
   val prover = defaultProver
   val minerPk = prover.dlogPubkeys.head
   val selfAddressScript = P2PKAddress(minerPk).script
-  val minerProp = ErgoState.rewardOutputScript(RewardDelay, minerPk)
+  val minerProp = ErgoScriptPredef.rewardOutputScript(RewardDelay, minerPk)
 
   val pow = new AutolykosPowScheme(powScheme.k, powScheme.n)
   val blockInterval = 2.minute
@@ -59,22 +59,18 @@
   val minimalSuffix = 2
   val nodeSettings: NodeConfigurationSettings = NodeConfigurationSettings(StateType.Utxo, verifyTransactions = true,
     -1, PoPoWBootstrap = false, minimalSuffix, mining = false, miningDelay, offlineGeneration = false, 200, 100000, 100000)
-<<<<<<< HEAD
-
-  val chainSettings = settings.chainSettings.copy(powScheme = pow)
-=======
-  val monetarySettings = settings.chainSettings.monetary.copy(
-    minerRewardDelay = RewardDelay,
-    afterGenesisStateDigestHex = "d801a0e4573d6993caa2eda7dc97aad2b4c8ed51ebb0afe0dd272c8d7e26d5fd01"
+  val ms = settings.chainSettings.monetary.copy(
+    minerRewardDelay = RewardDelay
   )
-  val chainSettings = ChainSettings(0: Byte, 0: Byte, blockInterval, 256, 8, votingSettings, pow, monetarySettings)
->>>>>>> 839e95aa
-  val fullHistorySettings: ErgoSettings = ErgoSettings(dir.getAbsolutePath, chainSettings, settings.testingSettings,
+  val cs = settings.chainSettings.copy(
+    monetary = ms,
+    genesisStateDigestHex = "b2dd428ad9a48f39cde752a372c3cc9ca013ce3cab6880df47198b670f570e6d02"
+  )
+
+  val fullHistorySettings: ErgoSettings = ErgoSettings(dir.getAbsolutePath, cs, settings.testingSettings,
     nodeSettings, settings.scorexSettings, settings.walletSettings, CacheSettings.default)
   val stateDir = ErgoState.stateDir(fullHistorySettings)
   stateDir.mkdirs()
-
-  val genesisBox = ErgoState.genesisEmissionBox(fullHistorySettings.emission)
 
   val votingEpochLength = votingSettings.votingLength
   val protocolVersion = fullHistorySettings.chainSettings.protocolVersion
@@ -129,7 +125,7 @@
     inOpt
       .find { bx =>
         val canUnlock = (bx.creationHeight + RewardDelay <= height) || (bx.proposition != minerProp)
-        canUnlock && bx.proposition != genesisBox.proposition && bx.value >= MinTxAmount
+        canUnlock && bx.proposition != cs.monetary.emissionBoxProposition && bx.value >= MinTxAmount
       }
       .map { input =>
         val qty = MaxTxsPerBlock
@@ -186,7 +182,7 @@
       }
     }.getOrElse((emptyExtensionCandidate, Array(0: Byte, 0: Byte, 0: Byte), Header.CurrentVersion))
 
-    val emissionTxOpt = ErgoMiner.collectEmission(state, minerPk, fullHistorySettings.emission)
+    val emissionTxOpt = ErgoMiner.collectEmission(state, minerPk, cs.emissionRules)
     val txs = emissionTxOpt.toSeq ++ txsFromPool
 
     state.proofsForTransactions(txs).map { case (adProof, adDigest) =>
