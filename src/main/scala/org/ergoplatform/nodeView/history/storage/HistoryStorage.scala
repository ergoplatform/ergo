--- conflicted
+++ resolved
@@ -81,13 +81,8 @@
           log.trace(s"Cache miss for existing modifier $id")
           cacheModifier(pm)
           Some(pm)
-<<<<<<< HEAD
-        case Failure(_) =>
-          log.warn(s"Failed to parse modifier ${Algos.encode(id)} from db (bytes are: ${Algos.encode(bytes)})")
-=======
         case Failure(e) =>
-          log.warn(s"Failed to parse modifier ${encoder.encode(id)} from db (bytes are: ${Algos.encode(bytes)})", e)
->>>>>>> d4ed8b49
+          log.warn(s"Failed to parse modifier ${Algos.encode(id)} from db (bytes are: ${Algos.encode(bytes)})", e)
           None
       }
     }
