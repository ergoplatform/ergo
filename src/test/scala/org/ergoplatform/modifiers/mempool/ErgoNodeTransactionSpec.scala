package org.ergoplatform.modifiers.mempool

import org.ergoplatform.ErgoBox.{R4, TokenId}
import org.ergoplatform.nodeView.state.{ErgoStateContext, VotingData}
import org.ergoplatform.settings._
import org.ergoplatform.utils.{ErgoCompilerHelpers, ErgoCorePropertyTest, ErgoStateContextHelpers}
import org.ergoplatform.wallet.interpreter.ErgoInterpreter
<<<<<<< HEAD
import org.ergoplatform.{ErgoBox, ErgoBoxCandidate, ErgoTreePredef, Input}
=======
import org.ergoplatform.{ErgoBox, ErgoBoxCandidate, Input}
>>>>>>> a74d8f46
import scorex.util.{ModifierId, bytesToId}
import sigmastate.eval.Extensions._
import org.ergoplatform.nodeView.ErgoContext
import org.ergoplatform.sdk.wallet.protocol.context.TransactionContext
import org.ergoplatform.settings.Parameters.MaxBlockCostIncrease
import org.ergoplatform.settings.ValidationRules.{bsBlockTransactionsCost, txAssetsInOneBox}
<<<<<<< HEAD
import org.ergoplatform.wallet.boxes.{ErgoBoxAssetExtractor, ErgoBoxSerializer}
=======
import org.ergoplatform.validation.ValidationRules.CheckAndGetMethod
import org.ergoplatform.wallet.boxes.ErgoBoxAssetExtractor
>>>>>>> a74d8f46
import org.ergoplatform.wallet.interpreter.TransactionHintsBag
import org.ergoplatform.wallet.protocol.context.InputContext
import org.scalacheck.Gen
import sigma.util.BenchmarkUtil
import scorex.crypto.hash.Blake2b256
import scorex.util.encode.Base16
<<<<<<< HEAD
import sigma.{Colls, VersionContext}
import sigma.ast.ErgoTree.DefaultHeader
import sigma.ast.{AND, ErgoTree, TrueLeaf, UnsignedBigIntConstant}
import sigma.interpreter.{ContextExtension, ProverResult}
import sigma.serialization.ErgoTreeSerializer.DefaultSerializer
=======
import sigma.Colls
import sigma.ast.ErgoTree.ZeroHeader
import sigma.ast.{AND, ErgoTree, TrueLeaf}
import sigma.interpreter.{ContextExtension, ProverResult}
import sigma.serialization.ErgoTreeSerializer.DefaultSerializer
import sigma.validation.ReplacedRule
>>>>>>> a74d8f46
import sigmastate.helpers.TestingHelpers._

import java.math.BigInteger
import scala.util.{Random, Try}

class ErgoNodeTransactionSpec extends ErgoCorePropertyTest with ErgoCompilerHelpers with ErgoStateContextHelpers {

  import org.ergoplatform.utils.ErgoCoreTestConstants._
  import org.ergoplatform.utils.ErgoNodeTestConstants._
  import org.ergoplatform.utils.generators.ErgoCoreGenerators._
  import org.ergoplatform.utils.generators.ErgoNodeTransactionGenerators._
  import org.ergoplatform.utils.generators.ErgoCoreTransactionGenerators._

  private implicit val verifier: ErgoInterpreter = ErgoInterpreter(parameters)

  private val emptyModifierId: ModifierId = bytesToId(Array.fill(32)(0.toByte))


  private def checkTx(from: IndexedSeq[ErgoBox], tx: ErgoTransaction): Try[Int] = {
    tx.statelessValidity().flatMap(_ => tx.statefulValidity(from, emptyDataBoxes, emptyStateContext))
  }

  private def modifyValue(boxCandidate: ErgoBoxCandidate, delta: Long): ErgoBoxCandidate = {
    new ErgoBoxCandidate(
      boxCandidate.value + delta,
      boxCandidate.ergoTree,
      boxCandidate.creationHeight,
      boxCandidate.additionalTokens,
      boxCandidate.additionalRegisters)
  }

  private def modifyAsset(boxCandidate: ErgoBoxCandidate,
                          deltaFn: Long => Long,
                          idToskip: TokenId): ErgoBoxCandidate = {
    val assetId = boxCandidate.additionalTokens.find(t => t._1 != idToskip).get._1

    val tokens = boxCandidate.additionalTokens.map { case (id, amount) =>
      if (id == assetId) assetId -> deltaFn(amount) else assetId -> amount
    }

    new ErgoBoxCandidate(
      boxCandidate.value,
      boxCandidate.ergoTree,
      boxCandidate.creationHeight,
      tokens,
      boxCandidate.additionalRegisters)
  }

  private def updateAnAsset(tx: ErgoTransaction, from: IndexedSeq[ErgoBox], deltaFn: Long => Long) = {
    val updCandidates = tx.outputCandidates.foldLeft(IndexedSeq[ErgoBoxCandidate]() -> false) { case ((seq, modified), ebc) =>
      if (modified) {
        (seq :+ ebc) -> true
      } else {
        if (ebc.additionalTokens.nonEmpty && ebc.additionalTokens.exists(t => !java.util.Arrays.equals(t._1.toArray, from.head.id))) {
          (seq :+ modifyAsset(ebc, deltaFn, from.head.id.toTokenId)) -> true
        } else {
          (seq :+ ebc) -> false
        }
      }
    }._1
    tx.copy(outputCandidates = updCandidates)
  }

  property("monotonic creation height") {

    def updateOutputHeight(box: ErgoBoxCandidate, value: Int): ErgoBoxCandidate = {
      new ErgoBoxCandidate(box.value, box.ergoTree, value, box.additionalTokens, box.additionalRegisters)
    }

    def updateInputHeight(box: ErgoBox): ErgoBox = {
      val creationHeight = scala.util.Random.nextInt(1000) + 1
      new ErgoBox(box.value, box.ergoTree, box.additionalTokens, box.additionalRegisters,
        box.transactionId, box.index, creationHeight)
    }

    // retuns random transaction along with inputs,
    // and a boolean flag, if the latter is true, monotonic creation height rule holds,
    // otherwise, it does not hold
    val txGen = boxesGenTemplate(minAssets = 0, maxAssets = 5, minInputs = 5, maxInputs = 10, propositionGen = trueLeafGen).map { case (boxes, _) =>
      boxes.map(updateInputHeight)
    }.map { boxes =>
      val fixed = Random.nextBoolean()
      val maxHeight = boxes.map(_.creationHeight).max
      val preUnsignedTx = validUnsignedTransactionFromBoxes(boxes)
      val unsignedTx = if (fixed) {
        preUnsignedTx.copy(outputCandidates = preUnsignedTx.outputCandidates.map { out =>
          val creationHeight = maxHeight + Random.nextInt(3)
          updateOutputHeight(out, creationHeight)
        })
      } else {
        preUnsignedTx.copy(outputCandidates = preUnsignedTx.outputCandidates.map { out =>
          val creationHeight = maxHeight - (Random.nextInt(maxHeight) + 1)
          updateOutputHeight(out, creationHeight)
        })
      }
      val tx = defaultProver.sign(unsignedTx, boxes, IndexedSeq.empty, emptyStateContext)
        .map(ErgoTransaction.apply)
        .get
      (boxes, tx, fixed)
    }

    forAll(txGen) { case (boxes, tx, fixed) =>
      // with initial block version == 1, monotonic rule does not work
      tx.statefulValidity(boxes, IndexedSeq.empty, stateContextForTx(tx, blockVersion = 1, settings)).isSuccess shouldBe true

      // with pre-5.0 block version == 2, monotonic rule does not work as well
      tx.statefulValidity(boxes, IndexedSeq.empty, stateContextForTx(tx, blockVersion = 2, settings)).isSuccess shouldBe true

      // starting from block version == 3, monotonic rule works,
      // so validation fails if transaction is not following the rule (fixed == false)
      val ctx3 = stateContextForTx(tx, blockVersion = 3, settings)
      if (fixed) {
        tx.statefulValidity(boxes, IndexedSeq.empty, ctx3).isSuccess shouldBe true
      } else {
        val txFailure = tx.statefulValidity(boxes, IndexedSeq.empty, ctx3)
        txFailure.isSuccess shouldBe false
        val cause = txFailure.toEither.left.get.getMessage
        val expectedMessage = ValidationRules.errorMessage(ValidationRules.txMonotonicHeight, "", emptyModifierId, ErgoTransaction.modifierTypeId)
        cause should startWith(expectedMessage)
      }
    }
  }

<<<<<<< HEAD
  property("a valid transaction is valid") {
    forAll(validErgoTransactionGen) { case (from, tx) =>
      tx.statelessValidity().isSuccess shouldBe true
      tx.statefulValidity(from, emptyDataBoxes, emptyStateContext).isSuccess shouldBe true
    }
  }

  property("ergo preservation law holds") {
    forAll(validErgoTransactionGen, smallPositiveInt) { case ((from, tx), deltaAbs) =>
      val delta = if (Random.nextBoolean()) -deltaAbs else deltaAbs

      val wrongTx = tx.copy(outputCandidates =
        modifyValue(tx.outputCandidates.head, delta) +: tx.outputCandidates.tail)

      wrongTx.statelessValidity().isSuccess &&
        wrongTx.statefulValidity(from, emptyDataBoxes, emptyStateContext).isSuccess shouldBe false
    }
  }

  property("impossible to create a negative-value output") {
    forAll(validErgoTransactionGen) { case (from, tx) =>
      val negValue = Math.min(Math.abs(Random.nextLong()), Long.MaxValue - tx.outputCandidates.head.value)
      val wrongTx = tx.copy(outputCandidates =
        modifyValue(tx.outputCandidates.head, -(tx.outputCandidates.head.value + negValue)) +: tx.outputCandidates.tail)

      wrongTx.statelessValidity().isSuccess shouldBe false
      wrongTx.statefulValidity(from, emptyDataBoxes, emptyStateContext).isSuccess shouldBe false
    }
  }

  property("impossible to overflow ergo tokens") {
    forAll(validErgoTransactionGen) { case (from, tx) =>
      val overflowSurplus = (Long.MaxValue - tx.outputCandidates.map(_.value).sum) + 1

      val wrongTx = tx.copy(outputCandidates =
        modifyValue(tx.outputCandidates.head, overflowSurplus) +: tx.outputCandidates.tail)

      wrongTx.statelessValidity().isSuccess shouldBe false
      wrongTx.statefulValidity(from, emptyDataBoxes, emptyStateContext).isSuccess shouldBe false
    }
  }

  property("assets preservation law holds") {
    forAll(validErgoTransactionWithAssetsGen) { case (from, tx) =>
      checkTx(from, updateAnAsset(tx, from, _ + 1)) shouldBe 'failure
    }
  }

  property("impossible to create an asset of negative amount") {
    forAll(validErgoTransactionWithAssetsGen) { case (from, tx) =>
      checkTx(from, updateAnAsset(tx, from, _ => -1)) shouldBe 'failure
    }
  }

  property("impossible to create an asset of zero amount") {
    forAll(validErgoTransactionWithAssetsGen) { case (from, tx) =>
      checkTx(from, updateAnAsset(tx, from, _ => 0)) shouldBe 'failure
    }
  }

  property("impossible to overflow an asset value") {
    val gen = validErgoTransactionGenTemplate(minAssets = 1, maxAssets = 1, maxInputs = 16, propositionGen = trueLeafGen)
    forAll(gen) { case (from, tx) =>
      val tokenOpt = tx.outputCandidates.flatMap(_.additionalTokens.toArray)
        .groupBy(_._1).find(_._2.size >= 2)

      whenever(tokenOpt.nonEmpty) {
        val tokenId = tokenOpt.get._1
        val tokenAmount = tokenOpt.get._2.map(_._2).sum

        var modified = false
        val updCandidates = tx.outputCandidates.map { c =>
          val updTokens = c.additionalTokens.map { case (id, amount) =>
            if (!modified && id == tokenId) {
              modified = true
              id -> ((Long.MaxValue - tokenAmount) + amount + 1)
            } else {
              id -> amount
            }
          }
          new ErgoBoxCandidate(c.value, c.ergoTree, startHeight, updTokens, c.additionalRegisters)
        }

        val wrongTx = tx.copy(outputCandidates = updCandidates)
        checkTx(from, wrongTx) shouldBe 'failure
      }
    }
  }

  property("stateful validation should catch false proposition") {
    val propositionGen = Gen.const(Constants.FalseTree)
    val gen = validErgoTransactionGenTemplate(1, 1, 1, propositionGen)
    forAll(gen) { case (from, tx) =>
      tx.statelessValidity().isSuccess shouldBe true
      val validity = tx.statefulValidity(from, emptyDataBoxes, emptyStateContext)
      validity.isSuccess shouldBe false
      val e = validity.failed.get
      e.getMessage should startWith(ValidationRules.errorMessage(ValidationRules.txScriptValidation, "", emptyModifierId, ErgoTransaction.modifierTypeId))
    }
  }

  property("assets usage correctly affects transaction total cost") {
    val txGen = validErgoTransactionGenTemplate(1, 1, 16, propositionGen = trueLeafGen)
    forAll(txGen) { case (from, tx) =>
      val initTxCost = tx.statefulValidity(from, emptyDataBoxes, emptyStateContext).get

      // already existing token from one of the inputs
      val existingToken = from.flatMap(_.additionalTokens.toArray).toSet.head
      // completely new token
      val randomToken = (scorex.util.Random.randomBytes().toTokenId, Random.nextInt(100000000).toLong)

      val in0 = from.last
      // new token added to the last input
      val modifiedIn0 = testBox(in0.value, in0.ergoTree, in0.creationHeight,
        in0.additionalTokens.toArray.toSeq :+ randomToken, in0.additionalRegisters, in0.transactionId, in0.index)
      val txInMod0 = tx.inputs.last.copy(boxId = modifiedIn0.id)

      val in1 = from.last
      // existing token added to the last input
      val modifiedIn1 = testBox(in1.value, in1.ergoTree, in1.creationHeight,
        in1.additionalTokens.toArray.toSeq :+ existingToken, in1.additionalRegisters, in1.transactionId, in1.index)
      val txInMod1 = tx.inputs.last.copy(boxId = modifiedIn1.id)

      val out0 = tx.outputs.last
      // new token added to the last output
      val modifiedOut0 = testBox(out0.value, out0.ergoTree, out0.creationHeight,
        out0.additionalTokens.toArray.toSeq :+ randomToken, out0.additionalRegisters, out0.transactionId, out0.index)
      // existing token added to the last output
      val modifiedOut1 = testBox(out0.value, out0.ergoTree, out0.creationHeight,
        out0.additionalTokens.toArray.toSeq :+ existingToken, out0.additionalRegisters, out0.transactionId, out0.index)

      // update transaction inputs and outputs accordingly
      val txMod0 = tx.copy(inputs = tx.inputs.init :+ txInMod0) // new token group added to one input
      val txMod1 = tx.copy(inputs = tx.inputs.init :+ txInMod1) // existing token added to one input
      val txMod2 = tx.copy(inputs = tx.inputs.init :+ txInMod0, // new token group added to one input and one output
        outputCandidates = tx.outputCandidates.init :+ modifiedOut0)
      val txMod3 = tx.copy(inputs = tx.inputs.init :+ txInMod1, // existing token added to one input and one output
        outputCandidates = tx.outputCandidates.init :+ modifiedOut1)

      val inputIncTxCost0 = txMod0.statefulValidity(from.init :+ modifiedIn0, emptyDataBoxes, emptyStateContext).get
      val inputIncTxCost1 = txMod1.statefulValidity(from.init :+ modifiedIn1, emptyDataBoxes, emptyStateContext).get
      val outputIncTxCost0 = txMod2.statefulValidity(from.init :+ modifiedIn0, emptyDataBoxes, emptyStateContext).get
      val outputIncTxCost1 = txMod3.statefulValidity(from.init :+ modifiedIn1, emptyDataBoxes, emptyStateContext).get

      (inputIncTxCost0 - initTxCost) shouldEqual Parameters.TokenAccessCostDefault * 2 // one more group + one more token in total
      (inputIncTxCost1 - initTxCost) shouldEqual Parameters.TokenAccessCostDefault // one more token in total
      (outputIncTxCost0 - inputIncTxCost0) shouldEqual Parameters.TokenAccessCostDefault * 2
      (outputIncTxCost1 - inputIncTxCost1) shouldEqual Parameters.TokenAccessCostDefault
    }
  }

  property("spam simulation (transaction validation cost with too many tokens exceeds block limit)") {
    val bxsQty = 392 // with greater value test is failing with collection size exception
    val (inputs, tx) = validErgoTransactionGenTemplate(1, 1, 16).sample.get // it takes too long to test with `forAll`
    val tokens = (0 until 255).map(_ => (scorex.util.Random.randomBytes().toTokenId, Random.nextLong))
    val (in, out) = {
      val in0 = inputs.head
      val out0 = tx.outputs.head
      val inputsMod = (0 until bxsQty).map { i =>
        testBox(10000000000L, in0.ergoTree, in0.creationHeight,
          tokens, in0.additionalRegisters, in0.transactionId, i.toShort)
      }
      val outputsMod = (0 until bxsQty).map { i =>
        testBox(10000000000L, out0.ergoTree, out0.creationHeight,
          tokens, out0.additionalRegisters, out0.transactionId, i.toShort)
      }
      inputsMod -> outputsMod
    }
    val inputsPointers = {
      val inSample = tx.inputs.head
      (0 until bxsQty).map(i => inSample.copy(boxId = in(i).id))
    }
    val txMod = tx.copy(inputs = inputsPointers, outputCandidates = out)
    val validFailure = txMod.statefulValidity(in, emptyDataBoxes, emptyStateContext)
    validFailure.failed.get.getMessage should startWith(ValidationRules.errorMessage(txAssetsInOneBox, "", emptyModifierId, ErgoTransaction.modifierTypeId).take(30))
  }

  property("transaction with too many inputs should be rejected") {

    //we assume that verifier must finish verification of any script in less time than 250K hash calculations
    // (for the Blake2b256 hash function over a single block input)
    val Timeout: Long = {
      val hf = Blake2b256

      //just in case to heat up JVM
      (1 to 5000000).foreach(i => hf(s"$i-$i"))

      val t0 = System.currentTimeMillis()
      (1 to 250000).foreach(i => hf(s"$i"))
      val t = System.currentTimeMillis()
      t - t0
    }

    val gen = validErgoTransactionGenTemplate(0, 0, 2000, trueLeafGen)
    val (from, tx) = gen.sample.get
    tx.statelessValidity().isSuccess shouldBe true

    //check that spam transaction is being rejected quickly
    implicit val verifier: ErgoInterpreter = ErgoInterpreter(parameters)
    val (validity, time0) = BenchmarkUtil.measureTime(tx.statefulValidity(from, IndexedSeq(), emptyStateContext))
    validity.isSuccess shouldBe false
    assert(time0 <= Timeout)

    val cause = validity.failed.get.getMessage
    cause should startWith(ValidationRules.errorMessage(bsBlockTransactionsCost, "", emptyModifierId, ErgoTransaction.modifierTypeId).take(30))

    //check that spam transaction validation with no cost limit is indeed taking too much time
    import Parameters._
    val maxCost = (Int.MaxValue - 10) / 10 // cannot use Int.MaxValue directly due to overflow when it is converted to block cost
    val ps = Parameters(0, DefaultParameters.updated(MaxBlockCostIncrease, maxCost), emptyVSUpdate)
    val sc = new ErgoStateContext(Seq.empty, None, genesisStateDigest, ps, ErgoValidationSettings.initial,
      VotingData.empty)(settings.chainSettings)
      .upcoming(org.ergoplatform.mining.group.generator,
        0L,
        settings.chainSettings.initialNBits,
        Array.fill(3)(0.toByte),
        ErgoValidationSettingsUpdate.empty,
        0.toByte)
    val (_, time) = BenchmarkUtil.measureTime(
      tx.statefulValidity(from, IndexedSeq(), sc)(verifier)
    )

    assert(time > Timeout)
  }

  property("transaction cost") {
    def paramsWith(manualCost: Int) = Parameters(
      0,
      Parameters.DefaultParameters + (MaxBlockCostIncrease -> manualCost),
      ErgoValidationSettingsUpdate.empty
    )

    val gen = validErgoTransactionGenTemplate(0, 0, 10, trueLeafGen)
    val (from, tx) = gen.sample.get
    tx.statelessValidity().isSuccess shouldBe true

    // calculate costs manually
    val initialCost: Long =
      tx.inputs.size * parameters.inputCost +
        tx.dataInputs.size * parameters.dataInputCost +
        tx.outputs.size * parameters.outputCost +
        ErgoInterpreter.interpreterInitCost
    val (outAssets, outAssetsNum) = tx.outAssetsTry.get
    val (inAssets, inAssetsNum) = ErgoBoxAssetExtractor.extractAssets(from).get
    val totalAssetsAccessCost =
      (outAssetsNum + inAssetsNum) * parameters.tokenAccessCost +
        (inAssets.size + outAssets.size) * parameters.tokenAccessCost
    val scriptsValidationCosts = tx.inputs.size + 1 // +1 for the block to JIT cost scaling
    println(s"tx.inputs.size: ${tx.inputs.size}")
    println(s"initialCost + totalAssetsAccessCost: ${initialCost + totalAssetsAccessCost}")
    val approxCost: Int = (initialCost + totalAssetsAccessCost + scriptsValidationCosts).toInt


    // check that validation pass if cost limit equals to approximated cost
    val sc = stateContextWith(paramsWith(approxCost))
    sc.currentParameters.maxBlockCost shouldBe approxCost
    println("bv: " + sc.currentParameters.blockVersion)
    val calculatedCost = tx.statefulValidity(from, IndexedSeq(), sc)(ErgoInterpreter(sc.currentParameters)).get
    approxCost - calculatedCost <= 1 shouldBe true

    // transaction exceeds computations limit
    val sc2 = stateContextWith(paramsWith(approxCost - 1))
    tx.statefulValidity(from, IndexedSeq(), sc2)(ErgoInterpreter(sc2.currentParameters)) shouldBe 'failure

    // transaction exceeds computations limit due to non-zero accumulatedCost
    tx.statefulValidity(from, IndexedSeq(), sc, accumulatedCost = 1)(ErgoInterpreter(sc.currentParameters)) shouldBe 'failure
  }

  property("cost accumulated correctly across inputs") {
    val accInitCost = 100000

    def inputCost(tx: ErgoTransaction, from: IndexedSeq[ErgoBox]): Long = {
      val idx = 0
      val input = tx.inputs(idx)
      val proof = input.spendingProof
      val transactionContext = TransactionContext(from, IndexedSeq(), tx)
      val inputContext = InputContext(idx.toShort, proof.extension)

      val ctx = new ErgoContext(
        emptyStateContext, transactionContext, inputContext,
        costLimit = emptyStateContext.currentParameters.maxBlockCost,
        initCost = 0)

      val messageToSign = tx.messageToSign

      val inputCost = verifier.verify(from(idx).ergoTree, ctx, proof, messageToSign).get._2

      inputCost
    }

    forAll(smallPositiveInt) { inputsNum =>

      val nonTrivialTrueGen = Gen.const(ErgoTree.withSegregation(DefaultHeader, AND(Seq(TrueLeaf, TrueLeaf)).toSigmaProp))
      val gen = validErgoTransactionGenTemplate(0, 0, inputsNum, nonTrivialTrueGen)
      val (from, tx) = gen.sample.get
      tx.statelessValidity().isSuccess shouldBe true

      tx.inputs.length shouldBe inputsNum

      val tokenAccessCost = emptyStateContext.currentParameters.tokenAccessCost

      val txCost = tx.statefulValidity(from, IndexedSeq(), emptyStateContext, accInitCost).get

      val (inAssets, inAssetsNum): (Map[Seq[Byte], Long], Int) = ErgoBoxAssetExtractor.extractAssets(from).get
      val (outAssets, outAssetsNum): (Map[Seq[Byte], Long], Int) = ErgoBoxAssetExtractor.extractAssets(tx.outputs).get

      val assetsCost = inAssetsNum * tokenAccessCost + inAssets.size * tokenAccessCost +
        outAssetsNum * tokenAccessCost + outAssets.size * tokenAccessCost

      val unsignedTx = UnsignedErgoTransaction(tx.inputs, tx.dataInputs, tx.outputCandidates)
      val signerTxCost =
        defaultProver.signInputs(unsignedTx, from, Vector.empty, emptyStateContext, TransactionHintsBag.empty).get._2

      val signerTxCostWithInitCost = signerTxCost + accInitCost
      signerTxCostWithInitCost shouldBe txCost // signer and verifier costs should be the same

      val initialCost: Long =
        tx.inputs.size * parameters.inputCost +
          tx.dataInputs.size * parameters.dataInputCost +
          tx.outputs.size * parameters.outputCost +
          ErgoInterpreter.interpreterInitCost +
          assetsCost

      txCost shouldBe (accInitCost + initialCost + inputCost(tx, from) * inputsNum)
    }
  }

  private val v60scripts = Array(
    "sigmaProp(Global.serialize(2).size > 0)",
    """{
      | val b = 1.toByte
      | b.toBits == Coll(false, false, false, false, false, false, false, true)
      |}""".stripMargin,
    """{
      |  val b = bigInt("-1")
      |  val m = unsignedBigInt("5")
      |  val ub = b.toUnsignedMod(m)
      |  ub >= 0
      | } """.stripMargin /*,
    """{
      |   val oh = getVar[Option[Header]](21).get
      |   sigmaProp(oh.isDefined)
      | } """.stripMargin */
  )

  property("Execution of 6.0 Ergoscript - v3 tree") {

    v60scripts.foreach { script =>
      val protocolVersion = 4.toByte
      val treeVersion = (protocolVersion - 1).toByte
      val params = new Parameters(0, DevnetLaunchParameters.parametersTable.updated(123, protocolVersion), ErgoValidationSettingsUpdate.empty)

      val stateContext = emptyStateContext.copy(currentParameters = params)(chainSettings)
      stateContext.blockVersion shouldBe protocolVersion

      val ergoTree = compileSourceV6(script, treeVersion)

      ergoTree.root.isRight shouldBe true // parsed

      val b = new ErgoBox(1000000000L, ergoTree, Colls.emptyColl,
          Map.empty, ModifierId @@ "c95c2ccf55e03cac6659f71ca4df832d28e2375569cec178dcb17f3e2e5f7742",
          0, 0)
      val input = Input(b.id, ProverResult(Array.emptyByteArray, ContextExtension.empty))

      val oc = new ErgoBoxCandidate(b.value, b.ergoTree, b.creationHeight)

      val utx = new ErgoTransaction(IndexedSeq(input), IndexedSeq.empty, IndexedSeq(oc))

      val f = utx.statefulValidity(IndexedSeq(b), IndexedSeq.empty, stateContext, 0)(defaultProver)
      f.isSuccess shouldBe true
    }
  }

  property("Execution of 6.0 Ergoscript reducing to false") {

    val protocolVersion = 4.toByte
    val treeVersion = (protocolVersion - 1).toByte
    val params = new Parameters(0, DevnetLaunchParameters.parametersTable.updated(123, protocolVersion), ErgoValidationSettingsUpdate.empty)

    val stateContext = emptyStateContext.copy(currentParameters = params)(chainSettings)
    stateContext.blockVersion shouldBe protocolVersion

    val ergoTree = compileSourceV6("sigmaProp(Global.serialize(2).size <= 0)", treeVersion)

    ergoTree.root.isRight shouldBe true // parsed
=======
   property("a valid transaction is valid") {
     forAll(validErgoTransactionGen) { case (from, tx) =>
       tx.statelessValidity().isSuccess shouldBe true
       tx.statefulValidity(from, emptyDataBoxes, emptyStateContext).isSuccess shouldBe true
     }
   }

   property("ergo preservation law holds") {
     forAll(validErgoTransactionGen, smallPositiveInt) { case ((from, tx), deltaAbs) =>
       val delta = if (Random.nextBoolean()) -deltaAbs else deltaAbs

       val wrongTx = tx.copy(outputCandidates =
         modifyValue(tx.outputCandidates.head, delta) +: tx.outputCandidates.tail)

       wrongTx.statelessValidity().isSuccess &&
         wrongTx.statefulValidity(from, emptyDataBoxes, emptyStateContext).isSuccess shouldBe false
     }
   }

   property("impossible to create a negative-value output") {
     forAll(validErgoTransactionGen) { case (from, tx) =>
       val negValue = Math.min(Math.abs(Random.nextLong()), Long.MaxValue - tx.outputCandidates.head.value)
       val wrongTx = tx.copy(outputCandidates =
         modifyValue(tx.outputCandidates.head, -(tx.outputCandidates.head.value + negValue)) +: tx.outputCandidates.tail)

       wrongTx.statelessValidity().isSuccess shouldBe false
       wrongTx.statefulValidity(from, emptyDataBoxes, emptyStateContext).isSuccess shouldBe false
     }
   }

   property("impossible to overflow ergo tokens") {
     forAll(validErgoTransactionGen) { case (from, tx) =>
       val overflowSurplus = (Long.MaxValue - tx.outputCandidates.map(_.value).sum) + 1

       val wrongTx = tx.copy(outputCandidates =
         modifyValue(tx.outputCandidates.head, overflowSurplus) +: tx.outputCandidates.tail)

       wrongTx.statelessValidity().isSuccess shouldBe false
       wrongTx.statefulValidity(from, emptyDataBoxes, emptyStateContext).isSuccess shouldBe false
     }
   }

   property("assets preservation law holds") {
     forAll(validErgoTransactionWithAssetsGen) { case (from, tx) =>
       checkTx(from, updateAnAsset(tx, from, _ + 1)) shouldBe 'failure
     }
   }

   property("impossible to create an asset of negative amount") {
     forAll(validErgoTransactionWithAssetsGen) { case (from, tx) =>
       checkTx(from, updateAnAsset(tx, from, _ => -1)) shouldBe 'failure
     }
   }

   property("impossible to create an asset of zero amount") {
     forAll(validErgoTransactionWithAssetsGen) { case (from, tx) =>
       checkTx(from, updateAnAsset(tx, from, _ => 0)) shouldBe 'failure
     }
   }

   property("impossible to overflow an asset value") {
     val gen = validErgoTransactionGenTemplate(minAssets = 1, maxAssets = 1, maxInputs = 16, propositionGen = trueLeafGen)
     forAll(gen) { case (from, tx) =>
       val tokenOpt = tx.outputCandidates.flatMap(_.additionalTokens.toArray)
         .groupBy(_._1).find(_._2.size >= 2)

       whenever(tokenOpt.nonEmpty) {
         val tokenId = tokenOpt.get._1
         val tokenAmount = tokenOpt.get._2.map(_._2).sum

         var modified = false
         val updCandidates = tx.outputCandidates.map { c =>
           val updTokens = c.additionalTokens.map { case (id, amount) =>
             if (!modified && id == tokenId) {
               modified = true
               id -> ((Long.MaxValue - tokenAmount) + amount + 1)
             } else {
               id -> amount
             }
           }
           new ErgoBoxCandidate(c.value, c.ergoTree, startHeight, updTokens, c.additionalRegisters)
         }

         val wrongTx = tx.copy(outputCandidates = updCandidates)
         checkTx(from, wrongTx) shouldBe 'failure
       }
     }
   }

   property("stateful validation should catch false proposition") {
     val propositionGen = Gen.const(Constants.FalseLeaf)
     val gen = validErgoTransactionGenTemplate(1, 1, 1, propositionGen)
     forAll(gen) { case (from, tx) =>
       tx.statelessValidity().isSuccess shouldBe true
       val validity = tx.statefulValidity(from, emptyDataBoxes, emptyStateContext)
       validity.isSuccess shouldBe false
       val e = validity.failed.get
       e.getMessage should startWith(ValidationRules.errorMessage(ValidationRules.txScriptValidation, "",  emptyModifierId, ErgoTransaction.modifierTypeId))
     }
   }

   property("assets usage correctly affects transaction total cost") {
     val txGen = validErgoTransactionGenTemplate(1, 1,16, propositionGen = trueLeafGen)
     forAll(txGen) { case (from, tx) =>
       val initTxCost = tx.statefulValidity(from, emptyDataBoxes, emptyStateContext).get

       // already existing token from one of the inputs
       val existingToken = from.flatMap(_.additionalTokens.toArray).toSet.head
       // completely new token
       val randomToken = (scorex.util.Random.randomBytes().toTokenId, Random.nextInt(100000000).toLong)

       val in0 = from.last
       // new token added to the last input
       val modifiedIn0 = testBox(in0.value, in0.ergoTree, in0.creationHeight,
         in0.additionalTokens.toArray.toSeq :+ randomToken, in0.additionalRegisters, in0.transactionId, in0.index)
       val txInMod0 = tx.inputs.last.copy(boxId = modifiedIn0.id)

       val in1 = from.last
       // existing token added to the last input
       val modifiedIn1 = testBox(in1.value, in1.ergoTree, in1.creationHeight,
         in1.additionalTokens.toArray.toSeq :+ existingToken, in1.additionalRegisters, in1.transactionId, in1.index)
       val txInMod1 = tx.inputs.last.copy(boxId = modifiedIn1.id)

       val out0 = tx.outputs.last
       // new token added to the last output
       val modifiedOut0 = testBox(out0.value, out0.ergoTree, out0.creationHeight,
         out0.additionalTokens.toArray.toSeq :+ randomToken, out0.additionalRegisters, out0.transactionId, out0.index)
       // existing token added to the last output
       val modifiedOut1 = testBox(out0.value, out0.ergoTree, out0.creationHeight,
         out0.additionalTokens.toArray.toSeq :+ existingToken, out0.additionalRegisters, out0.transactionId, out0.index)

       // update transaction inputs and outputs accordingly
       val txMod0 = tx.copy(inputs = tx.inputs.init :+ txInMod0) // new token group added to one input
     val txMod1 = tx.copy(inputs = tx.inputs.init :+ txInMod1) // existing token added to one input
     val txMod2 = tx.copy(inputs = tx.inputs.init :+ txInMod0, // new token group added to one input and one output
       outputCandidates = tx.outputCandidates.init :+ modifiedOut0)
       val txMod3 = tx.copy(inputs = tx.inputs.init :+ txInMod1, // existing token added to one input and one output
         outputCandidates = tx.outputCandidates.init :+ modifiedOut1)

       val inputIncTxCost0 = txMod0.statefulValidity(from.init :+ modifiedIn0, emptyDataBoxes, emptyStateContext).get
       val inputIncTxCost1 = txMod1.statefulValidity(from.init :+ modifiedIn1, emptyDataBoxes, emptyStateContext).get
       val outputIncTxCost0 = txMod2.statefulValidity(from.init :+ modifiedIn0, emptyDataBoxes, emptyStateContext).get
       val outputIncTxCost1 = txMod3.statefulValidity(from.init :+ modifiedIn1, emptyDataBoxes, emptyStateContext).get

       (inputIncTxCost0 - initTxCost) shouldEqual Parameters.TokenAccessCostDefault * 2 // one more group + one more token in total
       (inputIncTxCost1 - initTxCost) shouldEqual Parameters.TokenAccessCostDefault // one more token in total
       (outputIncTxCost0 - inputIncTxCost0) shouldEqual Parameters.TokenAccessCostDefault * 2
       (outputIncTxCost1 - inputIncTxCost1) shouldEqual Parameters.TokenAccessCostDefault
     }
   }

   property("spam simulation (transaction validation cost with too many tokens exceeds block limit)") {
     val bxsQty = 392 // with greater value test is failing with collection size exception
     val (inputs, tx) = validErgoTransactionGenTemplate(1, 1,16).sample.get // it takes too long to test with `forAll`
     val tokens = (0 until 255).map(_ => (scorex.util.Random.randomBytes().toTokenId, Random.nextLong))
     val (in, out) = {
       val in0 = inputs.head
       val out0 = tx.outputs.head
       val inputsMod = (0 until bxsQty).map { i =>
         testBox(10000000000L, in0.ergoTree, in0.creationHeight,
           tokens, in0.additionalRegisters, in0.transactionId, i.toShort)
       }
       val outputsMod = (0 until bxsQty).map { i =>
         testBox(10000000000L, out0.ergoTree, out0.creationHeight,
           tokens, out0.additionalRegisters, out0.transactionId, i.toShort)
       }
       inputsMod -> outputsMod
     }
     val inputsPointers = {
       val inSample = tx.inputs.head
       (0 until bxsQty).map(i => inSample.copy(boxId = in(i).id))
     }
     val txMod = tx.copy(inputs = inputsPointers, outputCandidates = out)
     val validFailure = txMod.statefulValidity(in, emptyDataBoxes, emptyStateContext)
     validFailure.failed.get.getMessage should startWith(ValidationRules.errorMessage(txAssetsInOneBox, "", emptyModifierId, ErgoTransaction.modifierTypeId).take(30))
   }

   property("transaction with too many inputs should be rejected") {

     //we assume that verifier must finish verification of any script in less time than 250K hash calculations
     // (for the Blake2b256 hash function over a single block input)
     val Timeout: Long = {
       val hf = Blake2b256

       //just in case to heat up JVM
       (1 to 5000000).foreach(i => hf(s"$i-$i"))

       val t0 = System.currentTimeMillis()
       (1 to 250000).foreach(i => hf(s"$i"))
       val t = System.currentTimeMillis()
       t - t0
     }

     val gen = validErgoTransactionGenTemplate(0, 0, 2000, trueLeafGen)
     val (from, tx) = gen.sample.get
     tx.statelessValidity().isSuccess shouldBe true

     //check that spam transaction is being rejected quickly
     implicit val verifier: ErgoInterpreter = ErgoInterpreter(parameters)
     val (validity, time0) = BenchmarkUtil.measureTime(tx.statefulValidity(from, IndexedSeq(), emptyStateContext))
     validity.isSuccess shouldBe false
     assert(time0 <= Timeout)

     val cause = validity.failed.get.getMessage
     cause should startWith(ValidationRules.errorMessage(bsBlockTransactionsCost, "", emptyModifierId, ErgoTransaction.modifierTypeId).take(30))

     //check that spam transaction validation with no cost limit is indeed taking too much time
     import Parameters._
     val maxCost = (Int.MaxValue - 10) / 10 // cannot use Int.MaxValue directly due to overflow when it is converted to block cost
     val ps = Parameters(0, DefaultParameters.updated(MaxBlockCostIncrease, maxCost), emptyVSUpdate)
     val sc = new ErgoStateContext(Seq.empty, None, genesisStateDigest, ps, ErgoValidationSettings.initial,
       VotingData.empty)(settings.chainSettings)
       .upcoming(org.ergoplatform.mining.group.generator,
         0L,
         settings.chainSettings.initialNBits,
         Array.fill(3)(0.toByte),
         ErgoValidationSettingsUpdate.empty,
         0.toByte)
     val (_, time) = BenchmarkUtil.measureTime(
       tx.statefulValidity(from, IndexedSeq(), sc)(verifier)
     )

     assert(time > Timeout)
   }

   property("transaction cost") {
     def paramsWith(manualCost: Int) = Parameters(
       0,
       Parameters.DefaultParameters + (MaxBlockCostIncrease -> manualCost),
       ErgoValidationSettingsUpdate.empty
     )

     val gen = validErgoTransactionGenTemplate(0, 0,10, trueLeafGen)
     val (from, tx) = gen.sample.get
     tx.statelessValidity().isSuccess shouldBe true

     // calculate costs manually
     val initialCost: Long =
       tx.inputs.size * parameters.inputCost +
         tx.dataInputs.size * parameters.dataInputCost +
         tx.outputs.size * parameters.outputCost +
         ErgoInterpreter.interpreterInitCost
     val (outAssets, outAssetsNum) = tx.outAssetsTry.get
     val (inAssets, inAssetsNum) = ErgoBoxAssetExtractor.extractAssets(from).get
     val totalAssetsAccessCost =
       (outAssetsNum + inAssetsNum) * parameters.tokenAccessCost +
       (inAssets.size + outAssets.size) * parameters.tokenAccessCost
     val scriptsValidationCosts = tx.inputs.size + 1 // +1 for the block to JIT cost scaling
     println(s"tx.inputs.size: ${tx.inputs.size}")
     println(s"initialCost + totalAssetsAccessCost: ${initialCost + totalAssetsAccessCost}")
     val approxCost: Int = (initialCost + totalAssetsAccessCost + scriptsValidationCosts).toInt


     // check that validation pass if cost limit equals to approximated cost
     val sc = stateContextWith(paramsWith(approxCost))
     sc.currentParameters.maxBlockCost shouldBe approxCost
     val calculatedCost = tx.statefulValidity(from, IndexedSeq(), sc)(ErgoInterpreter(sc.currentParameters)).get
     approxCost - calculatedCost <= 1 shouldBe true

     // transaction exceeds computations limit
     val sc2 = stateContextWith(paramsWith(approxCost - 1))
     tx.statefulValidity(from, IndexedSeq(), sc2)(ErgoInterpreter(sc2.currentParameters)) shouldBe 'failure

     // transaction exceeds computations limit due to non-zero accumulatedCost
     tx.statefulValidity(from, IndexedSeq(), sc, accumulatedCost = 1)(ErgoInterpreter(sc.currentParameters)) shouldBe 'failure
   }

   property("cost accumulated correctly across inputs") {
     val accInitCost = 100000

     def inputCost(tx: ErgoTransaction, from: IndexedSeq[ErgoBox]): Long = {
       val idx = 0
       val input = tx.inputs(idx)
       val proof = input.spendingProof
       val transactionContext = TransactionContext(from, IndexedSeq(), tx)
       val inputContext = InputContext(idx.toShort, proof.extension)

       val ctx = new ErgoContext(
         emptyStateContext, transactionContext, inputContext,
         costLimit = emptyStateContext.currentParameters.maxBlockCost,
         initCost = 0)

       val messageToSign = tx.messageToSign

       val inputCost = verifier.verify(from(idx).ergoTree, ctx, proof, messageToSign).get._2

       inputCost
     }

     forAll(smallPositiveInt) { inputsNum =>

       val nonTrivialTrueGen = Gen.const(ErgoTree.withSegregation(ZeroHeader, AND(Seq(TrueLeaf, TrueLeaf)).toSigmaProp))
       val gen = validErgoTransactionGenTemplate(0, 0, inputsNum, nonTrivialTrueGen)
       val (from, tx) = gen.sample.get
       tx.statelessValidity().isSuccess shouldBe true

       tx.inputs.length shouldBe inputsNum

       val tokenAccessCost = emptyStateContext.currentParameters.tokenAccessCost

       val txCost = tx.statefulValidity(from, IndexedSeq(), emptyStateContext, accInitCost).get

       val (inAssets, inAssetsNum): (Map[Seq[Byte], Long], Int) = ErgoBoxAssetExtractor.extractAssets(from).get
       val (outAssets, outAssetsNum): (Map[Seq[Byte], Long], Int) = ErgoBoxAssetExtractor.extractAssets(tx.outputs).get

       val assetsCost = inAssetsNum * tokenAccessCost + inAssets.size * tokenAccessCost +
         outAssetsNum * tokenAccessCost + outAssets.size * tokenAccessCost

       val unsignedTx = UnsignedErgoTransaction(tx.inputs, tx.dataInputs, tx.outputCandidates)
       val signerTxCost =
         defaultProver.signInputs(unsignedTx, from, Vector.empty, emptyStateContext, TransactionHintsBag.empty).get._2

       val signerTxCostWithInitCost = signerTxCost + accInitCost
       signerTxCostWithInitCost shouldBe txCost // signer and verifier costs should be the same

       val initialCost: Long =
         tx.inputs.size * parameters.inputCost +
           tx.dataInputs.size * parameters.dataInputCost +
           tx.outputs.size * parameters.outputCost +
           ErgoInterpreter.interpreterInitCost +
           assetsCost

       txCost shouldBe (accInitCost + initialCost + inputCost(tx, from) * inputsNum)
     }
   }

  /**
    * In this test we check how current version of the node (block protocol v3, at the moment of writing this test) will
    * execute a script which contains a method added in next version of the protocol (namely, BigInt.nbits), which
    * is unknown to the node.
    *
    * As shown in the test, rule #1110 (CheckAndGetMethod) should be replaced for new methods to be passed by the node
    * not recognizing it.
    */
  property("Soft-forked execution of Ergoscript containing unknown methods") {

    val activatedVersion = 3.toByte
    val params = new Parameters(0, LaunchParameters.parametersTable.updated(123, activatedVersion + 1), ErgoValidationSettingsUpdate.empty)

    // for next version, rule 1011 should be replaced , otherwise transaction validation will fail
    // in this test, the rule is replaced with self, but for real activation this choice should be revised
    val ruleId = CheckAndGetMethod.id
    val updVs = ErgoValidationSettings.initial.updated(ErgoValidationSettingsUpdate(Seq(), Seq(ruleId -> ReplacedRule(ruleId))))

    val stateContext = emptyStateContext.copy(currentParameters = params, validationSettings = updVs)(chainSettings)
    stateContext.blockVersion shouldBe activatedVersion + 1

    // the following ergo tree contains SBigInt.nbits method which is not supported by this client (as of 5.x version)
    // ergo tree version is 3, less value (e.g. version = 2 which gives 1a130206022edf0580fcf622d193db060873007301)
    // also works
    val ergoTree = DefaultSerializer.deserializeErgoTree(Base16.decode("1b130206022edf0580fcf622d193db060873007301").get)

    ergoTree.root.isLeft shouldBe true // unparsed
>>>>>>> a74d8f46

    val b = new ErgoBox(1000000000L, ergoTree, Colls.emptyColl,
      Map.empty, ModifierId @@ "c95c2ccf55e03cac6659f71ca4df832d28e2375569cec178dcb17f3e2e5f7742",
      0, 0)
    val input = Input(b.id, ProverResult(Array.emptyByteArray, ContextExtension.empty))

    val oc = new ErgoBoxCandidate(b.value, b.ergoTree, b.creationHeight)

    val utx = new ErgoTransaction(IndexedSeq(input), IndexedSeq.empty, IndexedSeq(oc))

<<<<<<< HEAD
    val f = utx.statefulValidity(IndexedSeq(b), IndexedSeq.empty, stateContext, 0)(defaultProver)
    f.isSuccess shouldBe false
    f.failed.get.getMessage.contains("#0 => Success((false,") shouldBe true
  }

  property("6.0 execution of unparsed Ergoscript reducing to false") {

    val protocolVersion = 4.toByte
    val params = new Parameters(0, DevnetLaunchParameters.parametersTable.updated(123, protocolVersion), ErgoValidationSettingsUpdate.empty)

    val stateContext = emptyStateContext.copy(currentParameters = params)(chainSettings)
    stateContext.blockVersion shouldBe protocolVersion

    // v2 tree but v3 instructions
    val ergoTree = DefaultSerializer.deserializeErgoTree(Base16.decode("1a150206022edf0580fcf622d193db060873007e730106").get)
    ergoTree.root.isRight shouldBe false

    val b = new ErgoBox(1000000000L, ergoTree, Colls.emptyColl,
      Map.empty, ModifierId @@ "c95c2ccf55e03cac6659f71ca4df832d28e2375569cec178dcb17f3e2e5f7742",
      0, 0)
    val input = Input(b.id, ProverResult(Array.emptyByteArray, ContextExtension.empty))

    val oc = new ErgoBoxCandidate(b.value, b.ergoTree, b.creationHeight)

    val utx = new ErgoTransaction(IndexedSeq(input), IndexedSeq.empty, IndexedSeq(oc))

    val f = utx.statefulValidity(IndexedSeq(b), IndexedSeq.empty, stateContext, 0)(defaultProver)
    f.isSuccess shouldBe false
  }

  property("Boxes containing 6.0 data types") {
    val ubic = UnsignedBigIntConstant(new BigInteger("2"))
    val b = new ErgoBox(1000000000L, ErgoTreePredef.TrueProp(ErgoTree.defaultHeaderWithVersion(3.toByte)), Colls.emptyColl,
      Map(R4 -> ubic), ModifierId @@ "c95c2ccf55e03cac6659f71ca4df832d28e2375569cec178dcb17f3e2e5f7742",
      0, 0)

    VersionContext.withVersions(3, 3) {
      val bytes = ErgoBoxSerializer.toBytes(b)
      println(Base16.encode(bytes))
      ErgoBoxSerializer.parseBytes(bytes) shouldBe b
    }
=======
    utx.statefulValidity(IndexedSeq(b), IndexedSeq.empty, stateContext, 0)(defaultProver).isSuccess shouldBe true
>>>>>>> a74d8f46
  }

}<|MERGE_RESOLUTION|>--- conflicted
+++ resolved
@@ -5,43 +5,27 @@
 import org.ergoplatform.settings._
 import org.ergoplatform.utils.{ErgoCompilerHelpers, ErgoCorePropertyTest, ErgoStateContextHelpers}
 import org.ergoplatform.wallet.interpreter.ErgoInterpreter
-<<<<<<< HEAD
 import org.ergoplatform.{ErgoBox, ErgoBoxCandidate, ErgoTreePredef, Input}
-=======
-import org.ergoplatform.{ErgoBox, ErgoBoxCandidate, Input}
->>>>>>> a74d8f46
 import scorex.util.{ModifierId, bytesToId}
 import sigmastate.eval.Extensions._
 import org.ergoplatform.nodeView.ErgoContext
 import org.ergoplatform.sdk.wallet.protocol.context.TransactionContext
 import org.ergoplatform.settings.Parameters.MaxBlockCostIncrease
 import org.ergoplatform.settings.ValidationRules.{bsBlockTransactionsCost, txAssetsInOneBox}
-<<<<<<< HEAD
+import org.ergoplatform.validation.ValidationRules.CheckAndGetMethod
 import org.ergoplatform.wallet.boxes.{ErgoBoxAssetExtractor, ErgoBoxSerializer}
-=======
-import org.ergoplatform.validation.ValidationRules.CheckAndGetMethod
-import org.ergoplatform.wallet.boxes.ErgoBoxAssetExtractor
->>>>>>> a74d8f46
 import org.ergoplatform.wallet.interpreter.TransactionHintsBag
 import org.ergoplatform.wallet.protocol.context.InputContext
 import org.scalacheck.Gen
 import sigma.util.BenchmarkUtil
 import scorex.crypto.hash.Blake2b256
 import scorex.util.encode.Base16
-<<<<<<< HEAD
 import sigma.{Colls, VersionContext}
 import sigma.ast.ErgoTree.DefaultHeader
 import sigma.ast.{AND, ErgoTree, TrueLeaf, UnsignedBigIntConstant}
 import sigma.interpreter.{ContextExtension, ProverResult}
 import sigma.serialization.ErgoTreeSerializer.DefaultSerializer
-=======
-import sigma.Colls
-import sigma.ast.ErgoTree.ZeroHeader
-import sigma.ast.{AND, ErgoTree, TrueLeaf}
-import sigma.interpreter.{ContextExtension, ProverResult}
-import sigma.serialization.ErgoTreeSerializer.DefaultSerializer
 import sigma.validation.ReplacedRule
->>>>>>> a74d8f46
 import sigmastate.helpers.TestingHelpers._
 
 import java.math.BigInteger
@@ -165,7 +149,6 @@
     }
   }
 
-<<<<<<< HEAD
   property("a valid transaction is valid") {
     forAll(validErgoTransactionGen) { case (from, tx) =>
       tx.statelessValidity().isSuccess shouldBe true
@@ -551,332 +534,59 @@
     val ergoTree = compileSourceV6("sigmaProp(Global.serialize(2).size <= 0)", treeVersion)
 
     ergoTree.root.isRight shouldBe true // parsed
-=======
-   property("a valid transaction is valid") {
-     forAll(validErgoTransactionGen) { case (from, tx) =>
-       tx.statelessValidity().isSuccess shouldBe true
-       tx.statefulValidity(from, emptyDataBoxes, emptyStateContext).isSuccess shouldBe true
-     }
-   }
-
-   property("ergo preservation law holds") {
-     forAll(validErgoTransactionGen, smallPositiveInt) { case ((from, tx), deltaAbs) =>
-       val delta = if (Random.nextBoolean()) -deltaAbs else deltaAbs
-
-       val wrongTx = tx.copy(outputCandidates =
-         modifyValue(tx.outputCandidates.head, delta) +: tx.outputCandidates.tail)
-
-       wrongTx.statelessValidity().isSuccess &&
-         wrongTx.statefulValidity(from, emptyDataBoxes, emptyStateContext).isSuccess shouldBe false
-     }
-   }
-
-   property("impossible to create a negative-value output") {
-     forAll(validErgoTransactionGen) { case (from, tx) =>
-       val negValue = Math.min(Math.abs(Random.nextLong()), Long.MaxValue - tx.outputCandidates.head.value)
-       val wrongTx = tx.copy(outputCandidates =
-         modifyValue(tx.outputCandidates.head, -(tx.outputCandidates.head.value + negValue)) +: tx.outputCandidates.tail)
-
-       wrongTx.statelessValidity().isSuccess shouldBe false
-       wrongTx.statefulValidity(from, emptyDataBoxes, emptyStateContext).isSuccess shouldBe false
-     }
-   }
-
-   property("impossible to overflow ergo tokens") {
-     forAll(validErgoTransactionGen) { case (from, tx) =>
-       val overflowSurplus = (Long.MaxValue - tx.outputCandidates.map(_.value).sum) + 1
-
-       val wrongTx = tx.copy(outputCandidates =
-         modifyValue(tx.outputCandidates.head, overflowSurplus) +: tx.outputCandidates.tail)
-
-       wrongTx.statelessValidity().isSuccess shouldBe false
-       wrongTx.statefulValidity(from, emptyDataBoxes, emptyStateContext).isSuccess shouldBe false
-     }
-   }
-
-   property("assets preservation law holds") {
-     forAll(validErgoTransactionWithAssetsGen) { case (from, tx) =>
-       checkTx(from, updateAnAsset(tx, from, _ + 1)) shouldBe 'failure
-     }
-   }
-
-   property("impossible to create an asset of negative amount") {
-     forAll(validErgoTransactionWithAssetsGen) { case (from, tx) =>
-       checkTx(from, updateAnAsset(tx, from, _ => -1)) shouldBe 'failure
-     }
-   }
-
-   property("impossible to create an asset of zero amount") {
-     forAll(validErgoTransactionWithAssetsGen) { case (from, tx) =>
-       checkTx(from, updateAnAsset(tx, from, _ => 0)) shouldBe 'failure
-     }
-   }
-
-   property("impossible to overflow an asset value") {
-     val gen = validErgoTransactionGenTemplate(minAssets = 1, maxAssets = 1, maxInputs = 16, propositionGen = trueLeafGen)
-     forAll(gen) { case (from, tx) =>
-       val tokenOpt = tx.outputCandidates.flatMap(_.additionalTokens.toArray)
-         .groupBy(_._1).find(_._2.size >= 2)
-
-       whenever(tokenOpt.nonEmpty) {
-         val tokenId = tokenOpt.get._1
-         val tokenAmount = tokenOpt.get._2.map(_._2).sum
-
-         var modified = false
-         val updCandidates = tx.outputCandidates.map { c =>
-           val updTokens = c.additionalTokens.map { case (id, amount) =>
-             if (!modified && id == tokenId) {
-               modified = true
-               id -> ((Long.MaxValue - tokenAmount) + amount + 1)
-             } else {
-               id -> amount
-             }
-           }
-           new ErgoBoxCandidate(c.value, c.ergoTree, startHeight, updTokens, c.additionalRegisters)
-         }
-
-         val wrongTx = tx.copy(outputCandidates = updCandidates)
-         checkTx(from, wrongTx) shouldBe 'failure
-       }
-     }
-   }
-
-   property("stateful validation should catch false proposition") {
-     val propositionGen = Gen.const(Constants.FalseLeaf)
-     val gen = validErgoTransactionGenTemplate(1, 1, 1, propositionGen)
-     forAll(gen) { case (from, tx) =>
-       tx.statelessValidity().isSuccess shouldBe true
-       val validity = tx.statefulValidity(from, emptyDataBoxes, emptyStateContext)
-       validity.isSuccess shouldBe false
-       val e = validity.failed.get
-       e.getMessage should startWith(ValidationRules.errorMessage(ValidationRules.txScriptValidation, "",  emptyModifierId, ErgoTransaction.modifierTypeId))
-     }
-   }
-
-   property("assets usage correctly affects transaction total cost") {
-     val txGen = validErgoTransactionGenTemplate(1, 1,16, propositionGen = trueLeafGen)
-     forAll(txGen) { case (from, tx) =>
-       val initTxCost = tx.statefulValidity(from, emptyDataBoxes, emptyStateContext).get
-
-       // already existing token from one of the inputs
-       val existingToken = from.flatMap(_.additionalTokens.toArray).toSet.head
-       // completely new token
-       val randomToken = (scorex.util.Random.randomBytes().toTokenId, Random.nextInt(100000000).toLong)
-
-       val in0 = from.last
-       // new token added to the last input
-       val modifiedIn0 = testBox(in0.value, in0.ergoTree, in0.creationHeight,
-         in0.additionalTokens.toArray.toSeq :+ randomToken, in0.additionalRegisters, in0.transactionId, in0.index)
-       val txInMod0 = tx.inputs.last.copy(boxId = modifiedIn0.id)
-
-       val in1 = from.last
-       // existing token added to the last input
-       val modifiedIn1 = testBox(in1.value, in1.ergoTree, in1.creationHeight,
-         in1.additionalTokens.toArray.toSeq :+ existingToken, in1.additionalRegisters, in1.transactionId, in1.index)
-       val txInMod1 = tx.inputs.last.copy(boxId = modifiedIn1.id)
-
-       val out0 = tx.outputs.last
-       // new token added to the last output
-       val modifiedOut0 = testBox(out0.value, out0.ergoTree, out0.creationHeight,
-         out0.additionalTokens.toArray.toSeq :+ randomToken, out0.additionalRegisters, out0.transactionId, out0.index)
-       // existing token added to the last output
-       val modifiedOut1 = testBox(out0.value, out0.ergoTree, out0.creationHeight,
-         out0.additionalTokens.toArray.toSeq :+ existingToken, out0.additionalRegisters, out0.transactionId, out0.index)
-
-       // update transaction inputs and outputs accordingly
-       val txMod0 = tx.copy(inputs = tx.inputs.init :+ txInMod0) // new token group added to one input
-     val txMod1 = tx.copy(inputs = tx.inputs.init :+ txInMod1) // existing token added to one input
-     val txMod2 = tx.copy(inputs = tx.inputs.init :+ txInMod0, // new token group added to one input and one output
-       outputCandidates = tx.outputCandidates.init :+ modifiedOut0)
-       val txMod3 = tx.copy(inputs = tx.inputs.init :+ txInMod1, // existing token added to one input and one output
-         outputCandidates = tx.outputCandidates.init :+ modifiedOut1)
-
-       val inputIncTxCost0 = txMod0.statefulValidity(from.init :+ modifiedIn0, emptyDataBoxes, emptyStateContext).get
-       val inputIncTxCost1 = txMod1.statefulValidity(from.init :+ modifiedIn1, emptyDataBoxes, emptyStateContext).get
-       val outputIncTxCost0 = txMod2.statefulValidity(from.init :+ modifiedIn0, emptyDataBoxes, emptyStateContext).get
-       val outputIncTxCost1 = txMod3.statefulValidity(from.init :+ modifiedIn1, emptyDataBoxes, emptyStateContext).get
-
-       (inputIncTxCost0 - initTxCost) shouldEqual Parameters.TokenAccessCostDefault * 2 // one more group + one more token in total
-       (inputIncTxCost1 - initTxCost) shouldEqual Parameters.TokenAccessCostDefault // one more token in total
-       (outputIncTxCost0 - inputIncTxCost0) shouldEqual Parameters.TokenAccessCostDefault * 2
-       (outputIncTxCost1 - inputIncTxCost1) shouldEqual Parameters.TokenAccessCostDefault
-     }
-   }
-
-   property("spam simulation (transaction validation cost with too many tokens exceeds block limit)") {
-     val bxsQty = 392 // with greater value test is failing with collection size exception
-     val (inputs, tx) = validErgoTransactionGenTemplate(1, 1,16).sample.get // it takes too long to test with `forAll`
-     val tokens = (0 until 255).map(_ => (scorex.util.Random.randomBytes().toTokenId, Random.nextLong))
-     val (in, out) = {
-       val in0 = inputs.head
-       val out0 = tx.outputs.head
-       val inputsMod = (0 until bxsQty).map { i =>
-         testBox(10000000000L, in0.ergoTree, in0.creationHeight,
-           tokens, in0.additionalRegisters, in0.transactionId, i.toShort)
-       }
-       val outputsMod = (0 until bxsQty).map { i =>
-         testBox(10000000000L, out0.ergoTree, out0.creationHeight,
-           tokens, out0.additionalRegisters, out0.transactionId, i.toShort)
-       }
-       inputsMod -> outputsMod
-     }
-     val inputsPointers = {
-       val inSample = tx.inputs.head
-       (0 until bxsQty).map(i => inSample.copy(boxId = in(i).id))
-     }
-     val txMod = tx.copy(inputs = inputsPointers, outputCandidates = out)
-     val validFailure = txMod.statefulValidity(in, emptyDataBoxes, emptyStateContext)
-     validFailure.failed.get.getMessage should startWith(ValidationRules.errorMessage(txAssetsInOneBox, "", emptyModifierId, ErgoTransaction.modifierTypeId).take(30))
-   }
-
-   property("transaction with too many inputs should be rejected") {
-
-     //we assume that verifier must finish verification of any script in less time than 250K hash calculations
-     // (for the Blake2b256 hash function over a single block input)
-     val Timeout: Long = {
-       val hf = Blake2b256
-
-       //just in case to heat up JVM
-       (1 to 5000000).foreach(i => hf(s"$i-$i"))
-
-       val t0 = System.currentTimeMillis()
-       (1 to 250000).foreach(i => hf(s"$i"))
-       val t = System.currentTimeMillis()
-       t - t0
-     }
-
-     val gen = validErgoTransactionGenTemplate(0, 0, 2000, trueLeafGen)
-     val (from, tx) = gen.sample.get
-     tx.statelessValidity().isSuccess shouldBe true
-
-     //check that spam transaction is being rejected quickly
-     implicit val verifier: ErgoInterpreter = ErgoInterpreter(parameters)
-     val (validity, time0) = BenchmarkUtil.measureTime(tx.statefulValidity(from, IndexedSeq(), emptyStateContext))
-     validity.isSuccess shouldBe false
-     assert(time0 <= Timeout)
-
-     val cause = validity.failed.get.getMessage
-     cause should startWith(ValidationRules.errorMessage(bsBlockTransactionsCost, "", emptyModifierId, ErgoTransaction.modifierTypeId).take(30))
-
-     //check that spam transaction validation with no cost limit is indeed taking too much time
-     import Parameters._
-     val maxCost = (Int.MaxValue - 10) / 10 // cannot use Int.MaxValue directly due to overflow when it is converted to block cost
-     val ps = Parameters(0, DefaultParameters.updated(MaxBlockCostIncrease, maxCost), emptyVSUpdate)
-     val sc = new ErgoStateContext(Seq.empty, None, genesisStateDigest, ps, ErgoValidationSettings.initial,
-       VotingData.empty)(settings.chainSettings)
-       .upcoming(org.ergoplatform.mining.group.generator,
-         0L,
-         settings.chainSettings.initialNBits,
-         Array.fill(3)(0.toByte),
-         ErgoValidationSettingsUpdate.empty,
-         0.toByte)
-     val (_, time) = BenchmarkUtil.measureTime(
-       tx.statefulValidity(from, IndexedSeq(), sc)(verifier)
-     )
-
-     assert(time > Timeout)
-   }
-
-   property("transaction cost") {
-     def paramsWith(manualCost: Int) = Parameters(
-       0,
-       Parameters.DefaultParameters + (MaxBlockCostIncrease -> manualCost),
-       ErgoValidationSettingsUpdate.empty
-     )
-
-     val gen = validErgoTransactionGenTemplate(0, 0,10, trueLeafGen)
-     val (from, tx) = gen.sample.get
-     tx.statelessValidity().isSuccess shouldBe true
-
-     // calculate costs manually
-     val initialCost: Long =
-       tx.inputs.size * parameters.inputCost +
-         tx.dataInputs.size * parameters.dataInputCost +
-         tx.outputs.size * parameters.outputCost +
-         ErgoInterpreter.interpreterInitCost
-     val (outAssets, outAssetsNum) = tx.outAssetsTry.get
-     val (inAssets, inAssetsNum) = ErgoBoxAssetExtractor.extractAssets(from).get
-     val totalAssetsAccessCost =
-       (outAssetsNum + inAssetsNum) * parameters.tokenAccessCost +
-       (inAssets.size + outAssets.size) * parameters.tokenAccessCost
-     val scriptsValidationCosts = tx.inputs.size + 1 // +1 for the block to JIT cost scaling
-     println(s"tx.inputs.size: ${tx.inputs.size}")
-     println(s"initialCost + totalAssetsAccessCost: ${initialCost + totalAssetsAccessCost}")
-     val approxCost: Int = (initialCost + totalAssetsAccessCost + scriptsValidationCosts).toInt
-
-
-     // check that validation pass if cost limit equals to approximated cost
-     val sc = stateContextWith(paramsWith(approxCost))
-     sc.currentParameters.maxBlockCost shouldBe approxCost
-     val calculatedCost = tx.statefulValidity(from, IndexedSeq(), sc)(ErgoInterpreter(sc.currentParameters)).get
-     approxCost - calculatedCost <= 1 shouldBe true
-
-     // transaction exceeds computations limit
-     val sc2 = stateContextWith(paramsWith(approxCost - 1))
-     tx.statefulValidity(from, IndexedSeq(), sc2)(ErgoInterpreter(sc2.currentParameters)) shouldBe 'failure
-
-     // transaction exceeds computations limit due to non-zero accumulatedCost
-     tx.statefulValidity(from, IndexedSeq(), sc, accumulatedCost = 1)(ErgoInterpreter(sc.currentParameters)) shouldBe 'failure
-   }
-
-   property("cost accumulated correctly across inputs") {
-     val accInitCost = 100000
-
-     def inputCost(tx: ErgoTransaction, from: IndexedSeq[ErgoBox]): Long = {
-       val idx = 0
-       val input = tx.inputs(idx)
-       val proof = input.spendingProof
-       val transactionContext = TransactionContext(from, IndexedSeq(), tx)
-       val inputContext = InputContext(idx.toShort, proof.extension)
-
-       val ctx = new ErgoContext(
-         emptyStateContext, transactionContext, inputContext,
-         costLimit = emptyStateContext.currentParameters.maxBlockCost,
-         initCost = 0)
-
-       val messageToSign = tx.messageToSign
-
-       val inputCost = verifier.verify(from(idx).ergoTree, ctx, proof, messageToSign).get._2
-
-       inputCost
-     }
-
-     forAll(smallPositiveInt) { inputsNum =>
-
-       val nonTrivialTrueGen = Gen.const(ErgoTree.withSegregation(ZeroHeader, AND(Seq(TrueLeaf, TrueLeaf)).toSigmaProp))
-       val gen = validErgoTransactionGenTemplate(0, 0, inputsNum, nonTrivialTrueGen)
-       val (from, tx) = gen.sample.get
-       tx.statelessValidity().isSuccess shouldBe true
-
-       tx.inputs.length shouldBe inputsNum
-
-       val tokenAccessCost = emptyStateContext.currentParameters.tokenAccessCost
-
-       val txCost = tx.statefulValidity(from, IndexedSeq(), emptyStateContext, accInitCost).get
-
-       val (inAssets, inAssetsNum): (Map[Seq[Byte], Long], Int) = ErgoBoxAssetExtractor.extractAssets(from).get
-       val (outAssets, outAssetsNum): (Map[Seq[Byte], Long], Int) = ErgoBoxAssetExtractor.extractAssets(tx.outputs).get
-
-       val assetsCost = inAssetsNum * tokenAccessCost + inAssets.size * tokenAccessCost +
-         outAssetsNum * tokenAccessCost + outAssets.size * tokenAccessCost
-
-       val unsignedTx = UnsignedErgoTransaction(tx.inputs, tx.dataInputs, tx.outputCandidates)
-       val signerTxCost =
-         defaultProver.signInputs(unsignedTx, from, Vector.empty, emptyStateContext, TransactionHintsBag.empty).get._2
-
-       val signerTxCostWithInitCost = signerTxCost + accInitCost
-       signerTxCostWithInitCost shouldBe txCost // signer and verifier costs should be the same
-
-       val initialCost: Long =
-         tx.inputs.size * parameters.inputCost +
-           tx.dataInputs.size * parameters.dataInputCost +
-           tx.outputs.size * parameters.outputCost +
-           ErgoInterpreter.interpreterInitCost +
-           assetsCost
-
-       txCost shouldBe (accInitCost + initialCost + inputCost(tx, from) * inputsNum)
-     }
-   }
+
+    val b = new ErgoBox(1000000000L, ergoTree, Colls.emptyColl,
+      Map.empty, ModifierId @@ "c95c2ccf55e03cac6659f71ca4df832d28e2375569cec178dcb17f3e2e5f7742",
+      0, 0)
+    val input = Input(b.id, ProverResult(Array.emptyByteArray, ContextExtension.empty))
+
+    val oc = new ErgoBoxCandidate(b.value, b.ergoTree, b.creationHeight)
+
+    val utx = new ErgoTransaction(IndexedSeq(input), IndexedSeq.empty, IndexedSeq(oc))
+
+    val f = utx.statefulValidity(IndexedSeq(b), IndexedSeq.empty, stateContext, 0)(defaultProver)
+    f.isSuccess shouldBe false
+    f.failed.get.getMessage.contains("#0 => Success((false,") shouldBe true
+  }
+
+  property("6.0 execution of unparsed Ergoscript reducing to false") {
+
+    val protocolVersion = 4.toByte
+    val params = new Parameters(0, DevnetLaunchParameters.parametersTable.updated(123, protocolVersion), ErgoValidationSettingsUpdate.empty)
+
+    val stateContext = emptyStateContext.copy(currentParameters = params)(chainSettings)
+    stateContext.blockVersion shouldBe protocolVersion
+
+    // v2 tree but v3 instructions
+    val ergoTree = DefaultSerializer.deserializeErgoTree(Base16.decode("1a150206022edf0580fcf622d193db060873007e730106").get)
+    ergoTree.root.isRight shouldBe false
+
+    val b = new ErgoBox(1000000000L, ergoTree, Colls.emptyColl,
+      Map.empty, ModifierId @@ "c95c2ccf55e03cac6659f71ca4df832d28e2375569cec178dcb17f3e2e5f7742",
+      0, 0)
+    val input = Input(b.id, ProverResult(Array.emptyByteArray, ContextExtension.empty))
+
+    val oc = new ErgoBoxCandidate(b.value, b.ergoTree, b.creationHeight)
+
+    val utx = new ErgoTransaction(IndexedSeq(input), IndexedSeq.empty, IndexedSeq(oc))
+
+    val f = utx.statefulValidity(IndexedSeq(b), IndexedSeq.empty, stateContext, 0)(defaultProver)
+    f.isSuccess shouldBe false
+  }
+
+  property("Boxes containing 6.0 data types") {
+    val ubic = UnsignedBigIntConstant(new BigInteger("2"))
+    val b = new ErgoBox(1000000000L, ErgoTreePredef.TrueProp(ErgoTree.defaultHeaderWithVersion(3.toByte)), Colls.emptyColl,
+      Map(R4 -> ubic), ModifierId @@ "c95c2ccf55e03cac6659f71ca4df832d28e2375569cec178dcb17f3e2e5f7742",
+      0, 0)
+
+    VersionContext.withVersions(3, 3) {
+      val bytes = ErgoBoxSerializer.toBytes(b)
+      println(Base16.encode(bytes))
+      ErgoBoxSerializer.parseBytes(bytes) shouldBe b
+    }
+  }
+
 
   /**
     * In this test we check how current version of the node (block protocol v3, at the moment of writing this test) will
@@ -889,7 +599,7 @@
   property("Soft-forked execution of Ergoscript containing unknown methods") {
 
     val activatedVersion = 3.toByte
-    val params = new Parameters(0, LaunchParameters.parametersTable.updated(123, activatedVersion + 1), ErgoValidationSettingsUpdate.empty)
+    val params = new Parameters(0, MainnetLaunchParameters.parametersTable.updated(123, activatedVersion + 1), ErgoValidationSettingsUpdate.empty)
 
     // for next version, rule 1011 should be replaced , otherwise transaction validation will fail
     // in this test, the rule is replaced with self, but for real activation this choice should be revised
@@ -905,7 +615,6 @@
     val ergoTree = DefaultSerializer.deserializeErgoTree(Base16.decode("1b130206022edf0580fcf622d193db060873007301").get)
 
     ergoTree.root.isLeft shouldBe true // unparsed
->>>>>>> a74d8f46
 
     val b = new ErgoBox(1000000000L, ergoTree, Colls.emptyColl,
       Map.empty, ModifierId @@ "c95c2ccf55e03cac6659f71ca4df832d28e2375569cec178dcb17f3e2e5f7742",
@@ -916,51 +625,7 @@
 
     val utx = new ErgoTransaction(IndexedSeq(input), IndexedSeq.empty, IndexedSeq(oc))
 
-<<<<<<< HEAD
-    val f = utx.statefulValidity(IndexedSeq(b), IndexedSeq.empty, stateContext, 0)(defaultProver)
-    f.isSuccess shouldBe false
-    f.failed.get.getMessage.contains("#0 => Success((false,") shouldBe true
-  }
-
-  property("6.0 execution of unparsed Ergoscript reducing to false") {
-
-    val protocolVersion = 4.toByte
-    val params = new Parameters(0, DevnetLaunchParameters.parametersTable.updated(123, protocolVersion), ErgoValidationSettingsUpdate.empty)
-
-    val stateContext = emptyStateContext.copy(currentParameters = params)(chainSettings)
-    stateContext.blockVersion shouldBe protocolVersion
-
-    // v2 tree but v3 instructions
-    val ergoTree = DefaultSerializer.deserializeErgoTree(Base16.decode("1a150206022edf0580fcf622d193db060873007e730106").get)
-    ergoTree.root.isRight shouldBe false
-
-    val b = new ErgoBox(1000000000L, ergoTree, Colls.emptyColl,
-      Map.empty, ModifierId @@ "c95c2ccf55e03cac6659f71ca4df832d28e2375569cec178dcb17f3e2e5f7742",
-      0, 0)
-    val input = Input(b.id, ProverResult(Array.emptyByteArray, ContextExtension.empty))
-
-    val oc = new ErgoBoxCandidate(b.value, b.ergoTree, b.creationHeight)
-
-    val utx = new ErgoTransaction(IndexedSeq(input), IndexedSeq.empty, IndexedSeq(oc))
-
-    val f = utx.statefulValidity(IndexedSeq(b), IndexedSeq.empty, stateContext, 0)(defaultProver)
-    f.isSuccess shouldBe false
-  }
-
-  property("Boxes containing 6.0 data types") {
-    val ubic = UnsignedBigIntConstant(new BigInteger("2"))
-    val b = new ErgoBox(1000000000L, ErgoTreePredef.TrueProp(ErgoTree.defaultHeaderWithVersion(3.toByte)), Colls.emptyColl,
-      Map(R4 -> ubic), ModifierId @@ "c95c2ccf55e03cac6659f71ca4df832d28e2375569cec178dcb17f3e2e5f7742",
-      0, 0)
-
-    VersionContext.withVersions(3, 3) {
-      val bytes = ErgoBoxSerializer.toBytes(b)
-      println(Base16.encode(bytes))
-      ErgoBoxSerializer.parseBytes(bytes) shouldBe b
-    }
-=======
     utx.statefulValidity(IndexedSeq(b), IndexedSeq.empty, stateContext, 0)(defaultProver).isSuccess shouldBe true
->>>>>>> a74d8f46
   }
 
 }