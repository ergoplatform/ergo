--- conflicted
+++ resolved
@@ -235,28 +235,17 @@
             networkController: ActorRef,
             syncTracker : ErgoSyncTracker,
             settings: ErgoSettings,
-<<<<<<< HEAD
             timeProvider: NetworkTimeProvider,
             parameters: Parameters): Props =
     Props(new ErgoStatsCollector(readersHolder, networkController, syncTracker, settings, timeProvider, parameters))
-=======
-            timeProvider: NetworkTimeProvider): Props = {
-    Props(new ErgoStatsCollector(readersHolder, networkController, settings, timeProvider))
-  }
->>>>>>> 2eda574d
+
 
   def apply(readersHolder: ActorRef,
             networkController: ActorRef,
             syncTracker : ErgoSyncTracker,
             settings: ErgoSettings,
-<<<<<<< HEAD
             timeProvider: NetworkTimeProvider,
             parameters: Parameters)(implicit system: ActorSystem): ActorRef =
     system.actorOf(props(readersHolder, networkController, syncTracker, settings, timeProvider, parameters))
-=======
-            timeProvider: NetworkTimeProvider)(implicit system: ActorSystem): ActorRef = {
-    system.actorOf(props(readersHolder, networkController, settings, timeProvider))
-  }
->>>>>>> 2eda574d
 
 }