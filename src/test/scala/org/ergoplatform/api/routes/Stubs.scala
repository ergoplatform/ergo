--- conflicted
+++ resolved
@@ -150,11 +150,7 @@
 
     val dir = createTempDir
     val fullHistorySettings: ErgoSettings = ErgoSettings(dir.getAbsolutePath, chainSettings, testingSettings,
-<<<<<<< HEAD
-      nodeSettings, scorexSettings, walletSettings)
-=======
-      nodeSettings, CacheSettings.default, scorexSettings)
->>>>>>> 176292d0
+      nodeSettings, scorexSettings, walletSettings, CacheSettings.default)
 
     ErgoHistory.readOrGenerate(fullHistorySettings, timeProvider)
   }
