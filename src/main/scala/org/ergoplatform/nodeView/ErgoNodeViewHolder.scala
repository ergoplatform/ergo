--- conflicted
+++ resolved
@@ -2,12 +2,9 @@
 
 import akka.actor.SupervisorStrategy.Escalate
 
-<<<<<<< HEAD
+import java.io.File
+
 import akka.actor.{Actor, ActorRef, ActorSystem, OneForOneStrategy, Props}
-=======
-import java.io.File
-import akka.actor.{ActorRef, ActorSystem, OneForOneStrategy, Props}
->>>>>>> 2ae98ce2
 import org.ergoplatform.ErgoApp
 import org.ergoplatform.modifiers.history.extension.Extension
 import org.ergoplatform.modifiers.history.header.Header
@@ -22,22 +19,16 @@
 import org.ergoplatform.settings.{Algos, Constants, ErgoSettings}
 import scorex.core._
 import org.ergoplatform.network.ErgoNodeViewSynchronizer.ReceivableMessages._
-<<<<<<< HEAD
 import org.ergoplatform.nodeView.ErgoNodeViewHolder.{CurrentView, DownloadRequest}
 import org.ergoplatform.nodeView.ErgoNodeViewHolder.ReceivableMessages.{EliminateTransactions, GetDataFromCurrentView, GetNodeViewChanges, LocallyGeneratedModifier, ModifiersFromRemote, NewTransactions}
 import scorex.core.consensus.History.ProgressInfo
+import org.ergoplatform.wallet.utils.FileUtils
 import scorex.core.settings.ScorexSettings
 import scorex.core.utils.NetworkTimeProvider
 import scorex.core.utils.ScorexEncoding
 import scorex.util.ScorexLogging
 
 import scala.annotation.tailrec
-=======
-import org.ergoplatform.wallet.utils.FileUtils
-import scorex.core.settings.ScorexSettings
-import scorex.core.utils.NetworkTimeProvider
-
->>>>>>> 2ae98ce2
 import scala.util.{Failure, Success, Try}
 
 /**
@@ -50,11 +41,7 @@
   */
 abstract class ErgoNodeViewHolder[State <: ErgoState[State]](settings: ErgoSettings,
                                                              timeProvider: NetworkTimeProvider)
-<<<<<<< HEAD
-  extends Actor with ScorexLogging with ScorexEncoding {
-=======
-  extends NodeViewHolder[State] with FileUtils {
->>>>>>> 2ae98ce2
+  extends Actor with ScorexLogging with ScorexEncoding with FileUtils {
 
   private implicit lazy val actorSystem: ActorSystem = context.system
 
