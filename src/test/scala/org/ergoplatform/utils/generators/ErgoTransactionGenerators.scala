--- conflicted
+++ resolved
@@ -1,11 +1,6 @@
 package org.ergoplatform.utils.generators
 
-<<<<<<< HEAD
-import io.iohk.iodb.ByteArrayWrapper
 import org.ergoplatform.ErgoBox.TokenId
-=======
-import org.ergoplatform.ErgoBox.{NonMandatoryRegisterId, TokenId}
->>>>>>> 38bda10b
 import org.ergoplatform.modifiers.ErgoFullBlock
 import org.ergoplatform.modifiers.history.BlockTransactions
 import org.ergoplatform.modifiers.mempool.{ErgoTransaction, UnsignedErgoTransaction}
@@ -20,14 +15,9 @@
 import org.ergoplatform.{DataInput, ErgoAddress, ErgoAddressEncoder, ErgoBox, ErgoBoxCandidate, Input, P2PKAddress}
 import org.scalacheck.{Arbitrary, Gen}
 import scorex.crypto.hash.{Blake2b256, Digest32}
-<<<<<<< HEAD
-import sigmastate.Values.ErgoTree
-=======
 import scorex.db.ByteArrayWrapper
 import scorex.util._
-import sigmastate.Values.{ByteArrayConstant, CollectionConstant, ErgoTree, EvaluatedValue, FalseLeaf, TrueLeaf}
-import sigmastate._
->>>>>>> 38bda10b
+import sigmastate.Values.ErgoTree
 import sigmastate.basics.DLogProtocol.ProveDlog
 import sigmastate.eval.Extensions._
 import sigmastate.eval._
@@ -59,32 +49,6 @@
     tokens <- additionalTokensGen
     value <- validValueGen(prop, tokens, ar)
   } yield new ErgoBoxCandidate(value, prop, h, tokens.toColl, ar)
-
-<<<<<<< HEAD
-=======
-  def ergoBoxGen(propGen: Gen[ErgoTree] = ergoPropositionGen,
-                 tokensGen: Gen[Seq[(TokenId, Long)]] = additionalTokensGen,
-                 valueGenOpt: Option[Gen[Long]] = None,
-                 heightGen: Gen[Int] = creationHeightGen): Gen[ErgoBox] = for {
-    h <- heightGen
-    prop <- propGen
-    transactionId: Array[Byte] <- genBytes(Constants.ModifierIdSize)
-    boxId: Short <- boxIndexGen
-    ar <- additionalRegistersGen
-    tokens <- tokensGen
-    value <- valueGenOpt.getOrElse(validValueGen(prop, tokens, ar, transactionId.toModifierId, boxId))
-  } yield {
-    val box = ErgoBox(value, prop, h, tokens, ar, transactionId.toModifierId, boxId)
-    if (box.bytes.length < ErgoBox.MaxBoxSize) {
-      box
-    } else {
-      // is size limit is reached, generate box without registers and tokens
-      ErgoBox(value, prop, h, Seq(), Map(), transactionId.toModifierId, boxId)
-    }
-  }
-
-  lazy val ergoBoxGen: Gen[ErgoBox] = ergoBoxGen()
->>>>>>> 38bda10b
 
   lazy val ergoBoxGenNoProp: Gen[ErgoBox] = ergoBoxGen(propGen = trueLeafGen)
 
