package org.ergoplatform.modifiers.history

import com.google.common.primitives._
import io.circe.Encoder
import io.circe.syntax._
import org.bouncycastle.crypto.digests.SHA256Digest
import org.ergoplatform.crypto.Equihash
import org.ergoplatform.mining.EquihashSolution
import org.ergoplatform.mining.difficulty.RequiredDifficulty
import org.ergoplatform.modifiers.{BlockSection, ErgoPersistentModifier}
import org.ergoplatform.nodeView.history.ErgoHistory
import org.ergoplatform.nodeView.history.ErgoHistory.Difficulty
import org.ergoplatform.settings.{Algos, Constants}
import scorex.core._
import scorex.core.block.Block._
import scorex.core.serialization.Serializer
import scorex.core.utils.NetworkTimeProvider
import scorex.crypto.authds.ADDigest
import scorex.crypto.hash.Digest32

import scala.annotation.tailrec
import scala.concurrent.duration.FiniteDuration
import scala.util.Try

case class Header(version: Version,
                  override val parentId: ModifierId,
                  interlinks: Seq[ModifierId],
                  ADProofsRoot: Digest32,
                  stateRoot: ADDigest, //33 bytes! extra byte with tree height here!
                  transactionsRoot: Digest32,
                  timestamp: Timestamp,
                  nBits: Long, //actually it is unsigned int
                  height: Int,
<<<<<<< HEAD
                  extensionRoot: Digest32,
                  equihashSolution: EquihashSolution
=======
                  extensionHash: Digest32,
                  equihashSolution: EquihashSolution,
                  override val sizeOpt: Option[Int] = None
>>>>>>> 69129057
                 ) extends ErgoPersistentModifier {


  override type M = Header

  override val modifierTypeId: ModifierTypeId = Header.modifierTypeId

  override lazy val id: ModifierId = bytesToId(serializedId)

  lazy val serializedId: Digest32 = {
    // An implementation of a PoW function which is similar to one used in ZCash.
    // H(I||V||x_1||x_2||...|x_2^k)
    val digest = new SHA256Digest()
    val bytes = HeaderSerializer.bytesWithoutPow(this)
    digest.update(bytes, 0, bytes.length)
    Equihash.hashSolution(digest, equihashSolution)
    val h = new Array[Byte](32)
    digest.doFinal(h, 0)

    val secondDigest = new SHA256Digest()
    secondDigest.update(h, 0, h.length)
    val result = new Array[Byte](32)
    secondDigest.doFinal(result, 0)

    Digest32 @@ result
  }

  lazy val requiredDifficulty: Difficulty = RequiredDifficulty.decodeCompactBits(nBits)

  lazy val ADProofsId: ModifierId = BlockSection.computeId(ADProofs.modifierTypeId, id, ADProofsRoot)

  lazy val transactionsId: ModifierId = BlockSection.computeId(BlockTransactions.modifierTypeId, id, transactionsRoot)

  lazy val extensionId: ModifierId = BlockSection.computeId(Extension.modifierTypeId, id, extensionRoot)

  lazy val sectionIds: Seq[(ModifierTypeId, ModifierId)] = Seq((ADProofs.modifierTypeId, ADProofsId),
    (BlockTransactions.modifierTypeId, transactionsId), (Extension.modifierTypeId, extensionId))

  override lazy val toString: String = s"Header(${this.asJson.noSpaces})"

  override lazy val serializer: Serializer[Header] = HeaderSerializer

  lazy val isGenesis: Boolean = height == ErgoHistory.GenesisHeight

<<<<<<< HEAD
=======
  /**
    * Checks, that modifier m corresponds t this header
    */
  def isCorrespondingModifier(m: ErgoPersistentModifier): Boolean = m match {
    case p: ADProofs => java.util.Arrays.equals(ADProofsRoot, p.digest)
    case t: BlockTransactions => java.util.Arrays.equals(transactionsRoot, t.digest)
    case _ => false
  }

  /**
    * Estimate that this Header is new enough to possibly be the best header
    */
  def isNew(timeProvider: NetworkTimeProvider, timeDiff: FiniteDuration): Boolean = {
    timeProvider.time() - timestamp < timeDiff.toMillis
  }

>>>>>>> 69129057
}

object Header {

  val CurrentVersion: Byte = 1

  val modifierTypeId: ModifierTypeId = ModifierTypeId @@ (101: Byte)

  lazy val GenesisParentId: ModifierId = bytesToId(Array.fill(Constants.hashLength)(0: Byte))

  implicit val jsonEncoder: Encoder[Header] = (h: Header) =>
    Map(
      "id" -> Algos.encode(h.id).asJson,
      "transactionsRoot" -> Algos.encode(h.transactionsRoot).asJson,
      "interlinks" -> h.interlinks.map(i => Algos.encode(i).asJson).asJson,
      "adProofsRoot" -> Algos.encode(h.ADProofsRoot).asJson,
      "stateRoot" -> Algos.encode(h.stateRoot).asJson,
      "parentId" -> Algos.encode(h.parentId).asJson,
      "timestamp" -> h.timestamp.asJson,
      "extensionHash" -> Algos.encode(h.extensionRoot).asJson,
      "equihashSolutions" -> Algos.encode(h.equihashSolution.bytes).asJson,
      "nBits" -> h.nBits.asJson,
      "height" -> h.height.asJson,
      "difficulty" -> h.requiredDifficulty.toString.asJson,
      "version" -> h.version.asJson,
      "size" -> h.size.asJson
    ).asJson
}

object HeaderSerializer extends Serializer[Header] {

  def bytesWithoutInterlinksAndPow(h: Header): Array[Byte] =
    Bytes.concat(
      Array(h.version),
      idToBytes(h.parentId),
      h.ADProofsRoot,
      h.transactionsRoot,
      h.stateRoot,
      Longs.toByteArray(h.timestamp),
      h.extensionRoot,
      RequiredDifficulty.toBytes(h.nBits),
      Ints.toByteArray(h.height))

  def bytesWithoutPow(h: Header): Array[Byte] = {
    @SuppressWarnings(Array("TraversableHead"))
    def buildInterlinkBytes(links: Seq[ModifierId], acc: Array[Byte]): Array[Byte] = {
      if (links.isEmpty) {
        acc
      } else {
        val headLink: ModifierId = links.head
        val repeating: Byte = links.count(_ == headLink).toByte
        buildInterlinkBytes(links.drop(repeating), Bytes.concat(acc, Array(repeating), idToBytes(headLink)))
      }
    }

    val interlinkBytes = buildInterlinkBytes(h.interlinks, Array[Byte]())
    val interlinkBytesSize = Chars.toByteArray(interlinkBytes.length.toChar)

    Bytes.concat(bytesWithoutInterlinksAndPow(h), interlinkBytesSize, interlinkBytes)
  }

  def solutionBytes(h: Header): Array[Byte] = {
    val equihashSolutionsSize = Chars.toByteArray(h.equihashSolution.byteLength.toChar)
    val equihashSolutionsBytes = h.equihashSolution.bytes

    Bytes.concat(equihashSolutionsSize, equihashSolutionsBytes)
  }

  def bytesWithoutInterlinks(h: Header): Array[Byte] =
    Bytes.concat(
      bytesWithoutInterlinksAndPow(h),
      Chars.toByteArray(0),
      solutionBytes(h)
    )

  override def toBytes(h: Header): Array[Version] =
    Bytes.concat(bytesWithoutPow(h), solutionBytes(h))

  @SuppressWarnings(Array("TryGet"))
  override def parseBytes(bytes: Array[Version]): Try[Header] = Try {
    val version = bytes.head
    val parentId = bytesToId(bytes.slice(1, 33))
    val ADProofsRoot = Digest32 @@ bytes.slice(33, 65)
    val transactionsRoot = Digest32 @@ bytes.slice(65, 97)
    val stateRoot = ADDigest @@ bytes.slice(97, 130)
    val timestamp = Longs.fromByteArray(bytes.slice(130, 138))
    val extensionHash = Digest32 @@ bytes.slice(138, 170)
    val nBits = RequiredDifficulty.parseBytes(bytes.slice(170, 174)).get
    val height = Ints.fromByteArray(bytes.slice(174, 178))

    @tailrec
    def parseInterlinks(index: Int, endIndex: Int, acc: Seq[ModifierId]): Seq[ModifierId] = if (endIndex > index) {
      val repeatN: Int = bytes.slice(index, index + 1).head
      val link: ModifierId = bytesToId(bytes.slice(index + 1, index + 33))
      val links: Seq[ModifierId] = Array.fill(repeatN)(link)
      parseInterlinks(index + 33, endIndex, acc ++ links)
    } else {
      acc
    }

    val interlinksSize = Chars.fromByteArray(bytes.slice(178, 180))
    val interlinks = parseInterlinks(180, 180 + interlinksSize, Seq.empty)

    val equihashSolutionsBytesSize = Chars.fromByteArray(bytes.slice(180 + interlinksSize, 182 + interlinksSize))
    val equihashSolutionsBytes = bytes.slice(182 + interlinksSize, 182 + interlinksSize + equihashSolutionsBytesSize)

    EquihashSolutionsSerializer.parseBytes(equihashSolutionsBytes) map { equihashSolution =>
      Header(version, parentId, interlinks, ADProofsRoot, stateRoot, transactionsRoot, timestamp,
        nBits, height, extensionHash, equihashSolution, Some(bytes.length))
    }
  }.flatten
}<|MERGE_RESOLUTION|>--- conflicted
+++ resolved
@@ -31,14 +31,9 @@
                   timestamp: Timestamp,
                   nBits: Long, //actually it is unsigned int
                   height: Int,
-<<<<<<< HEAD
                   extensionRoot: Digest32,
-                  equihashSolution: EquihashSolution
-=======
-                  extensionHash: Digest32,
                   equihashSolution: EquihashSolution,
                   override val sizeOpt: Option[Int] = None
->>>>>>> 69129057
                  ) extends ErgoPersistentModifier {
 
 
@@ -83,16 +78,10 @@
 
   lazy val isGenesis: Boolean = height == ErgoHistory.GenesisHeight
 
-<<<<<<< HEAD
-=======
   /**
     * Checks, that modifier m corresponds t this header
     */
-  def isCorrespondingModifier(m: ErgoPersistentModifier): Boolean = m match {
-    case p: ADProofs => java.util.Arrays.equals(ADProofsRoot, p.digest)
-    case t: BlockTransactions => java.util.Arrays.equals(transactionsRoot, t.digest)
-    case _ => false
-  }
+  def isCorrespondingModifier(m: ErgoPersistentModifier): Boolean =sectionIds.exists(_._2 == m.id)
 
   /**
     * Estimate that this Header is new enough to possibly be the best header
@@ -101,7 +90,6 @@
     timeProvider.time() - timestamp < timeDiff.toMillis
   }
 
->>>>>>> 69129057
 }
 
 object Header {
