--- conflicted
+++ resolved
@@ -237,11 +237,7 @@
 object ErgoMiner extends ScorexLogging {
 
   /**
-<<<<<<< HEAD
-    * Generate from 0 to 2 transaction, that collect rewards from fee boxes in block transactions `txs` and
-=======
     * Generate from 0 to 2 transaction collecting rewards from fee boxes in block transactions `txs` and
->>>>>>> 34c2802a
     * emission box from `state`
     */
   def collectRewards(state: UtxoStateReader,
@@ -252,38 +248,17 @@
     emissionBoxOpt foreach { emissionBox =>
       assert(state.boxById(emissionBox.id).isDefined, s"Emission box ${Algos.encode(emissionBox.id)} missed")
     }
-<<<<<<< HEAD
-    collectRewards(emissionBoxOpt, state.stateContext.currentHeight, txs, minerPk, emissionRules)
-  }
-
-  /**
-    * Generate from 0 to 2 transaction, that collect rewards from fee boxes in block transactions `txs` and
-=======
     collectRewards(emissionBoxOpt, state.stateContext.currentHeight, txs, minerPk, emissionRules, Seq.empty)
   }
 
   /**
     * Generate from 0 to 2 transaction that collecting rewards from fee boxes in block transactions `txs` and
->>>>>>> 34c2802a
     * emission box `emissionBoxOpt`
     */
   def collectRewards(emissionBoxOpt: Option[ErgoBox],
                      currentHeight: Int,
                      txs: Seq[ErgoTransaction],
                      minerPk: ProveDlog,
-<<<<<<< HEAD
-                     emission: EmissionRules): Seq[ErgoTransaction] = {
-    val feeBoxes: Seq[ErgoBox] = ErgoState.boxChanges(txs)._2.filter(_.proposition == Constants.FeeProposition)
-    val nextHeight = currentHeight + 1
-
-    val emissionTxOpt: Option[ErgoTransaction] = emissionBoxOpt.map { emissionBox =>
-      val prop = emissionBox.proposition
-      val emissionAmount = emission.emissionAtHeight(nextHeight)
-      val newEmissionBox: ErgoBoxCandidate = new ErgoBoxCandidate(emissionBox.value - emissionAmount, prop,
-        currentHeight, Seq(), Map(R4 -> LongConstant(nextHeight)))
-      val inputs = IndexedSeq(new Input(emissionBox.id, ProverResult(Array.emptyByteArray, ContextExtension.empty)))
-      val minerBox = new ErgoBoxCandidate(emissionAmount, minerPk, currentHeight, Seq.empty, Map())
-=======
                      emission: EmissionRules,
                      assets: Seq[(TokenId, Long)] = Seq()): Seq[ErgoTransaction] = {
 
@@ -302,7 +277,6 @@
 
       val minerBox = new ErgoBoxCandidate(emissionAmount, minerProp, nextHeight, assets, Map())
 
->>>>>>> 34c2802a
       ErgoTransaction(
         inputs,
         IndexedSeq(newEmissionBox, minerBox)
@@ -312,11 +286,7 @@
       val feeAmount = feeBoxes.map(_.value).sum
       val feeAssets = feeBoxes.flatMap(_.additionalTokens).take(ErgoBox.MaxTokens - 1)
       val inputs = feeBoxes.map(b => new Input(b.id, ProverResult(Array.emptyByteArray, ContextExtension.empty)))
-<<<<<<< HEAD
-      val minerBox = new ErgoBoxCandidate(feeAmount, minerPk, currentHeight, feeAssets, Map())
-=======
       val minerBox = new ErgoBoxCandidate(feeAmount, minerProp, nextHeight, feeAssets, Map())
->>>>>>> 34c2802a
       Some(ErgoTransaction(inputs.toIndexedSeq, IndexedSeq(minerBox)))
     } else {
       None
