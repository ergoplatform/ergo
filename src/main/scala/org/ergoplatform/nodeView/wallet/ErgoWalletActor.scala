package org.ergoplatform.nodeView.wallet

import java.io.File

import akka.actor.Actor
import io.iohk.iodb.LSMStore
import org.ergoplatform.ErgoBox.{BoxId, R4, R5, R6}
import org.ergoplatform._
import org.ergoplatform.modifiers.ErgoFullBlock
import org.ergoplatform.modifiers.mempool.{ErgoTransaction, UnsignedErgoTransaction}
import org.ergoplatform.nodeView.ErgoContext
import org.ergoplatform.nodeView.history.ErgoHistory.Height
import org.ergoplatform.nodeView.state.{ErgoStateContext, ErgoStateReader}
import org.ergoplatform.nodeView.wallet.persistence.WalletRegistry
import org.ergoplatform.nodeView.wallet.requests.{AssetIssueRequest, PaymentRequest, TransactionRequest}
import org.ergoplatform.settings._
import org.ergoplatform.utils.{AssetUtils, BoxUtils}
import org.ergoplatform.wallet.boxes.BoxCertainty.Uncertain
import org.ergoplatform.wallet.boxes.{BoxCertainty, BoxSelector, ChainStatus, TrackedBox}
import org.ergoplatform.wallet.interpreter.ErgoProvingInterpreter
import org.ergoplatform.wallet.mnemonic.Mnemonic
import org.ergoplatform.wallet.protocol.context.TransactionContext
import org.ergoplatform.wallet.secrets.{ExtendedSecretKey, JsonSecretStorage}
import scorex.core.network.NodeViewSynchronizer.ReceivableMessages.ChangedState
import scorex.core.utils.ScorexEncoding
import scorex.crypto.authds.ADDigest
import scorex.crypto.hash.Digest32
import scorex.util.{ModifierId, ScorexLogging, bytesToId, idToBytes}
import sigmastate.Values.{ByteArrayConstant, IntConstant}
import sigmastate.interpreter.ContextExtension

import scala.collection.mutable
import scala.util.{Failure, Random, Success, Try}

class ErgoWalletActor(ergoSettings: ErgoSettings, boxSelector: BoxSelector)
  extends Actor
    with ScorexLogging
    with ScorexEncoding {

  import ErgoWalletActor._

  private implicit val addressEncoder: ErgoAddressEncoder =
    ErgoAddressEncoder(ergoSettings.chainSettings.addressPrefix)

  private var proverOpt: Option[ErgoProvingInterpreter] = None

  private var secretStorageOpt: Option[JsonSecretStorage] = None

  // State context used to sign transactions and check that coins found in the blockchain are indeed belonging
  // to the wallet (by executing testing transactions against them). The state context is being updating by listening
  // to state updates.
  //todo: initialize it, e.g. by introducing StateInitialized signal in addition to StateChanged
  private var stateContext: ErgoStateContext =
    ErgoStateContext.empty(ADDigest @@ Array.fill(32)(0: Byte), ergoSettings)

  private var height = stateContext.currentHeight

  // todo: persist?
  private val trackedAddresses: mutable.Buffer[ErgoAddress] = publicKeys.toBuffer

  private val walletSettings: WalletSettings = ergoSettings.walletSettings

  private val __store = new WalletStorage

  private val registry: WalletRegistry = {
    val dir = new File(s"${ergoSettings.directory}/wallet/registry")
    dir.mkdirs()
    new WalletRegistry(new LSMStore(dir))
  }

  private val parameters: Parameters = LaunchParameters

  override def preStart(): Unit = {
    context.system.eventStream.subscribe(self, classOf[ChangedState[_]])
    walletSettings.testMnemonic match {
      case Some(testMnemonic) =>
        log.warn("Initializing wallet in test mode. Switch to secure mode for production usage.")
        val seed = Mnemonic.toSeed(testMnemonic)
        val rootSk = ExtendedSecretKey.deriveMasterKey(seed)
        val childSks = walletSettings.testKeysQty.toIndexedSeq.flatMap(x => (0 until x).map(rootSk.child))
        proverOpt = Some(ErgoProvingInterpreter((rootSk +: childSks).map(_.key), parameters))
        proverOpt.foreach(_.pubKeys.foreach(pk => trackedAddresses.append(P2PKAddress(pk))))
      case None =>
        log.info("Trying to read wallet in secure mode ..")
        readSecretStorage.fold(
          e => log.info(
            s"Failed to read wallet. Manual initialization is required to sign transactions. Cause: ${e.getCause}"),
          _ => log.info("Wallet loaded successfully")
        )
    }
  }

  override def receive: Receive =
    walletCommands orElse
      onStateChanged orElse
      scanLogic orElse
      readers

  private def publicKeys: Seq[P2PKAddress] = proverOpt.toSeq.flatMap(_.pubKeys.map(P2PKAddress.apply))

  private def trackedBytes: Seq[Array[Byte]] = trackedAddresses.map(_.contentBytes)

  //we currently do not use off-chain boxes to create a transaction
  private def filterFn(trackedBox: TrackedBox): Boolean = trackedBox.chainStatus.onChain

  private def resolve(box: ErgoBox): Boolean = {
    val testingTx = UnsignedErgoLikeTransaction(
      IndexedSeq(new UnsignedInput(box.id)),
      IndexedSeq(new ErgoBoxCandidate(1L, Constants.TrueLeaf, creationHeight = height))
    )

    val transactionContext = TransactionContext(IndexedSeq(box), IndexedSeq(), testingTx, selfIndex = 0)
    val context = new ErgoContext(stateContext, transactionContext, ContextExtension.empty)

    proverOpt.flatMap(_.prove(box.ergoTree, context, testingTx.messageToSign).toOption) match {
      case Some(_) =>
        log.debug(s"Box certainty resolved for $box")
        true
      case None =>
        log.debug(s"Failed to resolve uncertainty for ${Algos.encode(box.id)} created at " +
          s"${box.creationHeight} while current height is ${stateContext.currentHeight}")
        //todo: remove after some time? remove spent after some time?
        false
    }
  }

  //todo: make resolveUncertainty(boxId, witness)
  private def resolveUncertainty(idOpt: Option[ModifierId]): Boolean = {
    (idOpt.flatMap(id => __store.byId(id)) orElse __store.nextUncertain()).exists { uncertainBox =>
      val box = uncertainBox.box

      val testingTx = UnsignedErgoLikeTransaction(
        IndexedSeq(new UnsignedInput(box.id)),
        IndexedSeq(new ErgoBoxCandidate(1L, Constants.TrueLeaf, creationHeight = height))
      )

      val transactionContext = TransactionContext(IndexedSeq(box), IndexedSeq(), testingTx, selfIndex = 0)
      val context = new ErgoContext(stateContext, transactionContext, ContextExtension.empty)

      proverOpt.flatMap(_.prove(box.ergoTree, context, testingTx.messageToSign).toOption) match {
        case Some(_) =>
          log.debug(s"Box certainty resolved for $uncertainBox")
          __store.makeTransition(uncertainBox.boxId, MakeCertain)
        case None =>
          log.debug(s"Failed to resolve uncertainty for ${uncertainBox.boxId} created at " +
            s"${uncertainBox.inclusionHeightOpt} while current height is ${stateContext.currentHeight}")
          //todo: remove after some time? remove spent after some time?
          false
      }
    }
  }

  private def extractOutputs(tx: ErgoTransaction): Seq[ErgoBox] = tx.outputs
    .filter(bx => trackedBytes.exists(t => bx.propositionBytes.containsSlice(t)))

  private def extractInputs(tx: ErgoTransaction): Seq[BoxId] = tx.inputs.map(_.boxId)

  private def scan(tx: ErgoTransaction, heightOpt: Option[Height]): Seq[TrackedBox] = {
    scanInputs(tx, heightOpt)
    tx.outputCandidates
      .zipWithIndex
      .flatMap { case (outCandidate, outIndex) =>
        scanOutput(outCandidate, outIndex.toShort, tx, heightOpt)
      }
  }

  private def scanInputs(tx: ErgoTransaction, heightOpt: Option[Height]): Boolean = {
    tx.inputs.forall { inp =>
      val boxId = bytesToId(inp.boxId)
      __store.makeTransition(boxId, ProcessSpending(tx, heightOpt))
    }
  }

  private def scanOutput(outCandidate: ErgoBoxCandidate, outIndex: Short,
                         tx: ErgoTransaction, heightOpt: Option[Height]): Option[TrackedBox] = {
    if (trackedBytes.exists(t => outCandidate.propositionBytes.containsSlice(t))) {
      val tb = TrackedBox(tx, outIndex, heightOpt, outCandidate.toBox(tx.id, outIndex), Uncertain)
      registerBox(tb)
      Some(tb)
    } else {
      None
    }
  }

  private def registerBox(trackedBox: TrackedBox): Boolean = {
    if (__store.contains(trackedBox.boxId)) {
      trackedBox.inclusionHeightOpt match {
        case Some(h) =>
          __store.makeTransition(trackedBox.boxId, CreationConfirmation(h))
        case None =>
          log.warn(s"Double registration of the off-chain box: ${trackedBox.boxId}")
          false
      }
    } else {
      __store.register(trackedBox)
      true
    }
  }

  private def requestsToBoxCandidates(requests: Seq[TransactionRequest]): Try[Seq[ErgoBoxCandidate]] = Try {
    requests.map {
      case PaymentRequest(address, value, assets, registers) =>
        new ErgoBoxCandidate(value, address.script, height, assets.getOrElse(Seq.empty), registers.getOrElse(Map.empty))
      case AssetIssueRequest(addressOpt, amount, name, description, decimals) =>
        val firstInput = inputsFor(
          requests
            .collect { case pr: PaymentRequest => pr.value }
            .sum
        ).headOption.getOrElse(throw new Exception("Can't issue asset with no inputs"))
        val assetId = Digest32 !@@ firstInput.id
        val nonMandatoryRegisters = scala.Predef.Map(
          R4 -> ByteArrayConstant(name.getBytes("UTF-8")),
          R5 -> ByteArrayConstant(description.getBytes("UTF-8")),
          R6 -> IntConstant(decimals)
        )
        val lockWithAddress = (addressOpt orElse publicKeys.headOption)
          .getOrElse(throw new Exception("No address available for box locking"))
        val minimalErgoAmount =
          BoxUtils.minimalErgoAmountSimulated(lockWithAddress.script, Seq(assetId -> amount), nonMandatoryRegisters, parameters)
        new ErgoBoxCandidate(minimalErgoAmount, lockWithAddress.script, height, Seq(assetId -> amount), nonMandatoryRegisters)
      case other => throw new Exception(s"Unknown TransactionRequest type: $other")
    }
  }

  private def generateTransactionWithOutputs(requests: Seq[TransactionRequest]): Try[ErgoTransaction] =
    proverOpt match {
      case Some(prover) =>
        requestsToBoxCandidates(requests).flatMap { payTo =>
          require(prover.pubKeys.nonEmpty, "No public keys in the prover to extract change address from")
          require(requests.count(_.isInstanceOf[AssetIssueRequest]) <= 1, "Too many asset issue requests")
          require(payTo.forall(c => c.value >= BoxUtils.minimalErgoAmountSimulated(c, parameters)), "Minimal ERG value not met")
          require(payTo.forall(_.additionalTokens.forall(_._2 >= 0)), "Negative asset value")

          val assetIssueBox = payTo
            .zip(requests)
            .filter(_._2.isInstanceOf[AssetIssueRequest])
            .map(_._1)
            .headOption

          val targetBalance = payTo
            .map(_.value)
            .sum

          val targetAssets = payTo
            .filterNot(bx => assetIssueBox.contains(bx))
            .foldLeft(Predef.Map.empty[ModifierId, Long]) { case (acc, bx) =>
              val boxTokens = bx.additionalTokens.map(t => bytesToId(t._1) -> t._2).toMap
              AssetUtils.mergeAssets(boxTokens, acc)
            }

          boxSelector.select(__store.unspentCertainBoxesIterator, filterFn, targetBalance, targetAssets).map { r =>
            val inputs = r.boxes.toIndexedSeq

            val changeAddress = prover.pubKeys(Random.nextInt(prover.pubKeys.size))

            val changeBoxCandidates = r.changeBoxes.map { case (ergChange, tokensChange) =>
              val assets = tokensChange.map(t => Digest32 @@ idToBytes(t._1) -> t._2).toIndexedSeq
              new ErgoBoxCandidate(ergChange, changeAddress, height, assets)
            }

            val unsignedTx = new UnsignedErgoTransaction(
              inputs.map(_.id).map(id => new UnsignedInput(id)),
              IndexedSeq(),
              (payTo ++ changeBoxCandidates).toIndexedSeq
            )

            prover.sign(unsignedTx, inputs, IndexedSeq(), stateContext)
              .fold(e => Failure(new Exception(s"Failed to sign boxes: $inputs", e)), tx => Success(tx))
          } match {
            case Some(txTry) => txTry.map(ErgoTransaction.apply)
            case None => Failure(new Exception(s"No enough boxes to assemble a transaction for $payTo"))
          }
        }

      case None =>
        Failure(new Exception("Wallet is locked"))
    }

  private def inputsFor(targetAmount: Long,
                        targetAssets: Map[ModifierId, Long] = Map.empty): Seq[ErgoBox] = {
    boxSelector.select(__store.unspentCertainBoxesIterator, filterFn, targetAmount, targetAssets)
      .toSeq
      .flatMap(_.boxes)
  }

  private def readSecretStorage: Try[JsonSecretStorage] = {
    val dir = new File(ergoSettings.walletSettings.secretStorage.secretDir)
    if (dir.exists()) {
      dir.listFiles().toList match {
        case files if files.size > 1 =>
          Failure(new Exception("Ambiguous secret files"))
        case headFile :: _ =>
          Success(new JsonSecretStorage(headFile, ergoSettings.walletSettings.secretStorage.encryption))
        case Nil =>
          Failure(new Exception("Secret file not found"))
      }
    } else {
      Failure(new Exception("Secret dir does not exist"))
    }
  }

  private def scanLogic: Receive = {
    case ScanOffchain(tx) =>
      scan(tx, None).foreach { tb =>
        self ! Resolve(Some(tb.boxId))
      }

    case Resolve(idOpt: Option[ModifierId]) =>
      if (resolveUncertainty(idOpt)) {
        // If the resolving was successful, try to resolve one more random box
        self ! Resolve(None)
      }

    case ScanOnchain(fullBlock) =>
      proverOpt.foreach(_.IR.resetContext())
      height = fullBlock.header.height
      val (outputs, inputs) = fullBlock.transactions
        .foldLeft(Seq.empty[(ModifierId, ErgoBox)], Seq.empty[(ModifierId, BoxId)]) {
          case ((outAcc, inAcc), tx) =>
            (outAcc ++ extractOutputs(tx).map(tx.id -> _), inAcc ++ extractInputs(tx).map(tx.id -> _))
        }
      val (resolved, unresolved) = outputs
        .filterNot { case (_, o) => inputs.contains(o.id) }
        .partition { case (_, o) => resolve(o) }
      val resolvedTrackedBoxes = resolved.map { case (txId, bx) =>
        TrackedBox(txId, bx.index, Some(height), None, None, bx, BoxCertainty.Certain)
      }
      val unresolvedTrackedBoxes = unresolved.map { case (txId, bx) =>
        TrackedBox(txId, bx.index, Some(height), None, None, bx, BoxCertainty.Uncertain)
      }

      registry.putBoxes(resolvedTrackedBoxes ++ unresolvedTrackedBoxes)

    case Rollback(heightTo) =>
      height.until(heightTo, -1).foreach { h =>
        val toRemove = __store.confirmedAt(h)
        toRemove.foreach { boxId =>
          __store.makeTransition(boxId, ProcessRollback(heightTo))
        }
      }
      height = heightTo
  }

  private def readers: Receive = {
    case ReadBalances(chainStatus) =>
<<<<<<< HEAD
      if (chainStatus.mainChain) {
        sender() ! BalancesSnapshot(height, __store.confirmedBalance, __store.confirmedAssetBalances)
=======
      if (chainStatus.onChain) {
        sender() ! BalancesSnapshot(height, registry.confirmedBalance, registry.confirmedAssetBalances)
>>>>>>> 7a5a42f0
      } else {
        sender() ! BalancesSnapshot(height, __store.balancesWithUnconfirmed, __store.assetBalancesWithUnconfirmed)
      }

    case ReadPublicKeys(from, until) =>
      sender() ! publicKeys.slice(from, until)

    case GetFirstSecret =>
      if (proverOpt.nonEmpty) {
        proverOpt.foreach(_.secrets.headOption.foreach(s => sender() ! Success(s)))
      } else {
        sender() ! Failure(new Exception("Wallet is locked"))
      }

    case GetBoxes =>
      sender() ! __store.unspentCertainBoxesIterator.map(_.box)

    case ReadRandomPublicKey =>
      sender() ! publicKeys(Random.nextInt(publicKeys.size))

    case ReadTrackedAddresses =>
      sender() ! trackedAddresses.toIndexedSeq
  }

  private def onStateChanged: Receive = {
    case ChangedState(s: ErgoStateReader@unchecked) =>
      stateContext = s.stateContext
  }

  private def walletCommands: Receive = {

    case InitWallet(pass) if secretStorageOpt.isEmpty =>
      val seed = scorex.utils.Random.randomBytes(ergoSettings.walletSettings.seedStrengthBits / 8)
      val secretStorage = JsonSecretStorage
        .init(seed, pass)(ergoSettings.walletSettings.secretStorage)
      secretStorageOpt = Some(secretStorage)
      val mnemonicTry = new Mnemonic(walletSettings.mnemonicPhraseLanguage, walletSettings.seedStrengthBits)
        .toMnemonic(seed)
      sender() ! mnemonicTry

    case RestoreWallet(mnemonic, passOpt, encryptionPass) if secretStorageOpt.isEmpty =>
      val secretStorage = JsonSecretStorage
        .restore(mnemonic, passOpt, encryptionPass)(ergoSettings.walletSettings.secretStorage)
      secretStorageOpt = Some(secretStorage)
      sender() ! Success(())

    case RestoreWallet | InitWallet(_) =>
      sender() ! Failure(new Exception("Wallet is already initialized"))

    case UnlockWallet(pass) =>
      secretStorageOpt match {
        case Some(secretStorage) =>
          sender() ! secretStorage.unlock(pass)
          proverOpt = Some(ErgoProvingInterpreter(secretStorage.secret.map(_.key).toIndexedSeq, parameters))
          proverOpt.foreach(_.pubKeys.foreach(pk => trackedAddresses.append(P2PKAddress(pk))))
        case None =>
          sender() ! Failure(new Exception("Wallet not initialized"))
      }

    case LockWallet =>
      proverOpt = None
      secretStorageOpt.foreach(_.lock())

    case WatchFor(address) =>
      trackedAddresses.append(address)

    //generate a transaction paying to a sequence of boxes payTo
    case GenerateTransaction(requests) =>
      sender() ! generateTransactionWithOutputs(requests)
  }

}

object ErgoWalletActor {

  private[ErgoWalletActor] case class Resolve(idOpt: Option[ModifierId])

  final case class WatchFor(address: ErgoAddress)

  final case class ScanOffchain(tx: ErgoTransaction)

  final case class ScanOnchain(block: ErgoFullBlock)

  final case class Rollback(height: Int)

  final case class GenerateTransaction(requests: Seq[TransactionRequest])

  final case class ReadBalances(chainStatus: ChainStatus)

  final case class ReadPublicKeys(from: Int, until: Int)

  final case class InitWallet(pass: String)

  final case class RestoreWallet(mnemonic: String, passOpt: Option[String], encryptionPass: String)

  final case class UnlockWallet(pass: String)

  final case object LockWallet

  final case object ReadRandomPublicKey

  final case object ReadTrackedAddresses

  final case object GetFirstSecret

  final case object GetBoxes

}<|MERGE_RESOLUTION|>--- conflicted
+++ resolved
@@ -343,13 +343,8 @@
 
   private def readers: Receive = {
     case ReadBalances(chainStatus) =>
-<<<<<<< HEAD
-      if (chainStatus.mainChain) {
+      if (chainStatus.onChain) {
         sender() ! BalancesSnapshot(height, __store.confirmedBalance, __store.confirmedAssetBalances)
-=======
-      if (chainStatus.onChain) {
-        sender() ! BalancesSnapshot(height, registry.confirmedBalance, registry.confirmedAssetBalances)
->>>>>>> 7a5a42f0
       } else {
         sender() ! BalancesSnapshot(height, __store.balancesWithUnconfirmed, __store.assetBalancesWithUnconfirmed)
       }
