--- conflicted
+++ resolved
@@ -19,35 +19,21 @@
     settings.nodeSettings shouldBe NodeConfigurationSettings(StateType.Utxo, verifyTransactions = true, 1000,
       10, mining = false, Constants.DefaultComplexityLimit, 1.second, useExternalMiner = false, miningPubKeyHex = None,
       offlineGeneration = false, keepVersions = 200, mempoolCapacity = 100000, blacklistCapacity = 100000,
-<<<<<<< HEAD
-      mempoolCleanupDuration = 10.seconds, minimalFeeAmount = 0, poPowSettings)
-=======
-      mempoolCleanupDuration = 10.seconds, rebroadcastCount = 3, minimalFeeAmount = 0)
->>>>>>> 96f76380
+      mempoolCleanupDuration = 10.seconds, rebroadcastCount = 3, minimalFeeAmount = 0, poPowSettings)
   }
 
   property("should read user settings from json file") {
     val settings = ErgoSettings.read(Args(Some("src/test/resources/settings.json"), None))
     settings.nodeSettings shouldBe NodeConfigurationSettings(StateType.Utxo, verifyTransactions = true, 12,
-<<<<<<< HEAD
       10, mining = false, Constants.DefaultComplexityLimit, 1.second, useExternalMiner = false, miningPubKeyHex = None,
-      offlineGeneration = false, 200, 100000, 100000, 10.seconds, minimalFeeAmount = 0, poPowSettings)
-=======
-      poPoWBootstrap = false, 10, mining = false, Constants.DefaultComplexityLimit, 1.second, useExternalMiner = false, miningPubKeyHex = None,
-      offlineGeneration = false, 200, 100000, 100000, 10.seconds, rebroadcastCount = 3, minimalFeeAmount = 0)
->>>>>>> 96f76380
+      offlineGeneration = false, 200, 100000, 100000, 10.seconds, rebroadcastCount = 3, minimalFeeAmount = 0, poPowSettings)
   }
 
   property("should read user settings from HOCON file") {
     val settings = ErgoSettings.read(Args(Some("src/test/resources/settings.conf"), None))
     settings.nodeSettings shouldBe NodeConfigurationSettings(StateType.Utxo, verifyTransactions = true, 13,
-<<<<<<< HEAD
       10, mining = false, Constants.DefaultComplexityLimit, 1.second, useExternalMiner = false, miningPubKeyHex = None,
-      offlineGeneration = false, 200, 100000, 100000, 10.seconds, minimalFeeAmount = 0, poPowSettings)
-=======
-      poPoWBootstrap = false, 10, mining = false, Constants.DefaultComplexityLimit, 1.second, useExternalMiner = false, miningPubKeyHex = None,
-      offlineGeneration = false, 200, 100000, 100000, 10.seconds, rebroadcastCount = 3, minimalFeeAmount = 0)
->>>>>>> 96f76380
+      offlineGeneration = false, 200, 100000, 100000, 10.seconds, rebroadcastCount = 3, minimalFeeAmount = 0, poPowSettings)
   }
 
 }