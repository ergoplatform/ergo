package org.ergoplatform.modifiers.history.extension

import org.ergoplatform.modifiers.history.extension.Extension.InterlinksVectorPrefix
import org.ergoplatform.settings.Algos
import scorex.crypto.authds.LeafData
import scorex.crypto.authds.merkle.{BatchMerkleProof, Leaf, MerkleProof, MerkleTree}
import scorex.crypto.hash.Digest32
import scorex.util.ModifierId
import scala.annotation.nowarn
import scala.collection.mutable

/**
  * Extension block section with header id not provided
  *
  * Useful when a header is not formed yet
  *
  * @param fields - key-value data extension section holds.
  *               Keys must be of 2 bytes length, they must be unique.
  *               Values must be no more than 64 bytes long.
  *               Data must be 32,768 bytes max.
  */
class ExtensionCandidate(val fields: Seq[(Array[Byte], Array[Byte])]) {
  lazy val merkleTree: MerkleTree[Digest32] = Extension.merkleTree(fields)

  lazy val digest: Digest32 = Algos.merkleTreeRoot(merkleTree)

  lazy val interlinksMerkleTree: MerkleTree[Digest32] =
    Extension.merkleTree(fields.filter(_._1.head.equals(InterlinksVectorPrefix)))

  lazy val interlinksDigest: Digest32 = Algos.merkleTreeRoot(interlinksMerkleTree)

  def toExtension(headerId: ModifierId): Extension = Extension(headerId, fields)

  def ++(that: ExtensionCandidate): ExtensionCandidate = ExtensionCandidate(fields ++ that.fields)

  def proofFor(key: Array[Byte]): Option[MerkleProof[Digest32]] =
    fields.find(_._1 sameElements key)
      .map(Extension.kvToLeaf)
      .flatMap(kv => merkleTree.proofByElement(Leaf[Digest32](LeafData @@ kv)(Algos.hash)))

  /**
    * Constructs BatchMerkleProof for a list of interlinks
    * Note - only accounts for interlink vector fields in the extension
    *
    * @param keys - array of 2-byte keys
    * @return BatchMerkleProof or None if keys not found
    */
  @nowarn("cat=deprecation")
  def batchProofFor(keys: Array[Byte]*): Option[BatchMerkleProof[Digest32]] = {
    val indices = keys.flatMap(key => fields.find(_._1 sameElements key)
      .map(Extension.kvToLeaf)
      .map(kv => Leaf[Digest32](LeafData @@ kv)(Algos.hash).hash)
<<<<<<< HEAD
      .flatMap(leafData => interlinksMerkleTree.elementsHashIndex.get(mutable.ArraySeq(leafData))))
=======
      .flatMap(leafData => interlinksMerkleTree.elementsHashIndex.get(
        /* TODO Update in scrypto
        * WrappedArray deprecated, ArraySeq can be used in 2.12, 2.13 but not 2.11
         */
        new mutable.WrappedArray.ofByte(leafData))))
>>>>>>> 69ae4102
    if (indices.isEmpty) None else interlinksMerkleTree.proofByIndices(indices)(Algos.hash)
  }
}

object ExtensionCandidate {
  def apply(fields: Seq[(Array[Byte], Array[Byte])]): ExtensionCandidate = new ExtensionCandidate(fields)
}<|MERGE_RESOLUTION|>--- conflicted
+++ resolved
@@ -8,7 +8,6 @@
 import scorex.util.ModifierId
 import scala.annotation.nowarn
 import scala.collection.mutable
-
 /**
   * Extension block section with header id not provided
   *
@@ -50,15 +49,11 @@
     val indices = keys.flatMap(key => fields.find(_._1 sameElements key)
       .map(Extension.kvToLeaf)
       .map(kv => Leaf[Digest32](LeafData @@ kv)(Algos.hash).hash)
-<<<<<<< HEAD
-      .flatMap(leafData => interlinksMerkleTree.elementsHashIndex.get(mutable.ArraySeq(leafData))))
-=======
       .flatMap(leafData => interlinksMerkleTree.elementsHashIndex.get(
         /* TODO Update in scrypto
         * WrappedArray deprecated, ArraySeq can be used in 2.12, 2.13 but not 2.11
          */
         new mutable.WrappedArray.ofByte(leafData))))
->>>>>>> 69ae4102
     if (indices.isEmpty) None else interlinksMerkleTree.proofByIndices(indices)(Algos.hash)
   }
 }
