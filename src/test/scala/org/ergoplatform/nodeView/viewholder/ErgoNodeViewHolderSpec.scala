--- conflicted
+++ resolved
@@ -19,36 +19,6 @@
 
 class ErgoNodeViewHolderSpec extends ErgoPropertyTest with HistoryTestHelpers with NodeViewTestOps with NoShrink {
 
-<<<<<<< HEAD
-  private val t0 = TestCase("xyx") { fixture =>
-    import fixture._
-    val (us, bh) = createUtxoState(Some(nodeViewHolderRef))
-    val block = validFullBlock(None, us, bh)
-
-    getBestHeaderOpt shouldBe None
-    getHistoryHeight shouldBe ErgoHistory.EmptyHistoryHeight
-
-    subscribeEvents(classOf[SyntacticallySuccessfulModifier])
-
-    //sending header
-    nodeViewHolderRef ! LocallyGeneratedModifier(block.header)
-    expectMsgType[SyntacticallySuccessfulModifier]
-
-    getHistoryHeight shouldBe ErgoHistory.GenesisHeight
-    getHeightOf(block.header.id) shouldBe Some(ErgoHistory.GenesisHeight)
-    getLastHeadersLength(10) shouldBe 1
-    getBestHeaderOpt shouldBe Some(block.header)
-
-    val history = generateHistory(true, StateType.Utxo, false, 2)
-
-    val notAcceptableDelay = System.currentTimeMillis() - (initSettings.chainSettings.acceptableChainUpdateDelay.toMillis + 100)
-    val invalidProgress = ChainProgress(block, 2, 3, notAcceptableDelay)
-    ErgoNodeViewHolder.checkChainIsHealthy(invalidProgress, history, us.stateContext, initSettings) shouldBe false
-
-    val acceptableDelay = System.currentTimeMillis() - 5
-    val validProgress = ChainProgress(block, 2, 3, acceptableDelay)
-    ErgoNodeViewHolder.checkChainIsHealthy(validProgress, history, us.stateContext, initSettings) shouldBe true
-=======
   private val t0 = TestCase("check chain is healthy") { fixture =>
     import fixture._
     val (us, bh) = createUtxoState(parameters, Some(nodeViewHolderRef))
@@ -65,7 +35,6 @@
     val acceptableDelay = System.currentTimeMillis() - 5
     val validProgress = ChainProgress(block, 2, 3, acceptableDelay)
     ErgoNodeViewHolder.checkChainIsHealthy(validProgress, history, us.stateContext, initSettings) shouldBe ChainIsHealthy
->>>>>>> feb298b8
   }
 
 
