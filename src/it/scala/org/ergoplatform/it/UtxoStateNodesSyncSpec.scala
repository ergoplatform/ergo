package org.ergoplatform.it

import com.typesafe.config.Config
import org.ergoplatform.it.container.{IntegrationSuite, Node}
import org.scalatest.FreeSpec

import scala.concurrent.duration._
import scala.concurrent.{Await, Future}

class UtxoStateNodesSyncSpec extends FreeSpec with IntegrationSuite {

  val blocksQty = 5

  val forkDepth: Int = blocksQty
  val minerConfig: Config = nodeSeedConfigs.head

  val nonGeneratingConfig: Config = nonGeneratingPeerConfig.withFallback(nodeSeedConfigs(1))
  val onlineGeneratingConfigs: List[Config] = nodeSeedConfigs.slice(2, 4).map(onlineGeneratingPeerConfig.withFallback)
  val nodeConfigs: List[Config] = minerConfig +: nonGeneratingConfig +: onlineGeneratingConfigs

  val nodes: List[Node] = docker.startNodes(nodeConfigs).get

  s"Utxo state nodes synchronisation ($blocksQty blocks)" in {
    val result = for {
      initHeight <- Future.traverse(nodes)(_.height).map(x => math.max(x.max, 1))
      _ <- Future.traverse(nodes)(_.waitForHeight(initHeight + blocksQty))
      headers <- Future.traverse(nodes)(_.headerIdsByHeight(initHeight + blocksQty - forkDepth))
    } yield {
<<<<<<< HEAD
      log.debug(s"Headers at height ${initHeight + blocksQty - forkDepth}: ${headers.mkString(",")}")
      val headerIdsAtSameHeight = headers.map(_.head)
=======
      log.info(s"Headers at height ${initHeight + blocksQty - forkDepth}: ${headers.mkString(",")}")
      val headerIdsAtSameHeight = headers.flatten
>>>>>>> b7e3993b
      val sample = headerIdsAtSameHeight.head
      headerIdsAtSameHeight should contain only sample
    }
    Await.result(result, 10.minutes)
  }

}
<|MERGE_RESOLUTION|>--- conflicted
+++ resolved
@@ -26,13 +26,8 @@
       _ <- Future.traverse(nodes)(_.waitForHeight(initHeight + blocksQty))
       headers <- Future.traverse(nodes)(_.headerIdsByHeight(initHeight + blocksQty - forkDepth))
     } yield {
-<<<<<<< HEAD
-      log.debug(s"Headers at height ${initHeight + blocksQty - forkDepth}: ${headers.mkString(",")}")
+      log.info(s"Headers at height ${initHeight + blocksQty - forkDepth}: ${headers.mkString(",")}")
       val headerIdsAtSameHeight = headers.map(_.head)
-=======
-      log.info(s"Headers at height ${initHeight + blocksQty - forkDepth}: ${headers.mkString(",")}")
-      val headerIdsAtSameHeight = headers.flatten
->>>>>>> b7e3993b
       val sample = headerIdsAtSameHeight.head
       headerIdsAtSameHeight should contain only sample
     }
