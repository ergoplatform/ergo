import sbt.Keys.testFrameworks

val scala211 = "2.11.12"
val scala212 = "2.12.20"
val scala213 = "2.13.16"

name := "avldb"

val Versions = new {

  val spire = (scalaVersion: String) =>
    if (scalaVersion == scala213) "0.17.0-M1"
    else "0.16.2"

  val scalameter = (scalaVersion: String) =>
    if (scalaVersion == scala213) "0.21"
    else "0.19"
  
  val scalacheck = (scalaVersion: String) =>
    if (scalaVersion == scala211) "1.14.3"
    else "1.18.1"

  val scalatestplus = (scalaVersion: String) =>
    if (scalaVersion == scala211)
      "org.scalatestplus" %% "scalatestplus-scalacheck" % "3.1.0.0-RC2" % Test
    else
      "org.scalatestplus" %% "scalacheck-1-18" % "3.2.19.0" % Test
}

libraryDependencies ++= Seq(
<<<<<<< HEAD
  "javax.xml.bind" % "jaxb-api" % "2.4.0-b180830.0359",
  "ch.qos.logback" % "logback-classic" % "1.2.13",
=======
  "ch.qos.logback" % "logback-classic" % "1.2.3",
>>>>>>> 6fb03dbc
  "com.google.guava" % "guava" % "23.0",
  "org.scorexfoundation" %% "scrypto" % "2.3.0",
  "org.scalatest" %% "scalatest" % "3.2.19" % Test,
  "org.scalacheck" %% "scalacheck" % Versions.scalacheck(scalaVersion.value) % Test,
  Versions.scalatestplus(scalaVersion.value),
  "com.storm-enroute" %% "scalameter" % Versions.scalameter(scalaVersion.value) % Test,
  "org.typelevel" %% "spire" % Versions.spire(scalaVersion.value)
)

Test / testOptions := Seq(Tests.Filter(t => !t.matches(".*Benchmark$")))
run / javaOptions += "-Xmx6G"

publishMavenStyle := true

Test / publishArtifact := false

publishTo := {
  val nexus = "https://oss.sonatype.org/"
  if (isSnapshot.value)
    Some("snapshots" at nexus + "content/repositories/snapshots")
  else
    Some("releases"  at nexus + "service/local/staging/deploy/maven2")
}

pomIncludeRepository := { _ => false }

scalacOptions ++= Seq("-feature", "-deprecation")

// set bytecode version to 8 to fix NoSuchMethodError for various ByteBuffer methods
// see https://github.com/eclipse/jetty.project/issues/3244
// these options applied only in "compile" task since scalac crashes on scaladoc compilation with "-release 8"
// see https://github.com/scala/community-builds/issues/796#issuecomment-423395500
Compile / compile / scalacOptions ++= (if (scalaBinaryVersion.value == "2.11") Seq() else Seq("-release", "8"))
scalacOptions --= Seq("-Ywarn-numeric-widen", "-Ywarn-value-discard", "-Ywarn-unused:params", "-Xfatal-warnings")

enablePlugins(ReproducibleBuildsPlugin)<|MERGE_RESOLUTION|>--- conflicted
+++ resolved
@@ -28,12 +28,7 @@
 }
 
 libraryDependencies ++= Seq(
-<<<<<<< HEAD
-  "javax.xml.bind" % "jaxb-api" % "2.4.0-b180830.0359",
   "ch.qos.logback" % "logback-classic" % "1.2.13",
-=======
-  "ch.qos.logback" % "logback-classic" % "1.2.3",
->>>>>>> 6fb03dbc
   "com.google.guava" % "guava" % "23.0",
   "org.scorexfoundation" %% "scrypto" % "2.3.0",
   "org.scalatest" %% "scalatest" % "3.2.19" % Test,
