--- conflicted
+++ resolved
@@ -5,20 +5,16 @@
 import org.ergoplatform._
 import org.ergoplatform.modifiers.ErgoFullBlock
 import org.ergoplatform.modifiers.mempool.{ErgoTransaction, UnsignedErgoTransaction}
-import org.ergoplatform.nodeView.{ErgoContext, TransactionContext}
 import org.ergoplatform.nodeView.history.ErgoHistory.Height
 import org.ergoplatform.nodeView.state.ErgoStateContext
 import org.ergoplatform.nodeView.wallet.BoxCertainty.Uncertain
 import org.ergoplatform.nodeView.wallet.requests.{AssetIssueRequest, PaymentRequest, TransactionRequest}
+import org.ergoplatform.nodeView.{ErgoContext, TransactionContext}
 import org.ergoplatform.settings.{Constants, ErgoSettings}
 import org.ergoplatform.utils.AssetUtils
 import scorex.crypto.authds.ADDigest
 import scorex.crypto.hash.Digest32
 import scorex.util.{ModifierId, ScorexLogging, bytesToId, idToBytes}
-<<<<<<< HEAD
-=======
-import sigmastate.AvlTreeData
->>>>>>> c03b5c85
 import sigmastate.Values.{IntConstant, StringConstant}
 import sigmastate.interpreter.ContextExtension
 
@@ -175,7 +171,7 @@
     }
   }
 
-  protected def generateTransactionWithOutputs(requests: Seq[TransactionRequest]): Try[ErgoTransaction] =
+  protected def generateTransactionWithOutputs(requests: Seq[TransactionRequest]): Try[ErgoTransaction] = {
     requestsToBoxCandidates(requests).map { payTo =>
       require(prover.dlogPubkeys.nonEmpty, "No public keys in the prover to extract change address from")
       require(requests.count(_.isInstanceOf[AssetIssueRequest]) <= 1, "Too many asset issue requests")
@@ -212,19 +208,13 @@
           (payTo ++ changeBoxCandidates).toIndexedSeq
         )
 
-<<<<<<< HEAD
-      prover.sign(unsignedTx, inputs, ergoSettings.metadata, stateContext).toOption
-    } match {
-      case Some(tx) => tx
-      case None => throw new Exception(s"No enough boxes to assemble a transaction for $payTo")
-=======
-        prover.sign(unsignedTx, inputs, ergoSettings.metadata, ErgoStateContext(height, lastBlockUtxoRootHash)).toOption
+        prover.sign(unsignedTx, inputs, ergoSettings.metadata, stateContext).toOption
       } match {
         case Some(tx) => tx
         case None => throw new Exception(s"No enough boxes to assemble a transaction for $payTo")
       }
->>>>>>> c03b5c85
-    }
+    }
+  }
 
   protected def inputsFor(targetAmount: Long,
                           targetAssets: scala.Predef.Map[ModifierId, Long] = Map.empty): Seq[ErgoBox] = {
