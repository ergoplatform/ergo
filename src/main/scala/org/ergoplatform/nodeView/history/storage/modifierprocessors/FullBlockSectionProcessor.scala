package org.ergoplatform.nodeView.history.storage.modifierprocessors

<<<<<<< HEAD
import org.ergoplatform.modifiers.history.{ADProofs, BlockTransactions, Extension, Header}
=======
import org.ergoplatform.modifiers.history.{ADProofs, BlockTransactions, Header}
>>>>>>> 07404924
import org.ergoplatform.modifiers.{BlockSection, ErgoFullBlock, ErgoPersistentModifier}
import org.ergoplatform.settings.Algos
import scorex.core.ModifierId
import scorex.core.consensus.History.ProgressInfo
import scorex.core.utils.ScorexEncoding
import scorex.core.validation.{ModifierValidator, RecoverableModifierError, ValidationResult, ValidationState}

import scala.reflect.ClassTag
import scala.util.{Failure, Try}

/**
  * Trait that implements BlockSectionProcessor interfaces for regimes where the node
  * downloads and process full blocks.
  */
trait FullBlockSectionProcessor extends BlockSectionProcessor with FullBlockProcessor {

  override protected def process(m: BlockSection): ProgressInfo[ErgoPersistentModifier] = {
    m match {
      case _: ADProofs if !requireProofs =>
        // got proofs in UTXO mode. Don't need to try to update better chain
        justPutToHistory(m)
      case _ =>
        getFullBlockByBlockSection(m) match {
          case Some(fb: ErgoFullBlock) =>
            processFullBlock(fb, m)
          case _ =>
            justPutToHistory(m)
        }
    }
  }

  override protected def validate(m: BlockSection): Try[Unit] = {
    typedModifierById[Header](m.headerId).map { header =>
      val minimalHeight = m match {
        case proofs: ADProofs if contains(header.transactionsId) =>
          // ADProofs for block transactions that are already in history. Do not validate whether ADProofs are too old
          -1
        case _ => pruningProcessor.minimalFullBlockHeight
      }

      PayloadValidator.validate(m, header, minimalHeight).toTry
    }.getOrElse(Failure(new RecoverableModifierError(s"Header for modifier $m is not defined")))
  }

  /**
    * Trying to construct full block with modifier `m` and data, kept in history
    *
    * @param m - new modifier
    * @return Some(ErgoFullBlock) if block construction is possible, None otherwise
    */
  private def getFullBlockByBlockSection(m: BlockSection): Option[ErgoFullBlock] = {
    def getOrRead[T <: ErgoPersistentModifier : ClassTag](id: ModifierId): Option[T] = m match {
      case mod: T if m.id sameElements id => Some(mod)
      case _ => typedModifierById[T](id)
    }

    typedModifierById[Header](m.headerId).flatMap { h =>
      getOrRead[BlockTransactions](h.transactionsId).flatMap { txs =>
        getOrRead[Extension](h.extensionId).flatMap { e =>
          if (!requireProofs) {
            Some(ErgoFullBlock(h, txs, e, None))
          } else {
            getOrRead[ADProofs](h.ADProofsId).flatMap { p =>
              Some(ErgoFullBlock(h, txs, e, Some(p)))
            }
          }
        }
      }
    }
  }


  private def justPutToHistory(m: BlockSection): ProgressInfo[ErgoPersistentModifier] = {
    historyStorage.insert(Algos.idToBAW(m.id), Seq.empty, Seq(m))
    ProgressInfo(None, Seq.empty, Seq.empty, Seq.empty)
  }

  /**
    * Validator for BlockTransactions and ADProofs
    */
  object PayloadValidator extends ModifierValidator with ScorexEncoding {

    def validate(m: BlockSection, header: Header, minimalHeight: Int): ValidationResult[Unit] = {
<<<<<<< HEAD
      modifierSpecificValidation(m, header)
        .validate(header.sectionIds.exists(_._2 sameElements m.id)) {
          fatal(s"Modifier ${m.modifierTypeId}|${m.encodedId} does not corresponds to header ${header.encodedId}")
        }
        .validate(header.height >= minimalHeight) {
          fatal(s"Too old modifier ${m.modifierTypeId}|${m.encodedId}: ${header.height} < $minimalHeight")
        }
        .validate(!historyStorage.contains(m.id)) {
          fatal(s"Modifier ${m.modifierTypeId}|${m.encodedId} is already in history")
        }
        .validateSemantics(isSemanticallyValid(header.id)) {
          fatal(s"Header ${header.encodedId} for modifier ${m.modifierTypeId}|${m.encodedId} is semantically invalid")
=======
      failFast
        .validate(header.isCorrespondingModifier(m)) {
          fatal(s"Modifier ${m.encodedId} does not corresponds to header ${header.encodedId}")
        }
        .validateSemantics(isSemanticallyValid(header.id)) {
          fatal(s"Header ${header.encodedId} for modifier ${m.encodedId} is semantically invalid")
        }
        .validate(isHeadersChainSynced) {
          error("Headers chain is not synced yet")
        }
        .validate(header.height >= minimalHeight) {
          fatal(s"Too old modifier ${m.encodedId}: ${header.height} < $minimalHeight")
>>>>>>> 07404924
        }
        .validate(!historyStorage.contains(m.id)) {
          error(s"Modifier ${m.encodedId} is already in history")
        }
        .result
    }

    /**
      * Validation specific to concrete type of block payload
      */
    private def modifierSpecificValidation(m: BlockSection, header: Header): ValidationState[Unit] = {
      m match {
        case e: Extension =>
          // todo checks that all required mandatory fields are set
          // todo checks number of mandatory fields
          // todo checks number of optional fields
          failFast
            .validate(e.mandatoryFields.forall(_._1.lengthCompare(Extension.MandatoryFieldKeySize) == 0)) {
              fatal(s"Extension ${m.encodedId} mandatory field key is not ${Extension.MandatoryFieldKeySize}")
            }
            .validate(e.optionalFields.forall(_._1.lengthCompare(Extension.OptionalFieldKeySize) == 0)) {
              fatal(s"Extension ${m.encodedId} mandatory field key is not ${Extension.OptionalFieldKeySize}")
            }
        case _ => failFast
      }
    }


  }

}<|MERGE_RESOLUTION|>--- conflicted
+++ resolved
@@ -1,10 +1,6 @@
 package org.ergoplatform.nodeView.history.storage.modifierprocessors
 
-<<<<<<< HEAD
 import org.ergoplatform.modifiers.history.{ADProofs, BlockTransactions, Extension, Header}
-=======
-import org.ergoplatform.modifiers.history.{ADProofs, BlockTransactions, Header}
->>>>>>> 07404924
 import org.ergoplatform.modifiers.{BlockSection, ErgoFullBlock, ErgoPersistentModifier}
 import org.ergoplatform.settings.Algos
 import scorex.core.ModifierId
@@ -88,21 +84,7 @@
   object PayloadValidator extends ModifierValidator with ScorexEncoding {
 
     def validate(m: BlockSection, header: Header, minimalHeight: Int): ValidationResult[Unit] = {
-<<<<<<< HEAD
       modifierSpecificValidation(m, header)
-        .validate(header.sectionIds.exists(_._2 sameElements m.id)) {
-          fatal(s"Modifier ${m.modifierTypeId}|${m.encodedId} does not corresponds to header ${header.encodedId}")
-        }
-        .validate(header.height >= minimalHeight) {
-          fatal(s"Too old modifier ${m.modifierTypeId}|${m.encodedId}: ${header.height} < $minimalHeight")
-        }
-        .validate(!historyStorage.contains(m.id)) {
-          fatal(s"Modifier ${m.modifierTypeId}|${m.encodedId} is already in history")
-        }
-        .validateSemantics(isSemanticallyValid(header.id)) {
-          fatal(s"Header ${header.encodedId} for modifier ${m.modifierTypeId}|${m.encodedId} is semantically invalid")
-=======
-      failFast
         .validate(header.isCorrespondingModifier(m)) {
           fatal(s"Modifier ${m.encodedId} does not corresponds to header ${header.encodedId}")
         }
@@ -114,7 +96,6 @@
         }
         .validate(header.height >= minimalHeight) {
           fatal(s"Too old modifier ${m.encodedId}: ${header.height} < $minimalHeight")
->>>>>>> 07404924
         }
         .validate(!historyStorage.contains(m.id)) {
           error(s"Modifier ${m.encodedId} is already in history")
