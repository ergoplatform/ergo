package org.ergoplatform.nodeView.wallet

import akka.actor.Actor
import org.ergoplatform.ErgoLikeContext.Metadata
import org.ergoplatform._
import org.ergoplatform.modifiers.ErgoFullBlock
import org.ergoplatform.modifiers.mempool.{ErgoTransaction, UnsignedErgoTransaction}
import org.ergoplatform.nodeView.history.ErgoHistory.Height
import org.ergoplatform.nodeView.state.ErgoStateContext
import org.ergoplatform.nodeView.wallet.BoxCertainty.Uncertain
import org.ergoplatform.settings.ErgoSettings
import org.ergoplatform.utils.AssetUtils
import scorex.core.{ModifierId, bytesToId, idToBytes}
import scorex.crypto.authds.ADDigest
import scorex.crypto.hash.Digest32
import scorex.util.ScorexLogging
import sigmastate.interpreter.ContextExtension
import sigmastate.{AvlTreeData, Values}

import scala.collection.{Map, mutable}
import scala.concurrent.ExecutionContext.Implicits.global
import scala.util.{Failure, Random, Success, Try}


case class BalancesSnapshot(height: Height, balance: Long, assetBalances: Map[ModifierId, Long])


class ErgoWalletActor(ergoSettings: ErgoSettings) extends Actor with ScorexLogging {

  import ErgoWalletActor._

  private lazy val seed = ergoSettings.walletSettings.seed

  private lazy val scanningInterval = ergoSettings.walletSettings.scanningInterval

  private val registry = new WalletStorage

  //todo: pass as a class argument, add to config
  val boxSelector: BoxSelector = DefaultBoxSelector

<<<<<<< HEAD
  private val prover = new ErgoProvingInterpreter(seed, ergoSettings.walletSettings.dlogSecretsNumber)
=======
  private val prover = new ErgoProvingInterpreter(seed,
    settings.walletSettings.dlogSecretsNumber,
    settings.chainSettings.addressPrefix)
>>>>>>> ca799e3d

  private var height = 0
  private var lastBlockUtxoRootHash = ADDigest @@ Array.fill(32)(0: Byte)

<<<<<<< HEAD
  private implicit val addressEncoder = ErgoAddressEncoder(ergoSettings)
=======
  private implicit val addressEncoder = ErgoAddressEncoder(settings.chainSettings.addressPrefix)
>>>>>>> ca799e3d
  private val publicKeys: Seq[P2PKAddress] = Seq(prover.dlogPubkeys: _ *).map(P2PKAddress.apply)

  private val trackedAddresses: mutable.Buffer[ErgoAddress] = publicKeys.toBuffer

  private val trackedBytes: mutable.Buffer[Array[Byte]] = trackedAddresses.map(_.contentBytes)

  //todo: make resolveUncertainty(boxId, witness)
  private def resolveUncertainty(): Unit = {
    registry.nextUncertain().foreach { uncertainBox =>
      val box = uncertainBox.box

      val lastUtxoDigest = AvlTreeData(lastBlockUtxoRootHash, 32)

      val testingTx = UnsignedErgoLikeTransaction(
        IndexedSeq(new UnsignedInput(box.id)),
        IndexedSeq(new ErgoBoxCandidate(1L, Values.TrueLeaf))
      )

      val contextMetadata = Metadata(settings.chainSettings.addressPrefix)
      val context =
<<<<<<< HEAD
        ErgoLikeContext(height + 1, lastUtxoDigest, IndexedSeq(box), testingTx,
                        box, ergoSettings.metadata, ContextExtension.empty)
=======
        ErgoLikeContext(height + 1, lastUtxoDigest, IndexedSeq(box), testingTx, box, contextMetadata, ContextExtension.empty)
>>>>>>> ca799e3d

      prover.prove(box.proposition, context, testingTx.messageToSign) match {
        case Success(_) =>
          log.debug(s"Uncertain box is mine! $uncertainBox")
          registry.makeTransition(uncertainBox.boxId, MakeCertain)
        case Failure(_) =>
        //todo: remove after some time? remove spent after some time?
      }
    }
  }

  protected def scanInputs(tx: ErgoTransaction, heightOpt: Option[Height]): Unit = {
    tx.inputs.foreach { inp =>
      val boxId = bytesToId(inp.boxId)
      registry.makeTransition(boxId, ProcessSpending(tx, heightOpt))
    }
  }

  def scan(tx: ErgoTransaction, heightOpt: Option[Height]): Boolean = {
    scanInputs(tx, heightOpt)

    tx.outputCandidates.zipWithIndex.count { case (outCandidate, outIndex) =>
      trackedBytes.find(t => outCandidate.propositionBytes.containsSlice(t)) match {
        case Some(_) =>
          val idxShort = outIndex.toShort
          val box = outCandidate.toBox(tx.id, idxShort)
          val boxId = bytesToId(box.id)
          if (registry.contains(boxId)) {
            heightOpt match {
              case Some(h) =>
                registry.makeTransition(boxId, CreationConfirmation(h))
              case None =>
                log.warn(s"Double registration of the offchain box: $boxId")
                false
            }
          } else {
            registry.register(TrackedBox(tx, idxShort, heightOpt, box, Uncertain))
            true
          }
        case None =>
          false
      }
    } > 0
  }

  private def extractFromBlock(fb: ErgoFullBlock): Int = {
    height = fb.header.height
    lastBlockUtxoRootHash = fb.header.stateRoot
    fb.transactions.count(tx => scan(tx, Some(height)))
  }

  def scanLogic: Receive = {
    case ScanOffchain(tx) =>
      if (scan(tx, None)) {
        self ! Resolve
      }

    case Resolve =>
      resolveUncertainty()
      //todo: use non-default executor?
      if (registry.uncertainExists) {
        context.system.scheduler.scheduleOnce(scanningInterval)(self ! Resolve)
      }

    case ScanOnchain(fullBlock) =>
      val txsFound = extractFromBlock(fullBlock)
      (1 to txsFound).foreach(_ => self ! Resolve)

    //todo: update utxo root hash
    case Rollback(heightTo) =>
      height.until(heightTo, -1).foreach { h =>
        val toRemove = registry.confirmedAt(h)
        toRemove.foreach { boxId =>
          registry.makeTransition(boxId, ProcessRollback(heightTo))
        }
      }
      height = heightTo
  }

  protected def generateTransactionWithOutputs(payTo: Seq[ErgoBoxCandidate]): Try[ErgoTransaction] = Try {
    require(prover.dlogPubkeys.nonEmpty, "No public keys in the prover to extract change address from")
    require(payTo.forall(_.value > 0), "Non-positive Ergo value")
    require(payTo.forall(_.additionalTokens.forall(_._2 > 0)), "Non-positive asset value")

    val targetBalance = payTo.map(_.value).sum

    val targetAssets = mutable.Map[ModifierId, Long]()

    payTo.map(_.additionalTokens).foreach { boxTokens =>
      AssetUtils.mergeAssets(targetAssets, boxTokens.map(t => bytesToId(t._1) -> t._2).toMap)
    }

    //we currently do not use off-chain boxes to create a transaction
    def filterFn(trackedBox: TrackedBox) = trackedBox.chainStatus.onchain

    boxSelector.select(registry.unspentBoxesIterator, filterFn, targetBalance, targetAssets.toMap).flatMap { r =>
      val inputs = r.boxes.toIndexedSeq

      val changeAddress = prover.dlogPubkeys(Random.nextInt(prover.dlogPubkeys.size))

      val changeBoxCandidates = r.changeBoxes.map { case (chb, cha) =>

        // todo: uncomment when sigma-state dependency will be updated from 0.9.5-SNAPSHOT
        val assets = cha.map(t => Digest32 @@ idToBytes(t._1) -> t._2).toIndexedSeq

        new ErgoBoxCandidate(chb, changeAddress, assets)
      }

      val unsignedTx = new UnsignedErgoTransaction(
        inputs.map(_.id).map(id => new UnsignedInput(id)),
        (payTo ++ changeBoxCandidates).toIndexedSeq)

      prover.sign(unsignedTx, inputs, ergoSettings.metadata, ErgoStateContext(height, lastBlockUtxoRootHash)).toOption
    } match {
      case Some(tx) => tx
      case None => throw new Exception(s"No enough boxes to assemble a transaction for $payTo")
    }
  }

  def readers: Receive = {
    case ReadBalances(confirmed) =>
      if (confirmed) {
        sender() ! BalancesSnapshot(height, registry.confirmedBalance, registry.confirmedAssetBalances)
      } else {
        sender() ! BalancesSnapshot(height, registry.unconfirmedBalance, registry.unconfirmedAssetBalances)
      }

    case ReadPublicKeys(from, until) =>
      sender() ! publicKeys.slice(from, until)

    case ReadRandomPublicKey =>
      sender() ! publicKeys(Random.nextInt(publicKeys.size))

    case ReadTrackedAddresses =>
      sender() ! trackedAddresses.toIndexedSeq
  }

  override def receive: Receive = scanLogic orElse readers orElse {
    case WatchFor(address) =>
      trackedAddresses.append(address)
      trackedBytes.append(address.contentBytes)

    //generate a transaction paying to a sequence of boxes payTo
    case GenerateTransaction(payTo) =>
      sender() ! generateTransactionWithOutputs(payTo)

    case m =>
      log.warn(s"Got unhandled message $m")
  }
}

object ErgoWalletActor {

  private[ErgoWalletActor] case object Resolve

  case class WatchFor(address: ErgoAddress)

  case class ScanOffchain(tx: ErgoTransaction)

  case class ScanOnchain(block: ErgoFullBlock)

  case class Rollback(height: Int)

  case class GenerateTransaction(payTo: Seq[ErgoBoxCandidate])

  case class ReadBalances(confirmed: Boolean)

  case class ReadPublicKeys(from: Int, until: Int)

  case object ReadRandomPublicKey

  case object ReadTrackedAddresses

}<|MERGE_RESOLUTION|>--- conflicted
+++ resolved
@@ -1,7 +1,6 @@
 package org.ergoplatform.nodeView.wallet
 
 import akka.actor.Actor
-import org.ergoplatform.ErgoLikeContext.Metadata
 import org.ergoplatform._
 import org.ergoplatform.modifiers.ErgoFullBlock
 import org.ergoplatform.modifiers.mempool.{ErgoTransaction, UnsignedErgoTransaction}
@@ -38,22 +37,12 @@
   //todo: pass as a class argument, add to config
   val boxSelector: BoxSelector = DefaultBoxSelector
 
-<<<<<<< HEAD
   private val prover = new ErgoProvingInterpreter(seed, ergoSettings.walletSettings.dlogSecretsNumber)
-=======
-  private val prover = new ErgoProvingInterpreter(seed,
-    settings.walletSettings.dlogSecretsNumber,
-    settings.chainSettings.addressPrefix)
->>>>>>> ca799e3d
 
   private var height = 0
   private var lastBlockUtxoRootHash = ADDigest @@ Array.fill(32)(0: Byte)
 
-<<<<<<< HEAD
-  private implicit val addressEncoder = ErgoAddressEncoder(ergoSettings)
-=======
-  private implicit val addressEncoder = ErgoAddressEncoder(settings.chainSettings.addressPrefix)
->>>>>>> ca799e3d
+  private implicit val addressEncoder = ErgoAddressEncoder(ergoSettings.chainSettings.addressPrefix)
   private val publicKeys: Seq[P2PKAddress] = Seq(prover.dlogPubkeys: _ *).map(P2PKAddress.apply)
 
   private val trackedAddresses: mutable.Buffer[ErgoAddress] = publicKeys.toBuffer
@@ -72,14 +61,9 @@
         IndexedSeq(new ErgoBoxCandidate(1L, Values.TrueLeaf))
       )
 
-      val contextMetadata = Metadata(settings.chainSettings.addressPrefix)
       val context =
-<<<<<<< HEAD
         ErgoLikeContext(height + 1, lastUtxoDigest, IndexedSeq(box), testingTx,
                         box, ergoSettings.metadata, ContextExtension.empty)
-=======
-        ErgoLikeContext(height + 1, lastUtxoDigest, IndexedSeq(box), testingTx, box, contextMetadata, ContextExtension.empty)
->>>>>>> ca799e3d
 
       prover.prove(box.proposition, context, testingTx.messageToSign) match {
         case Success(_) =>
