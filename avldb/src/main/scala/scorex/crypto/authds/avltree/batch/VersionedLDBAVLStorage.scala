--- conflicted
+++ resolved
@@ -95,16 +95,10 @@
     *
     * @param dumpStorage   - non-versioned storage to dump tree to
     * @param manifestDepth - depth of manifest tree
-<<<<<<< HEAD
     * @param expectedRootHash - expected UTXO set aunthenticating tree root hash
     * @return - hash of root node of tree, or failure if an error (e.g. in database) happened
     */
   def dumpSnapshot(dumpStorage: LDBKVStore, manifestDepth: Int, expectedRootHash: Array[Byte]): Try[Array[Byte]] = {
-=======
-    * @return - hash of root node of tree, or failure if an error (e.g. in database) happened
-    */
-  def dumpSnapshot(dumpStorage: LDBKVStore, manifestDepth: Int): Try[Array[Byte]] = {
->>>>>>> e3cb5e46
     store.processSnapshot { dbReader =>
 
       def subtreeLoop(label: DigestType, builder: mutable.ArrayBuilder[Byte]): Unit = {
@@ -113,13 +107,8 @@
         val node = VersionedLDBAVLStorage.noStoreSerializer.parseBytes(nodeBytes)
         node match {
           case in: ProxyInternalNode[DigestType] =>
-<<<<<<< HEAD
-            subtreeLoop(Digest32 @@ in.leftLabel, builder)
-            subtreeLoop(Digest32 @@ in.rightLabel, builder)
-=======
             subtreeLoop(Digest32 @@@ in.leftLabel, builder)
             subtreeLoop(Digest32 @@@ in.rightLabel, builder)
->>>>>>> e3cb5e46
           case _ =>
         }
       }
@@ -137,13 +126,8 @@
         val node = VersionedLDBAVLStorage.noStoreSerializer.parseBytes(nodeBytes)
         node match {
           case in: ProxyInternalNode[DigestType] if level == manifestDepth =>
-<<<<<<< HEAD
-            dumpSubtree(Digest32 @@ in.leftLabel)
-            dumpSubtree(Digest32 @@ in.rightLabel)
-=======
             dumpSubtree(Digest32 @@@ in.leftLabel)
             dumpSubtree(Digest32 @@@ in.rightLabel)
->>>>>>> e3cb5e46
           case in: ProxyInternalNode[DigestType] =>
             manifestLoop(in.leftLabel, level + 1, manifestBuilder)
             manifestLoop(in.rightLabel, level + 1, manifestBuilder)
@@ -155,11 +139,8 @@
       val rootNodeLabel = dbReader.get(topNodeHashKey)
       val rootNodeHeight = Ints.fromByteArray(dbReader.get(topNodeHeightKey))
 
-<<<<<<< HEAD
       require(rootNodeLabel.sameElements(expectedRootHash), "Root node hash changed")
 
-=======
->>>>>>> e3cb5e46
       val manifestBuilder = mutable.ArrayBuilder.make[Byte]()
       manifestBuilder.sizeHint(200000)
       manifestBuilder ++= Ints.toByteArray(rootNodeHeight)
