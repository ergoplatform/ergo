--- conflicted
+++ resolved
@@ -205,11 +205,7 @@
     a ! historyHeight(c)
     expectMsg(-1)
 
-<<<<<<< HEAD
-    a ! NodeViewHolder.Subscribe(Seq(SuccessfulPersistentModifier, FailedPersistentModifier))
-=======
     a ! NodeViewHolder.Subscribe(Seq(SuccessfulSyntacticallyValidModifier))
->>>>>>> d707a068
 
     //sending header
     a ! LocallyGeneratedModifier[Header](block.header)
