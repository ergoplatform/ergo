package org.ergoplatform.nodeView.wallet

import org.ergoplatform.ErgoLikeContext.Metadata
import org.ergoplatform.modifiers.mempool.ErgoTransaction
import org.ergoplatform.nodeView.state.ErgoStateContext
import org.ergoplatform.utils._
import org.ergoplatform.{ErgoAddressEncoder, ErgoBoxCandidate, Input, Pay2SAddress}
import org.scalatest.PropSpec
import scorex.crypto.authds.ADKey
import scorex.crypto.hash.Blake2b256
import sigmastate.Values.{ByteArrayConstant, TrueLeaf}
import sigmastate._

import scala.concurrent.{Await, blocking}
import scala.util.Random


class ErgoWalletSpec extends PropSpec with WalletTestOps {

  private implicit val ergoAddressEncoder: ErgoAddressEncoder =
    ErgoAddressEncoder(settings.chainSettings.addressPrefix)

  private val interpreterMetadata = Metadata(settings.chainSettings.addressPrefix)


  property("Generate transaction with multiple inputs") {
    withFixture { implicit w =>
      val addresses = getTrackedAddresses
      addresses.length should be > 1
      val genesisBlock = makeGenesisBlock(addresses.head.script)
      val genesisTx = genesisBlock.transactions.head
      applyBlock(genesisBlock) shouldBe 'success
      wallet.scanPersistent(genesisBlock)
      blocking(Thread.sleep(scanTime(genesisBlock)))
      val confirmedBalance = getConfirmedBalances.balance
      val requests = addresses map (a => PaymentRequest(a, confirmedBalance / (addresses.length + 1), None, None))
      val tx = Await.result(wallet.generateTransaction(requests), awaitDuration).get
      val context = ErgoStateContext(genesisBlock.header.height, genesisBlock.header.stateRoot)
      val boxesToSpend = tx.inputs.map(i => genesisTx.outputs.find(_.id sameElements i.boxId).get)
<<<<<<< HEAD
      tx.statefulValidity(boxesToSpend, context, settings.metadata) shouldBe 'success
=======
      tx.statefulValidity(boxesToSpend, context, interpreterMetadata) shouldBe 'success
>>>>>>> ca799e3d

      val block = makeNextBlock(getUtxoState, Seq(tx))
      applyBlock(block) shouldBe 'success
      wallet.scanPersistent(block)
      blocking(Thread.sleep(scanTime(block)))
      val newBalance = getConfirmedBalances.balance
      val requests2 = addresses map (a => PaymentRequest(a, newBalance / (addresses.length + 1), None, None))
      val tx2 = Await.result(wallet.generateTransaction(requests2), awaitDuration).get
      val context2 = ErgoStateContext(block.header.height, block.header.stateRoot)
      val boxesToSpend2 = tx2.inputs.map(i => tx.outputs.find(_.id sameElements i.boxId).get)
<<<<<<< HEAD
      tx2.statefulValidity(boxesToSpend2, context2, settings.metadata) shouldBe 'success
=======
      tx2.statefulValidity(boxesToSpend2, context2, interpreterMetadata) shouldBe 'success
>>>>>>> ca799e3d
    }
  }

  property("off-chain scan") {
    withFixture { implicit w =>
      val pubKey = getTrackedAddresses.head.script
      val fakeInput = IndexedSeq(Input(ADKey @@ Array.fill(32)(0: Byte), emptyProverResult))

      val bs0 = getUnconfirmedBalances
      bs0.balance shouldBe 0
      bs0.assetBalances.isEmpty shouldBe true

      val balance1 = Random.nextInt(1000) + 1
      wallet.scanOffchain(ErgoTransaction(fakeInput, IndexedSeq(new ErgoBoxCandidate(balance1, pubKey))))

      blocking(Thread.sleep(1000))

      val bs1 = getUnconfirmedBalances
      bs1.balance shouldBe balance1
      bs1.assetBalances.isEmpty shouldBe true

      val balance2 = Random.nextInt(1000) + 1
      wallet.scanOffchain(ErgoTransaction(fakeInput, IndexedSeq(new ErgoBoxCandidate(balance2, pubKey))))

      blocking(Thread.sleep(1000))

      val bs2 = getUnconfirmedBalances
      bs2.balance shouldBe (balance1 + balance2)
      bs2.assetBalances.isEmpty shouldBe true

      wallet.watchFor(Pay2SAddress(Values.TrueLeaf))
      val balance3 = Random.nextInt(1000) + 1
      wallet.scanOffchain(ErgoTransaction(fakeInput, IndexedSeq(new ErgoBoxCandidate(balance3, Values.TrueLeaf))))

      blocking(Thread.sleep(1000))

      val bs3 = getUnconfirmedBalances
      bs3.balance shouldBe (balance1 + balance2 + balance3)
      bs3.assetBalances.isEmpty shouldBe true

      //todo: enhance the test, e.g. add assets
    }
  }

  property("off-chain box spending") {
    withFixture { implicit w =>
      val address = getTrackedAddresses.head
      val tx = makeGenesisTx(address.script)
      wallet.scanOffchain(tx)
      val boxesToSpend = boxesAvailable(tx, address.script)
      val balanceToSpend = sum(boxesToSpend)
      blocking(Thread.sleep(offchainScanTime(tx)))
      val unconfirmedBalance = getUnconfirmedBalances.balance
      unconfirmedBalance shouldEqual balanceToSpend

      val balanceToReturn = randomLong(balanceToSpend)
      val spendingTx = makeSpendingTx(boxesToSpend, address, balanceToReturn)
      wallet.scanOffchain(spendingTx)
      blocking(Thread.sleep(offchainScanTime(tx)))
      val balanceAfterSpending = getUnconfirmedBalances.balance

      log.info(s"Unconfirmed balance: $unconfirmedBalance")
      log.info(s"Balance to spent: $balanceToSpend")
      log.info(s"Balance to return back: $balanceToReturn")
      balanceAfterSpending shouldEqual balanceToReturn
    }
  }

  ignore("off-chain double spending") {
    withFixture { implicit w =>
      val address = getTrackedAddresses.head
      val tx = makeGenesisTx(address.script)
      wallet.scanOffchain(tx)
      val boxesToSpend = boxesAvailable(tx, address.script)
      val balanceToSpend = sum(boxesToSpend)
      blocking(Thread.sleep(offchainScanTime(tx)))
      val unconfirmedBalance = getUnconfirmedBalances.balance

      val balanceToReturn = randomLong(balanceToSpend)
      val spendingTx = makeSpendingTx(boxesToSpend, address, balanceToReturn)
      val doubleSpendingTx = makeSpendingTx(boxesToSpend, address, randomLong(balanceToSpend))
      wallet.scanOffchain(Seq(spendingTx, doubleSpendingTx))
      wallet.scanOffchain(doubleSpendingTx)
      blocking(Thread.sleep(offchainScanTime(tx) + offchainScanTime(doubleSpendingTx) * 2))
      val balanceAfterSpending = getUnconfirmedBalances.balance

      log.info(s"Unconfirmed balance: $unconfirmedBalance")
      log.info(s"Balance to spent: $balanceToSpend")
      log.info(s"Balance to return back: $balanceToReturn")
      unconfirmedBalance shouldEqual balanceToSpend

      balanceAfterSpending shouldEqual balanceToReturn
    }
  }

  property("off-chain spending of the on-chain box") {
    withFixture { implicit w =>
      val address = getTrackedAddresses.head
      val genesisBlock = makeGenesisBlock(address.script)
      val boxesToSpend = boxesAvailable(genesisBlock, address.script)
      val sumBalance = sum(boxesToSpend)
      applyBlock(genesisBlock) shouldBe 'success
      wallet.scanPersistent(genesisBlock)
      blocking(Thread.sleep(scanTime(genesisBlock)))
      val unconfirmedBalance = getUnconfirmedBalances.balance
      val confirmedBalance = getConfirmedBalances.balance

      val balanceToReturn = randomLong(sumBalance)
      val spendingTx = makeSpendingTx(boxesToSpend, address, balanceToReturn)
      wallet.scanOffchain(spendingTx)
      blocking(Thread.sleep(offchainScanTime(spendingTx)))
      val confirmedAfterSpending = getConfirmedBalances.balance
      val unconfirmedAfterSpending = getUnconfirmedBalances.balance

      log.info(s"Sum balance: $sumBalance")
      log.info(s"Balance before spending: $confirmedBalance")
      log.info(s"Unconfirmed balance before spending: $unconfirmedBalance")
      log.info(s"Balance after spending: $confirmedAfterSpending")
      log.info(s"Unconfirmed after spending: $unconfirmedAfterSpending")

      confirmedBalance shouldBe sumBalance
      unconfirmedBalance shouldBe 0L
      confirmedAfterSpending shouldBe 0L
      unconfirmedAfterSpending shouldBe balanceToReturn
    }
  }

  property("on-chain box spending") {
    withFixture { implicit w =>
      val address = getTrackedAddresses.head
      val genesisBlock = makeGenesisBlock(address.script)
      applyBlock(genesisBlock) shouldBe 'success
      wallet.scanPersistent(genesisBlock)
      blocking(Thread.sleep(scanTime(genesisBlock)))

      val confirmedBalance = getConfirmedBalances.balance
      val boxesToSpend = boxesAvailable(genesisBlock, address.script)
      val balanceToSpend = sum(boxesToSpend)
      log.info(s"Confirmed balance $confirmedBalance")
      log.info(s"Sum balance: $balanceToSpend")
      confirmedBalance should be > 0L
      confirmedBalance shouldBe balanceToSpend

      val balanceToReturn = randomLong(balanceToSpend)
      val spendingTx = makeSpendingTx(boxesToSpend, address, balanceToReturn)

      val spendingBlock = makeNextBlock(getUtxoState, Seq(spendingTx)) // throws Exception: Key ... does not exist
      applyBlock(spendingBlock) shouldBe 'success
      wallet.scanPersistent(spendingBlock)
      blocking(Thread.sleep(scanTime(spendingBlock)))

      val balanceAfterSpending = getConfirmedBalances.balance
      log.info(s"Unconfirmed balance: $confirmedBalance")
      log.info(s"Balance to spent: $balanceToSpend")
      log.info(s"Balance to return back: $balanceToReturn")
      balanceAfterSpending shouldEqual (confirmedBalance - balanceToSpend + balanceToReturn)
    }
  }

  property("off-chain transaction becomes on-chain") {
    withFixture { implicit w =>
      val pubKey = getTrackedAddresses.head.script
      val tx = makeGenesisTx(pubKey)
      wallet.scanOffchain(tx)
      blocking(Thread.sleep(offchainScanTime(tx)))
      val sumBalance = sum(boxesAvailable(tx, pubKey))
      val unconfirmedBalance = getUnconfirmedBalances.balance
      unconfirmedBalance shouldBe sumBalance

      val block = makeNextBlock(getUtxoState, Seq(tx))
      applyBlock(block) shouldBe 'success
      wallet.scanPersistent(block)
      blocking(Thread.sleep(scanTime(block)))
      val confirmedBalance = getConfirmedBalances.balance
      log.info(s"Confirmed balance $confirmedBalance")
      log.info(s"Sum balance: $sumBalance")
      confirmedBalance should be > 0L
      confirmedBalance shouldBe sumBalance
      confirmedBalance shouldBe unconfirmedBalance

      getUnconfirmedBalances.balance shouldBe 0L
    }
  }

  property("off-chain spending rollback") {
    withFixture { implicit w =>
      val address = getTrackedAddresses.head
      val genesisBlock = makeGenesisBlock(TrueLeaf)
      val boxesToSpend = boxesAvailable(genesisBlock, TrueLeaf)
      applyBlock(genesisBlock) shouldBe 'success
      val initialState = getCurrentState

      val sumBalance = randomLong(sum(boxesToSpend))
      val creationTx = makeTx(boxesToSpend, emptyProverResult, sumBalance, address.script)
      val boxesCreated = boxesAvailable(creationTx, address.script)
      val block = makeNextBlock(getUtxoState, Seq(creationTx))
      applyBlock(block) shouldBe 'success
      wallet.scanPersistent(block)
      blocking(Thread.sleep(scanTime(block)))
      val unconfirmedBalance = getUnconfirmedBalances.balance
      val confirmedBalance = getConfirmedBalances.balance

      val balanceToReturn = randomLong(sum(boxesCreated))
      val spendingTx = makeSpendingTx(boxesCreated, address, balanceToReturn)
      wallet.scanOffchain(spendingTx)
      blocking(Thread.sleep(offchainScanTime(spendingTx)))
      val confirmedAfterSpending = getConfirmedBalances.balance
      val unconfirmedAfterSpending = getUnconfirmedBalances.balance

      wallet.rollback(initialState.version)
      val balanceAfterRollback = getConfirmedBalances.balance
      val unconfirmedAfterRollback = getUnconfirmedBalances.balance

      log.info(s"Sum balance: $sumBalance")
      log.info(s"Balance before spending: $confirmedBalance")
      log.info(s"Unconfirmed balance before spending: $unconfirmedBalance")
      log.info(s"After spending before rollback: $confirmedAfterSpending")
      log.info(s"Unconfirmed balance after spending before rollback: $unconfirmedAfterSpending")
      log.info(s"Balance after rollback: $balanceAfterRollback")
      log.info(s"Unconfirmed balance after rollback: $unconfirmedAfterRollback")

      confirmedBalance shouldBe sumBalance
      unconfirmedBalance shouldBe 0L
      confirmedAfterSpending shouldBe 0L
      unconfirmedAfterSpending shouldBe balanceToReturn
      balanceAfterRollback shouldBe 0L
      unconfirmedAfterRollback shouldBe balanceToReturn // This looks strange I know, but currently that's what we have
    }
  }

  property("on-chain rollback") {
    withFixture { implicit w =>
      val pubKey = getTrackedAddresses.head.script
      val genesisBlock = makeGenesisBlock(TrueLeaf)
      val boxesToSpend = boxesAvailable(genesisBlock, TrueLeaf)
      applyBlock(genesisBlock) shouldBe 'success
      val initialState = getCurrentState
      val initialBalance = getConfirmedBalances.balance

      val balance = randomLong(sum(boxesToSpend))
      val creationTx = makeTx(boxesToSpend, emptyProverResult, balance, pubKey)
      val block = makeNextBlock(getUtxoState, Seq(creationTx))
      wallet.scanPersistent(block)
      blocking(Thread.sleep(scanTime(block)))
      val historyHeight = getHistory.headersHeight

      val balanceBeforeRollback = getConfirmedBalances.balance
      val unconfirmedBeforeRollback = getUnconfirmedBalances.balance

      wallet.rollback(initialState.version)
      blocking(Thread.sleep(100))
      val balanceAfterRollback = getConfirmedBalances.balance
      val unconfirmedAfterRollback = getUnconfirmedBalances.balance

      log.info(s"Initial balance: $initialBalance")
      log.info(s"History height: $historyHeight")
      log.info(s"Confirmed balance: $balanceBeforeRollback")
      log.info(s"Unconfirmed balance: $unconfirmedBeforeRollback")
      log.info(s"Balance after rollback: $balanceAfterRollback")
      log.info(s"Unconfirmed balance after rollback: $unconfirmedAfterRollback")

      initialBalance shouldBe 0L

      balanceBeforeRollback shouldBe balance
      unconfirmedBeforeRollback shouldBe 0L

      balanceAfterRollback shouldBe 0L
      unconfirmedAfterRollback shouldBe balance
    }
  }

  property("on-chain spending rollback") {
    withFixture { implicit w =>
      val address = getTrackedAddresses.head
      val genesisBlock = makeGenesisBlock(address.script)
      val boxesToSpend = boxesAvailable(genesisBlock, address.script)
      val sumBalance = sum(boxesToSpend)

      applyBlock(genesisBlock) shouldBe 'success
      val initialState = getCurrentState
      wallet.scanPersistent(genesisBlock)
      blocking(Thread.sleep(scanTime(genesisBlock)))
      val initialBalance = getConfirmedBalances.balance

      val spendingTx = makeSpendingTx(boxesToSpend, address)
      val block = makeNextBlock(getUtxoState, Seq(spendingTx))
      wallet.scanPersistent(block)
      blocking(Thread.sleep(scanTime(block)))
      val historyHeight = getHistory.headersHeight

      val balanceBeforeRollback = getConfirmedBalances.balance
      val unconfirmedBeforeRollback = getUnconfirmedBalances.balance

      wallet.rollback(initialState.version)
      blocking(Thread.sleep(100))
      val balanceAfterRollback = getConfirmedBalances.balance
      val unconfirmedAfterRollback = getUnconfirmedBalances.balance

      log.info(s"Initial balance: $initialBalance")
      log.info(s"Balance to spend: $sumBalance")
      log.info(s"History height: $historyHeight")
      log.info(s"Confirmed balance: $balanceBeforeRollback")
      log.info(s"Unconfirmed balance: $unconfirmedBeforeRollback")
      log.info(s"Balance after rollback: $balanceAfterRollback")
      log.info(s"Unconfirmed balance after rollback: $unconfirmedAfterRollback")

      initialBalance shouldBe sumBalance

      balanceBeforeRollback shouldBe 0L
      unconfirmedBeforeRollback shouldBe 0L

      balanceAfterRollback shouldBe initialBalance
      unconfirmedAfterRollback shouldBe 0L
    }
  }

  property("on-chain spending with return rollback") {
    withFixture { implicit w =>
      val address = getTrackedAddresses.head
      val genesisBlock = makeGenesisBlock(address.script)
      val boxesToSpend = boxesAvailable(genesisBlock, address.script)
      val sumBalance = sum(boxesToSpend)

      applyBlock(genesisBlock) shouldBe 'success
      val initialState = getCurrentState
      wallet.scanPersistent(genesisBlock)
      blocking(Thread.sleep(scanTime(genesisBlock)))
      val initialBalance = getConfirmedBalances.balance

      val balanceToReturn = randomLong(sumBalance)
      val spendingTx = makeSpendingTx(boxesToSpend, address, balanceToReturn)
      val block = makeNextBlock(getUtxoState, Seq(spendingTx))
      wallet.scanPersistent(block)
      blocking(Thread.sleep(scanTime(block)))
      val historyHeight = getHistory.headersHeight

      val balanceBeforeRollback = getConfirmedBalances.balance
      val unconfirmedBeforeRollback = getUnconfirmedBalances.balance

      wallet.rollback(initialState.version)
      blocking(Thread.sleep(100))
      val balanceAfterRollback = getConfirmedBalances.balance
      val unconfirmedAfterRollback = getUnconfirmedBalances.balance

      log.info(s"Initial balance: $initialBalance")
      log.info(s"Balance to spend: $sumBalance")
      log.info(s"Balance to return $balanceToReturn")
      log.info(s"History height: $historyHeight")
      log.info(s"Confirmed balance: $balanceBeforeRollback")
      log.info(s"Unconfirmed balance: $unconfirmedBeforeRollback")
      log.info(s"Balance after rollback: $balanceAfterRollback")
      log.info(s"Unconfirmed balance after rollback: $unconfirmedAfterRollback")

      initialBalance shouldBe sumBalance

      balanceBeforeRollback should be > 0L
      balanceBeforeRollback shouldBe balanceToReturn
      unconfirmedBeforeRollback shouldBe 0L

      balanceAfterRollback shouldBe initialBalance
      unconfirmedAfterRollback shouldBe balanceToReturn
    }
  }

  property("on-chain spending to off-chain rollback") {
    withFixture { implicit w =>
      val address = getTrackedAddresses.head
      val genesisBlock = makeGenesisBlock(TrueLeaf)
      val boxesToSpend = boxesAvailable(genesisBlock, TrueLeaf)
      applyBlock(genesisBlock) shouldBe 'success
      val initialState = getCurrentState

      val balance = randomLong(sum(boxesToSpend))
      val creationTx = makeTx(boxesToSpend, emptyProverResult, balance, address.script)
      val boxesCreated = boxesAvailable(creationTx, address.script)
      val balanceCreated = sum(boxesCreated)
      val balanceToReturn = randomLong(balanceCreated)
      val spendingTx = makeSpendingTx(boxesCreated, address, balanceToReturn)
      val block = makeNextBlock(getUtxoState, Seq(creationTx, spendingTx))
      wallet.scanPersistent(block)
      blocking(Thread.sleep(scanTime(block)))
      val historyHeight = getHistory.headersHeight

      val balanceBeforeRollback = getConfirmedBalances.balance
      val unconfirmedBeforeRollback = getUnconfirmedBalances.balance

      wallet.rollback(initialState.version)
      blocking(Thread.sleep(100))
      val balanceAfterRollback = getConfirmedBalances.balance
      val unconfirmedAfterRollback = getUnconfirmedBalances.balance

      log.info(s"Balance created: $balanceCreated")
      log.info(s"History height: $historyHeight")
      log.info(s"Confirmed balance: $balanceBeforeRollback")
      log.info(s"Unconfirmed balance: $unconfirmedBeforeRollback")
      log.info(s"Balance after rollback: $balanceAfterRollback")
      log.info(s"Unconfirmed balance after rollback: $unconfirmedAfterRollback")

      balanceCreated shouldBe balance
      balanceBeforeRollback shouldBe balanceToReturn
      unconfirmedBeforeRollback shouldBe 0L

      balanceAfterRollback shouldBe 0L
      unconfirmedAfterRollback shouldBe balance + balanceToReturn
    }
  }

  property("transaction generation") {
    withFixture { implicit w =>
      val pubKey = getTrackedAddresses.head.script
      val genesisBlock = makeGenesisBlock(pubKey)
      applyBlock(genesisBlock) shouldBe 'success
      wallet.scanPersistent(genesisBlock)
      blocking(Thread.sleep(scanTime(genesisBlock)))
      val confirmedBalance = getConfirmedBalances.balance

      //pay out all the wallet balance:
      val req1 = PaymentRequest(Pay2SAddress(Values.FalseLeaf), confirmedBalance, None, None)

      val tx1 = Await.result(wallet.generateTransaction(Seq(req1)), awaitDuration).get
      tx1.outputs.size shouldBe 1
      tx1.outputs.head.value shouldBe confirmedBalance

      //change == 1:
      val req2 = PaymentRequest(Pay2SAddress(Values.FalseLeaf), confirmedBalance - 1, None, None)

      val tx2 = Await.result(wallet.generateTransaction(Seq(req2)), awaitDuration).get
      tx2.outputs.size shouldBe 2
      tx2.outputs.head.value shouldBe confirmedBalance - 1
      tx2.outputs(1).value shouldBe 1
    }
  }

  property("watchFor") {
    withFixture { implicit w =>
      val preimage = ByteArrayConstant("hello world".getBytes("UTF-8"))
      val hash = Blake2b256(preimage.value)
      val p2s = Pay2SAddress(EQ(CalcBlake2b256(preimage), hash))

      val initialState = getCurrentState
      val genesisBlock = makeGenesisBlock(p2s.script)
      applyBlock(genesisBlock) shouldBe 'success
      wallet.scanPersistent(genesisBlock)
      blocking(Thread.sleep(scanTime(genesisBlock)))
      val confirmedBalance = getConfirmedBalances.balance
      val sumOutputs = sum(boxesAvailable(genesisBlock, p2s.script))
      confirmedBalance should be < sumOutputs

      wallet.rollback(initialState.version)
      blocking(Thread.sleep(100))

      wallet.watchFor(p2s)

      wallet.scanPersistent(genesisBlock)
      blocking(Thread.sleep(scanTime(genesisBlock)))
      val confirmedBalance2 = getConfirmedBalances.balance
      confirmedBalance2 shouldBe sumOutputs
    }
  }

}<|MERGE_RESOLUTION|>--- conflicted
+++ resolved
@@ -1,6 +1,5 @@
 package org.ergoplatform.nodeView.wallet
 
-import org.ergoplatform.ErgoLikeContext.Metadata
 import org.ergoplatform.modifiers.mempool.ErgoTransaction
 import org.ergoplatform.nodeView.state.ErgoStateContext
 import org.ergoplatform.utils._
@@ -17,10 +16,7 @@
 
 class ErgoWalletSpec extends PropSpec with WalletTestOps {
 
-  private implicit val ergoAddressEncoder: ErgoAddressEncoder =
-    ErgoAddressEncoder(settings.chainSettings.addressPrefix)
-
-  private val interpreterMetadata = Metadata(settings.chainSettings.addressPrefix)
+  private implicit val ergoAddressEncoder = new ErgoAddressEncoder(settings.chainSettings.addressPrefix)
 
 
   property("Generate transaction with multiple inputs") {
@@ -37,11 +33,7 @@
       val tx = Await.result(wallet.generateTransaction(requests), awaitDuration).get
       val context = ErgoStateContext(genesisBlock.header.height, genesisBlock.header.stateRoot)
       val boxesToSpend = tx.inputs.map(i => genesisTx.outputs.find(_.id sameElements i.boxId).get)
-<<<<<<< HEAD
       tx.statefulValidity(boxesToSpend, context, settings.metadata) shouldBe 'success
-=======
-      tx.statefulValidity(boxesToSpend, context, interpreterMetadata) shouldBe 'success
->>>>>>> ca799e3d
 
       val block = makeNextBlock(getUtxoState, Seq(tx))
       applyBlock(block) shouldBe 'success
@@ -52,11 +44,7 @@
       val tx2 = Await.result(wallet.generateTransaction(requests2), awaitDuration).get
       val context2 = ErgoStateContext(block.header.height, block.header.stateRoot)
       val boxesToSpend2 = tx2.inputs.map(i => tx.outputs.find(_.id sameElements i.boxId).get)
-<<<<<<< HEAD
       tx2.statefulValidity(boxesToSpend2, context2, settings.metadata) shouldBe 'success
-=======
-      tx2.statefulValidity(boxesToSpend2, context2, interpreterMetadata) shouldBe 'success
->>>>>>> ca799e3d
     }
   }
 
