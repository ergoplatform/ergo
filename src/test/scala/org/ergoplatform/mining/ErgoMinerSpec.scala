package org.ergoplatform.mining

import java.io.File

import akka.actor.{Actor, ActorRef, ActorSystem}
import akka.pattern.ask
import akka.testkit.{TestKit, TestProbe}
import akka.util.Timeout
import org.bouncycastle.util.BigIntegers
import org.ergoplatform.local.ErgoMiner.StartMining
import org.ergoplatform.local.{ErgoMiner, ErgoMinerRef}
import org.ergoplatform.mining.Listener._
import org.ergoplatform.modifiers.ErgoFullBlock
import org.ergoplatform.modifiers.history.Header
import org.ergoplatform.modifiers.mempool.{ErgoTransaction, UnsignedErgoTransaction}
import org.ergoplatform.nodeView.ErgoReadersHolder.{GetReaders, Readers}
import org.ergoplatform.nodeView.history.{ErgoHistory, ErgoHistoryReader}
import org.ergoplatform.nodeView.mempool.{ErgoMemPool, ErgoMemPoolReader}
import org.ergoplatform.nodeView.state._
import org.ergoplatform.nodeView.wallet._
import org.ergoplatform.nodeView.{ErgoNodeViewRef, ErgoReadersHolderRef}
<<<<<<< HEAD
import org.ergoplatform.settings.{ErgoSettings, Parameters}
import org.ergoplatform.utils.{ErgoTestHelpers, ValidBlocksGenerators}
import org.ergoplatform.{ErgoBoxCandidate, Input, P2PKAddress}
=======
import org.ergoplatform.settings.{ChainSettings, Constants, ErgoSettings, NodeConfigurationSettings}
import org.ergoplatform.utils.ErgoTestHelpers
import org.ergoplatform.utils.generators.ValidBlocksGenerators
import org.ergoplatform.{ErgoBox, ErgoBoxCandidate, Input}
>>>>>>> 3b8cc00b
import org.scalatest.FlatSpec
import scapi.sigma.DLogProtocol
import scapi.sigma.DLogProtocol.DLogProverInput
import scorex.core.NodeViewHolder.ReceivableMessages.{GetDataFromCurrentView, LocallyGeneratedTransaction}
import scorex.core.network.NodeViewSynchronizer.ReceivableMessages.{SemanticallySuccessfulModifier, SuccessfulTransaction}
import scorex.util.ModifierId
import sigmastate.SBoolean
import sigmastate.Values.{TrueLeaf, Value}
import sigmastate.interpreter.{ContextExtension, ProverResult}
import sigmastate.utxo.CostTable.Cost

import scala.annotation.tailrec
import scala.concurrent.duration._
import scala.concurrent.{Await, Future}
import scala.language.postfixOps

class ErgoMinerSpec extends FlatSpec with ErgoTestHelpers with ValidBlocksGenerators {

  type msgType = SemanticallySuccessfulModifier[_]
  val defaultAwaitDuration: FiniteDuration = 10.seconds
  implicit val timeout: Timeout = Timeout(defaultAwaitDuration)
  val newBlock: Class[msgType] = classOf[msgType]
  val newBlockDuration: FiniteDuration = 30 seconds

  val defaultSettings: ErgoSettings = {
    val empty = ErgoSettings.read(None)

    val nodeSettings = empty.nodeSettings.copy(mining = true,
      stateType = StateType.Utxo,
      miningDelay = 2.second,
      offlineGeneration = true,
      verifyTransactions = true)
    val chainSettings = empty.chainSettings.copy(blockInterval = 2.seconds)
    empty.copy(nodeSettings = nodeSettings, chainSettings = chainSettings)
  }


  def await[A](f: Future[A]): A = Await.result[A](f, defaultAwaitDuration)

  it should "not freeze while mempool is full" in new TestKit(ActorSystem()) {
    // generate amount of transactions, twice more than can fit in one block
<<<<<<< HEAD
    val desiredSize: Int = ((Parameters.MaxBlockCost / Cost.Dlog) * 2).toInt
    val outputsPerTx = desiredSize
=======
    val desiredSize: Int = ((Constants.MaxBlockCost / Cost.Dlog) * 2).toInt
    val outputsPerTx: Int = desiredSize
>>>>>>> 3b8cc00b
    val ergoSettings: ErgoSettings = defaultSettings.copy(directory = createTempDir.getAbsolutePath)
    private val prover = new ErgoProvingInterpreter("test1",
      settings.walletSettings.dlogSecretsNumber)
    val prop: Value[SBoolean.type] = prover.dlogPubkeys.head

    val testProbe = new TestProbe(system)
    system.eventStream.subscribe(testProbe.ref, newBlock)

    val nodeViewHolderRef: ActorRef = ErgoNodeViewRef(ergoSettings, timeProvider)
    val readersHolderRef: ActorRef = ErgoReadersHolderRef(nodeViewHolderRef)
    expectNoMessage(1 second)
    val r: Readers = await((readersHolderRef ? GetReaders).mapTo[Readers])
    val pool: ErgoMemPoolReader = r.m
    val wallet: ErgoWalletReader = r.w
    val address: P2PKAddress = await(wallet.randomPublicKey())

    val minerRef: ActorRef = ErgoMinerRef(
      ergoSettings,
      nodeViewHolderRef,
      readersHolderRef,
      timeProvider,
      Some(prop)
    )
    minerRef ! StartMining

    // wait for 1 block to be generated
    testProbe.expectMsgClass(newBlockDuration, newBlock)

    @tailrec
    def loop(toSend: Int): Unit = {
      val toSpend = r.h.bestFullBlockOpt.get.transactions.flatMap(_.outputs).filter(_.proposition == prop)
      log.debug(s"Generate more transactions from ${toSpend.length} boxes. $toSend remains, pool size: ${pool.size}")
      toSpend.take(toSend) foreach { boxToSend =>
        val inputs = IndexedSeq(Input(boxToSend.id, ProverResult(Array.emptyByteArray, ContextExtension.empty)))

        val outputs = (0 until outputsPerTx).map(_ => new ErgoBoxCandidate(boxToSend.value / outputsPerTx, prop))

        val unsignedTx = new UnsignedErgoTransaction(inputs, outputs)
<<<<<<< HEAD
        val tx = prover.sign(
          unsignedTx,
          IndexedSeq(boxToSend),
          ergoSettings.metadata,
          ErgoStateContext(r.h.fullBlockHeight,
          r.s.rootHash)).get

        // Putting transactions straight to the mempool allows to avoid too long logs from NVH.
        nodeViewHolderRef ! GetDataFromCurrentView[ErgoHistory, UtxoState, ErgoWallet, ErgoMemPool, Unit] { v =>
          v.pool.put(tx)
        }
=======
        val tx = prover.sign(unsignedTx, IndexedSeq(boxToSend), ErgoStateContext(r.h.fullBlockHeight, r.s.rootHash)).get
        nodeViewHolderRef ! LocallyGeneratedTransaction(tx)
>>>>>>> 3b8cc00b
      }
      if (toSend > toSpend.size) {
        Thread.sleep(1000)
        loop(toSend - toSpend.size)
      }
    }

    // Generate and send `desiredSize` transactions to mempool
    loop(desiredSize)

    pool.size should be > 10

    // wait for mempool to be cleaned
    while (pool.size > 0) {
      log.debug(s"Wait until transactions in mempool will be included into blocks. Currents size: ${pool.size}")
      // blocks should not be empty
      r.h.bestFullBlockOpt.get.transactions.nonEmpty shouldBe true
      Thread.sleep(1000)
    }

  }

  it should "filter out double spend txs" in {
    val tx = validErgoTransactionGen.sample.get._2
    ErgoMiner.fixTxsConflicts(Seq(tx, tx, tx)) should have length 1

    val inputs = validErgoTransactionGenTemplate(0, -1, 100).sample.get._1
    val (l, r) = inputs.splitAt(50)
    val tx_1 = validTransactionGen(l).sample.get
    val tx_2 = validTransactionGen(r :+ l.last).sample.get

    ErgoMiner.fixTxsConflicts(Seq(tx_1, tx_2, tx)) should contain theSameElementsAs Seq(tx_1, tx)
    ErgoMiner.fixTxsConflicts(Seq(tx_2, tx_1, tx)) should contain theSameElementsAs Seq(tx_2, tx)
  }

  it should "create own coinbase transaction, if there is already a transaction, that spends emission box" in
    new TestKit(ActorSystem()) {
      val tmpDir: File = createTempDir

      val testProbe = new TestProbe(system)
      system.eventStream.subscribe(testProbe.ref, classOf[SemanticallySuccessfulModifier[_]])
      system.eventStream.subscribe(testProbe.ref, classOf[SuccessfulTransaction[_]])

      val defaultSettings: ErgoSettings = ErgoSettings.read(None).copy(directory = tmpDir.getAbsolutePath)

      val nodeSettings: NodeConfigurationSettings = defaultSettings.nodeSettings.copy(mining = true,
        stateType = StateType.Utxo,
        miningDelay = defaultAwaitDuration,
        offlineGeneration = true,
        verifyTransactions = true)
<<<<<<< HEAD
      val chainSettings = defaultSettings.chainSettings.copy(blockInterval = 2.seconds)
      val ergoSettings = defaultSettings.copy(nodeSettings = nodeSettings, chainSettings = chainSettings)
      val nodeViewHolderRef: ActorRef = ErgoNodeViewRef(ergoSettings, timeProvider)
=======
      val chainSettings: ChainSettings = defaultSettings.chainSettings.copy(blockInterval = 2.seconds)
      val ergoSettings: ErgoSettings = defaultSettings.copy(nodeSettings = nodeSettings, chainSettings = chainSettings)
      val nodeViewHolderRef: ActorRef = ErgoNodeViewRef(ergoSettings, timeProvider, emission)
>>>>>>> 3b8cc00b
      val readersHolderRef: ActorRef = ErgoReadersHolderRef(nodeViewHolderRef)

      val minerRef: ActorRef = ErgoMinerRef(
        ergoSettings,
        nodeViewHolderRef,
        readersHolderRef,
        timeProvider,
        Some(DLogProverInput(BigIntegers.fromUnsignedByteArray("test".getBytes())).publicImage))
      expectNoMessage(1 second)
      val r: Readers = Await.result((readersHolderRef ? GetReaders).mapTo[Readers], 10 seconds)

      val prop1: DLogProtocol.ProveDlog = DLogProverInput(BigIntegers.fromUnsignedByteArray("test1".getBytes())).publicImage

<<<<<<< HEAD
      val tx = ErgoMiner.createCoinbase(r.s.asInstanceOf[UtxoStateReader], Seq.empty, prop1, ergoSettings.emission)
=======
      val tx: ErgoTransaction = ErgoMiner.createCoinbase(r.s.asInstanceOf[UtxoStateReader], Seq.empty, prop1, emission)
>>>>>>> 3b8cc00b
      r.s.asInstanceOf[UtxoStateReader].validate(tx) shouldBe 'success

      nodeViewHolderRef ! LocallyGeneratedTransaction[ErgoTransaction](tx)
      testProbe.expectMsgType[SuccessfulTransaction[ErgoTransaction]]
      r.m.size shouldBe 1

      minerRef ! StartMining

      testProbe.expectMsgClass(newBlockDuration, classOf[SemanticallySuccessfulModifier[_]])

      val blocks: IndexedSeq[ErgoFullBlock] = r.h.chainToHeader(None, r.h.bestHeaderOpt.get)._2.headers.flatMap(r.h.getFullBlock)
      val txIds: Seq[ModifierId] = blocks.flatMap(_.blockTransactions.txs.map(_.id))
      //Make sure that this tx wasn't mined
      txIds.contains(tx.id) shouldBe false
      system.terminate()
    }

  it should "include only one transaction from 2 spending the same box" in new TestKit(ActorSystem()) {
    val testProbe = new TestProbe(system)
    system.eventStream.subscribe(testProbe.ref, newBlock)
    val ergoSettings: ErgoSettings = defaultSettings.copy(directory = createTempDir.getAbsolutePath)

    val nodeViewHolderRef: ActorRef = ErgoNodeViewRef(ergoSettings, timeProvider)
    val readersHolderRef: ActorRef = ErgoReadersHolderRef(nodeViewHolderRef)

    val minerRef: ActorRef = ErgoMinerRef(
      ergoSettings,
      nodeViewHolderRef,
      readersHolderRef,
      timeProvider,
      Some(TrueLeaf)
    )
    expectNoMessage(1 second)
    val r: Readers = Await.result((readersHolderRef ? GetReaders).mapTo[Readers], 10 seconds)

    val history: ErgoHistoryReader = r.h
    val startBlock: Option[Header] = history.bestHeaderOpt

    minerRef ! StartMining

    testProbe.expectMsgClass(newBlockDuration, newBlock)

    val prop1: DLogProtocol.ProveDlog = DLogProverInput(BigIntegers.fromUnsignedByteArray("test1".getBytes())).publicImage
    val prop2: DLogProtocol.ProveDlog = DLogProverInput(BigIntegers.fromUnsignedByteArray("test2".getBytes())).publicImage

    val boxToDoubleSpend: ErgoBox = r.h.bestFullBlockOpt.get.transactions.last.outputs.last
    val input = Input(boxToDoubleSpend.id, ProverResult(Array.emptyByteArray, ContextExtension.empty))

    val outputs1 = IndexedSeq(new ErgoBoxCandidate(boxToDoubleSpend.value, prop1))
    val tx1 = new ErgoTransaction(IndexedSeq(input), outputs1)

    val outputs2 = IndexedSeq(new ErgoBoxCandidate(boxToDoubleSpend.value, prop2))
    val tx2 = new ErgoTransaction(IndexedSeq(input), outputs2)

    nodeViewHolderRef ! LocallyGeneratedTransaction[ErgoTransaction](tx1)
    nodeViewHolderRef ! LocallyGeneratedTransaction[ErgoTransaction](tx2)
    expectNoMessage(1 seconds)

    r.m.unconfirmed.size shouldBe 2

    testProbe.expectMsgClass(newBlockDuration, newBlock)
    testProbe.expectMsgClass(newBlockDuration, newBlock)
    testProbe.expectMsgClass(newBlockDuration, newBlock)

    r.m.unconfirmed.size shouldBe 0

    val blocks: IndexedSeq[ErgoFullBlock] = r.h.chainToHeader(startBlock, r.h.bestHeaderOpt.get)._2.headers.flatMap(r.h.getFullBlock)
    val txs: Seq[ErgoTransaction] = blocks.flatMap(_.blockTransactions.transactions)
    //Make sure that only tx got into chain
    txs.filter(tx => tx.id == tx1.id || tx.id == tx2.id) should have length 1
    system.terminate()
  }

}

class Listener extends Actor {
  var generatedBlocks: Int = 0

  override def preStart(): Unit = {
    context.system.eventStream.subscribe(self, classOf[SemanticallySuccessfulModifier[_]])
  }

  override def receive: Receive = {
    case SemanticallySuccessfulModifier(_) => generatedBlocks += 1
    case Status => sender ! generatedBlocks
  }
}

object Listener {

  case object Status

}<|MERGE_RESOLUTION|>--- conflicted
+++ resolved
@@ -14,25 +14,19 @@
 import org.ergoplatform.modifiers.history.Header
 import org.ergoplatform.modifiers.mempool.{ErgoTransaction, UnsignedErgoTransaction}
 import org.ergoplatform.nodeView.ErgoReadersHolder.{GetReaders, Readers}
-import org.ergoplatform.nodeView.history.{ErgoHistory, ErgoHistoryReader}
-import org.ergoplatform.nodeView.mempool.{ErgoMemPool, ErgoMemPoolReader}
+import org.ergoplatform.nodeView.history.ErgoHistoryReader
+import org.ergoplatform.nodeView.mempool.ErgoMemPoolReader
 import org.ergoplatform.nodeView.state._
 import org.ergoplatform.nodeView.wallet._
 import org.ergoplatform.nodeView.{ErgoNodeViewRef, ErgoReadersHolderRef}
-<<<<<<< HEAD
-import org.ergoplatform.settings.{ErgoSettings, Parameters}
-import org.ergoplatform.utils.{ErgoTestHelpers, ValidBlocksGenerators}
-import org.ergoplatform.{ErgoBoxCandidate, Input, P2PKAddress}
-=======
-import org.ergoplatform.settings.{ChainSettings, Constants, ErgoSettings, NodeConfigurationSettings}
+import org.ergoplatform.settings.{ChainSettings, ErgoSettings, NodeConfigurationSettings, Parameters}
 import org.ergoplatform.utils.ErgoTestHelpers
 import org.ergoplatform.utils.generators.ValidBlocksGenerators
-import org.ergoplatform.{ErgoBox, ErgoBoxCandidate, Input}
->>>>>>> 3b8cc00b
+import org.ergoplatform.{ErgoBox, ErgoBoxCandidate, Input, P2PKAddress}
 import org.scalatest.FlatSpec
 import scapi.sigma.DLogProtocol
 import scapi.sigma.DLogProtocol.DLogProverInput
-import scorex.core.NodeViewHolder.ReceivableMessages.{GetDataFromCurrentView, LocallyGeneratedTransaction}
+import scorex.core.NodeViewHolder.ReceivableMessages.LocallyGeneratedTransaction
 import scorex.core.network.NodeViewSynchronizer.ReceivableMessages.{SemanticallySuccessfulModifier, SuccessfulTransaction}
 import scorex.util.ModifierId
 import sigmastate.SBoolean
@@ -70,13 +64,8 @@
 
   it should "not freeze while mempool is full" in new TestKit(ActorSystem()) {
     // generate amount of transactions, twice more than can fit in one block
-<<<<<<< HEAD
     val desiredSize: Int = ((Parameters.MaxBlockCost / Cost.Dlog) * 2).toInt
     val outputsPerTx = desiredSize
-=======
-    val desiredSize: Int = ((Constants.MaxBlockCost / Cost.Dlog) * 2).toInt
-    val outputsPerTx: Int = desiredSize
->>>>>>> 3b8cc00b
     val ergoSettings: ErgoSettings = defaultSettings.copy(directory = createTempDir.getAbsolutePath)
     private val prover = new ErgoProvingInterpreter("test1",
       settings.walletSettings.dlogSecretsNumber)
@@ -115,7 +104,6 @@
         val outputs = (0 until outputsPerTx).map(_ => new ErgoBoxCandidate(boxToSend.value / outputsPerTx, prop))
 
         val unsignedTx = new UnsignedErgoTransaction(inputs, outputs)
-<<<<<<< HEAD
         val tx = prover.sign(
           unsignedTx,
           IndexedSeq(boxToSend),
@@ -123,14 +111,7 @@
           ErgoStateContext(r.h.fullBlockHeight,
           r.s.rootHash)).get
 
-        // Putting transactions straight to the mempool allows to avoid too long logs from NVH.
-        nodeViewHolderRef ! GetDataFromCurrentView[ErgoHistory, UtxoState, ErgoWallet, ErgoMemPool, Unit] { v =>
-          v.pool.put(tx)
-        }
-=======
-        val tx = prover.sign(unsignedTx, IndexedSeq(boxToSend), ErgoStateContext(r.h.fullBlockHeight, r.s.rootHash)).get
         nodeViewHolderRef ! LocallyGeneratedTransaction(tx)
->>>>>>> 3b8cc00b
       }
       if (toSend > toSpend.size) {
         Thread.sleep(1000)
@@ -181,15 +162,9 @@
         miningDelay = defaultAwaitDuration,
         offlineGeneration = true,
         verifyTransactions = true)
-<<<<<<< HEAD
-      val chainSettings = defaultSettings.chainSettings.copy(blockInterval = 2.seconds)
-      val ergoSettings = defaultSettings.copy(nodeSettings = nodeSettings, chainSettings = chainSettings)
-      val nodeViewHolderRef: ActorRef = ErgoNodeViewRef(ergoSettings, timeProvider)
-=======
       val chainSettings: ChainSettings = defaultSettings.chainSettings.copy(blockInterval = 2.seconds)
       val ergoSettings: ErgoSettings = defaultSettings.copy(nodeSettings = nodeSettings, chainSettings = chainSettings)
-      val nodeViewHolderRef: ActorRef = ErgoNodeViewRef(ergoSettings, timeProvider, emission)
->>>>>>> 3b8cc00b
+      val nodeViewHolderRef: ActorRef = ErgoNodeViewRef(ergoSettings, timeProvider)
       val readersHolderRef: ActorRef = ErgoReadersHolderRef(nodeViewHolderRef)
 
       val minerRef: ActorRef = ErgoMinerRef(
@@ -203,11 +178,7 @@
 
       val prop1: DLogProtocol.ProveDlog = DLogProverInput(BigIntegers.fromUnsignedByteArray("test1".getBytes())).publicImage
 
-<<<<<<< HEAD
-      val tx = ErgoMiner.createCoinbase(r.s.asInstanceOf[UtxoStateReader], Seq.empty, prop1, ergoSettings.emission)
-=======
-      val tx: ErgoTransaction = ErgoMiner.createCoinbase(r.s.asInstanceOf[UtxoStateReader], Seq.empty, prop1, emission)
->>>>>>> 3b8cc00b
+      val tx: ErgoTransaction = ErgoMiner.createCoinbase(r.s.asInstanceOf[UtxoStateReader], Seq.empty, prop1, ergoSettings.emission)
       r.s.asInstanceOf[UtxoStateReader].validate(tx) shouldBe 'success
 
       nodeViewHolderRef ! LocallyGeneratedTransaction[ErgoTransaction](tx)
@@ -257,10 +228,10 @@
     val input = Input(boxToDoubleSpend.id, ProverResult(Array.emptyByteArray, ContextExtension.empty))
 
     val outputs1 = IndexedSeq(new ErgoBoxCandidate(boxToDoubleSpend.value, prop1))
-    val tx1 = new ErgoTransaction(IndexedSeq(input), outputs1)
+    val tx1 = ErgoTransaction(IndexedSeq(input), outputs1)
 
     val outputs2 = IndexedSeq(new ErgoBoxCandidate(boxToDoubleSpend.value, prop2))
-    val tx2 = new ErgoTransaction(IndexedSeq(input), outputs2)
+    val tx2 = ErgoTransaction(IndexedSeq(input), outputs2)
 
     nodeViewHolderRef ! LocallyGeneratedTransaction[ErgoTransaction](tx1)
     nodeViewHolderRef ! LocallyGeneratedTransaction[ErgoTransaction](tx2)
