--- conflicted
+++ resolved
@@ -97,13 +97,8 @@
       ergoWalletService.initWallet(state, settings, walletPass, mnemonicPassOpt) match {
         case Success((mnemonic, newState)) =>
           log.info("Wallet is initialized")
-<<<<<<< HEAD
           context.become(loadedWallet(newState.copy(walletPhase = WalletPhase.Created)))
-          self ! UnlockWallet(pass)
-=======
-          context.become(loadedWallet(newState))
           self ! UnlockWallet(walletPass)
->>>>>>> 77755f50
           sender() ! Success(mnemonic)
         case Failure(t) =>
           walletPass.erase()
