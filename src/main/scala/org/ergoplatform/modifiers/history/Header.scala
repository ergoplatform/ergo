package org.ergoplatform.modifiers.history

import com.google.common.primitives._
import io.circe.syntax._
import io.circe.{Decoder, Encoder, HCursor}
<<<<<<< HEAD
import org.bouncycastle.crypto.digests.SHA256Digest
=======
>>>>>>> 34c2802a
import org.ergoplatform.api.ApiCodecs
import org.ergoplatform.mining.difficulty.RequiredDifficulty
import org.ergoplatform.mining.{AutolykosSolution, AutolykosSolutionSerializer}
import org.ergoplatform.modifiers.{BlockSection, ErgoPersistentModifier}
import org.ergoplatform.nodeView.history.ErgoHistory
import org.ergoplatform.nodeView.history.ErgoHistory.Difficulty
import org.ergoplatform.settings.{Algos, Constants}
import scorex.core.ModifierTypeId
import scorex.core.block.Block._
import scorex.core.serialization.Serializer
import scorex.core.utils.NetworkTimeProvider
import scorex.crypto.authds.ADDigest
import scorex.crypto.hash.Digest32
import scorex.util._

import scala.annotation.tailrec
import scala.concurrent.duration.FiniteDuration
import scala.util.Try

case class Header(version: Version,
                  override val parentId: ModifierId,
                  interlinks: Seq[ModifierId],
                  ADProofsRoot: Digest32,
                  stateRoot: ADDigest, //33 bytes! extra byte with tree height here!
                  transactionsRoot: Digest32,
                  timestamp: Timestamp,
                  nBits: Long, //actually it is unsigned int
                  height: Int,
                  extensionRoot: Digest32,
                  powSolution: AutolykosSolution,
                  override val sizeOpt: Option[Int] = None
                 ) extends ErgoPersistentModifier {

<<<<<<< HEAD
=======
  override def serializedId: Array[Version] = Algos.hash(bytes)

>>>>>>> 34c2802a
  override type M = Header

  override val modifierTypeId: ModifierTypeId = Header.modifierTypeId

  lazy val requiredDifficulty: Difficulty = RequiredDifficulty.decodeCompactBits(nBits)

  lazy val ADProofsId: ModifierId = BlockSection.computeId(ADProofs.modifierTypeId, id, ADProofsRoot)

  lazy val transactionsId: ModifierId = BlockSection.computeId(BlockTransactions.modifierTypeId, id, transactionsRoot)

  lazy val extensionId: ModifierId = BlockSection.computeId(Extension.modifierTypeId, id, extensionRoot)

  lazy val sectionIds: Seq[(ModifierTypeId, ModifierId)] = Seq((ADProofs.modifierTypeId, ADProofsId),
    (BlockTransactions.modifierTypeId, transactionsId), (Extension.modifierTypeId, extensionId))

  override lazy val toString: String = s"Header(${this.asJson.noSpaces})"

  override lazy val serializer: Serializer[Header] = HeaderSerializer

  lazy val isGenesis: Boolean = height == ErgoHistory.GenesisHeight

  /**
    * Checks, that modifier m corresponds t this header
    */
  def isCorrespondingModifier(m: ErgoPersistentModifier): Boolean = sectionIds.exists(_._2 == m.id)

  /**
    * Estimate that this Header is new enough to possibly be the best header
    */
  def isNew(timeProvider: NetworkTimeProvider, timeDiff: FiniteDuration): Boolean = {
    timeProvider.time() - timestamp < timeDiff.toMillis
  }

}

object Header extends ApiCodecs {

  val CurrentVersion: Byte = 1

  val modifierTypeId: ModifierTypeId = ModifierTypeId @@ (101: Byte)

  lazy val GenesisParentId: ModifierId = bytesToId(Array.fill(Constants.HashLength)(0: Byte))

  implicit val jsonEncoder: Encoder[Header] = { h: Header =>
    Map(
      "id" -> Algos.encode(h.id).asJson,
      "transactionsRoot" -> Algos.encode(h.transactionsRoot).asJson,
      "interlinks" -> h.interlinks.map(i => Algos.encode(i).asJson).asJson,
      "adProofsRoot" -> Algos.encode(h.ADProofsRoot).asJson,
      "stateRoot" -> Algos.encode(h.stateRoot).asJson,
      "parentId" -> Algos.encode(h.parentId).asJson,
      "timestamp" -> h.timestamp.asJson,
      "extensionHash" -> Algos.encode(h.extensionRoot).asJson,
      "powSolutions" -> h.powSolution.asJson,
      "nBits" -> h.nBits.asJson,
      "height" -> h.height.asJson,
      "difficulty" -> h.requiredDifficulty.toString.asJson,
      "version" -> h.version.asJson,
      "size" -> h.size.asJson
    ).asJson
  }

  implicit val jsonDecoder: Decoder[Header] = { c: HCursor =>
    for {
      transactionsRoot <- c.downField("transactionsRoot").as[Digest32]
      interlinks <- c.downField("interlinks").as[List[ModifierId]]
      adProofsRoot <- c.downField("adProofsRoot").as[Digest32]
      stateRoot <- c.downField("stateRoot").as[ADDigest]
      parentId <- c.downField("parentId").as[ModifierId]
      timestamp <- c.downField("timestamp").as[Long]
      extensionHash <- c.downField("extensionHash").as[Digest32]
      nBits <- c.downField("nBits").as[Long]
      height <- c.downField("height").as[Int]
      version <- c.downField("version").as[Byte]
      solutions <- c.downField("powSolutions").as[AutolykosSolution]
    } yield Header(version, parentId, interlinks, adProofsRoot, stateRoot,
      transactionsRoot, timestamp, nBits, height, extensionHash, solutions)
  }

}

object HeaderSerializer extends Serializer[Header] {

  def bytesWithoutInterlinksAndPow(h: Header): Array[Byte] =
    Bytes.concat(
      Array(h.version),
      idToBytes(h.parentId),
      h.ADProofsRoot,
      h.transactionsRoot,
      h.stateRoot,
      Longs.toByteArray(h.timestamp),
      h.extensionRoot,
      RequiredDifficulty.toBytes(h.nBits),
      Ints.toByteArray(h.height))

  def bytesWithoutPow(h: Header): Array[Byte] = {
    @SuppressWarnings(Array("TraversableHead"))
    def buildInterlinkBytes(links: Seq[ModifierId], acc: Array[Byte]): Array[Byte] = {
      if (links.isEmpty) {
        acc
      } else {
        val headLink: ModifierId = links.head
        val repeatingInt = links.count(_ == headLink)
        val repeating: Byte = repeatingInt.toByte
        buildInterlinkBytes(links.drop(repeatingInt), Bytes.concat(acc, Array(repeating), idToBytes(headLink)))
      }
    }

    val interlinkBytes = buildInterlinkBytes(h.interlinks, Array[Byte]())
    val interlinkBytesSize = Chars.toByteArray(interlinkBytes.length.toChar)

    Bytes.concat(bytesWithoutInterlinksAndPow(h), interlinkBytesSize, interlinkBytes)
  }

  def bytesWithoutInterlinks(h: Header): Array[Byte] =
    Bytes.concat(
      bytesWithoutInterlinksAndPow(h),
      Chars.toByteArray(0),
      h.powSolution.bytes
    )

  override def toBytes(h: Header): Array[Version] =
    Bytes.concat(bytesWithoutPow(h), h.powSolution.bytes)

  @SuppressWarnings(Array("TryGet"))
  override def parseBytes(bytes: Array[Version]): Try[Header] = Try {
    val version = bytes.head
    val parentId = bytesToId(bytes.slice(1, 33))
    val ADProofsRoot = Digest32 @@ bytes.slice(33, 65)
    val transactionsRoot = Digest32 @@ bytes.slice(65, 97)
    val stateRoot = ADDigest @@ bytes.slice(97, 130)
    val timestamp = Longs.fromByteArray(bytes.slice(130, 138))
    val extensionHash = Digest32 @@ bytes.slice(138, 170)
    val nBits = RequiredDifficulty.parseBytes(bytes.slice(170, 174)).get
    val height = Ints.fromByteArray(bytes.slice(174, 178))

    @tailrec
    def parseInterlinks(index: Int, endIndex: Int, acc: Seq[ModifierId]): Seq[ModifierId] = if (endIndex > index) {
      val repeatN: Int = 0xff & bytes(index)
      require(repeatN != 0)
      val link: ModifierId = bytesToId(bytes.slice(index + 1, index + 33))
      val links: Seq[ModifierId] = Array.fill(repeatN)(link)
      parseInterlinks(index + 33, endIndex, acc ++ links)
    } else {
      acc
    }

    val interlinksSize = Chars.fromByteArray(bytes.slice(178, 180))
    val interlinks = parseInterlinks(180, 180 + interlinksSize, Seq.empty)

    val powSolutionsBytes = bytes.slice(180 + interlinksSize, bytes.length)

    AutolykosSolutionSerializer.parseBytes(powSolutionsBytes) map { powSolution =>
      Header(version, parentId, interlinks, ADProofsRoot, stateRoot, transactionsRoot, timestamp,
        nBits, height, extensionHash, powSolution, Some(bytes.length))
    }
  }.flatten

}<|MERGE_RESOLUTION|>--- conflicted
+++ resolved
@@ -3,10 +3,6 @@
 import com.google.common.primitives._
 import io.circe.syntax._
 import io.circe.{Decoder, Encoder, HCursor}
-<<<<<<< HEAD
-import org.bouncycastle.crypto.digests.SHA256Digest
-=======
->>>>>>> 34c2802a
 import org.ergoplatform.api.ApiCodecs
 import org.ergoplatform.mining.difficulty.RequiredDifficulty
 import org.ergoplatform.mining.{AutolykosSolution, AutolykosSolutionSerializer}
@@ -40,11 +36,8 @@
                   override val sizeOpt: Option[Int] = None
                  ) extends ErgoPersistentModifier {
 
-<<<<<<< HEAD
-=======
   override def serializedId: Array[Version] = Algos.hash(bytes)
 
->>>>>>> 34c2802a
   override type M = Header
 
   override val modifierTypeId: ModifierTypeId = Header.modifierTypeId
