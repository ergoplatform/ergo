package scorex.core.network

import akka.actor.{Actor, ActorRef, Cancellable, Props, SupervisorStrategy}
import akka.io.Tcp
import akka.io.Tcp._
import akka.util.{ByteString, CompactByteString}
import scorex.core.app.Version.Eip37ForkVersion
import scorex.core.app.{ScorexContext, Version}
import scorex.core.network.NetworkController.ReceivableMessages.{Handshaked, PenalizePeer}
import scorex.core.network.PeerConnectionHandler.ReceivableMessages
import scorex.core.network.message.{HandshakeSerializer, MessageSerializer}
import scorex.core.network.peer.{PeerInfo, PenaltyType}
import scorex.core.settings.ScorexSettings
import scorex.util.ScorexLogging

import scala.annotation.tailrec
import scala.collection.immutable.TreeMap
import scala.concurrent.ExecutionContext
import scala.util.{Failure, Success}

class PeerConnectionHandler(scorexSettings: ScorexSettings,
                            networkControllerRef: ActorRef,
                            scorexContext: ScorexContext,
                            connectionDescription: ConnectionDescription
                           )(implicit ec: ExecutionContext)
  extends Actor with ScorexLogging {

  import PeerConnectionHandler.ReceivableMessages._

  private val networkSettings = scorexSettings.network
  private val connection = connectionDescription.connection
  private val connectionId = connectionDescription.connectionId
  private val direction = connectionDescription.connectionId.direction
  private val ownSocketAddress = connectionDescription.ownSocketAddress
  private val localFeatures = connectionDescription.localFeatures

  private val messageSerializer = new MessageSerializer(scorexContext.messageSpecs, networkSettings.magicBytes)

  // there is no recovery for broken connections
  override val supervisorStrategy: SupervisorStrategy = SupervisorStrategy.stoppingStrategy

  private var selfPeer: Option[ConnectedPeer] = None

  private var handshakeTimeoutCancellableOpt: Option[Cancellable] = None

  private var chunksBuffer: ByteString = CompactByteString.empty

  private var outMessagesBuffer: TreeMap[Long, ByteString] = TreeMap.empty

  private var outMessagesCounter: Long = 0

  override def preStart: Unit = {
    context watch connection
    connection ! Register(self, keepOpenOnPeerClosed = false, useResumeWriting = true)
    connection ! ResumeReading

    context.become(handshaking)
  }

  override def receive: Receive = reportStrangeInput

  override def postStop(): Unit = log.info(s"Peer handler to $connectionId destroyed")

  private def handshaking: Receive = {
    handshakeTimeoutCancellableOpt =
      Some(context.system.scheduler.scheduleOnce(networkSettings.handshakeTimeout)(self ! HandshakeTimeout))
    val hb = HandshakeSerializer.toBytes(createHandshakeMessage())
    connection ! Tcp.Write(ByteString(hb))
    log.info(s"Handshake sent to $connectionId")

    receiveAndHandleHandshake { receivedHandshake =>
      log.info(s"Got a Handshake from $connectionId")

      val peerInfo = PeerInfo(receivedHandshake.peerSpec, System.currentTimeMillis(), Some(direction))
      val peer = ConnectedPeer(connectionDescription.connectionId, self, 0, Some(peerInfo))
      selfPeer = Some(peer)

      networkControllerRef ! Handshaked(peerInfo)
      handshakeTimeoutCancellableOpt.map(_.cancel())
      connection ! ResumeReading
      context become workingCycleWriting
    } orElse handshakeTimeout orElse closeCommands
  }

  //ban this peer for the wrong handshake message
  //peer will be added to the blacklist and the network controller will send CloseConnection
  private def banPeer(): Unit = {
    selfPeer.foreach(c => networkControllerRef ! PenalizePeer(c.connectionId.remoteAddress, PenaltyType.PermanentPenalty))
  }

  private def receiveAndHandleHandshake(handler: Handshake => Unit): Receive = {
    case Received(data) =>
      HandshakeSerializer.parseBytesTry(data.toArray) match {
        case Success(handshake) =>
          if (handshake.peerSpec.protocolVersion < Eip37ForkVersion) {
            // peers not suporting EIP-37 hard-fork are stuck on another chain
            log.info(s"Peer of version < 4.0.100 sent handshake $handshake")
            banPeer()
          } else {
            handler(handshake)
          }

        case Failure(t) =>
          log.info(s"Error during parsing a handshake: ${t.getMessage}", t)
          banPeer()
      }
  }

  private def handshakeTimeout: Receive = {
    case HandshakeTimeout =>
      log.info(s"Handshake timeout with $connectionId, going to drop the connection")
      self ! CloseConnection
  }

  private def workingCycleWriting: Receive =
    localInterfaceWriting orElse
      remoteInterface orElse
      closeCommands orElse
      reportStrangeInput

  private def workingCycleBuffering: Receive =
    localInterfaceBuffering orElse
      remoteInterface orElse
      closeCommands orElse
      reportStrangeInput

  private def closeCommands: Receive = {
    case CloseConnection =>
      log.info(s"Enforced to abort communication with: " + connectionId)
      pushAllWithNoAck()
      connection ! Abort // we're closing connection without waiting for a confirmation from the peer

    case cc: ConnectionClosed =>
      // connection closed from either side, actor is shutting down itself
      val reason: String = if (cc.isErrorClosed) {
        "error: " + cc.getErrorCause
      } else if (cc.isPeerClosed) {
        "closed by the peer"
      } else if (cc.isAborted) {
        "aborted locally"
      } else {
        ""
      }
      log.info(s"Connection closed to $connectionId, reason: " + reason)
      context stop self
  }

  def localInterfaceWriting: Receive = {
    case msg: message.Message[_] =>
      log.info("Send message " + msg.spec + " to " + connectionId)
      outMessagesCounter += 1
      connection ! Write(messageSerializer.serialize(msg), ReceivableMessages.Ack(outMessagesCounter))

    case CommandFailed(Write(msg, ReceivableMessages.Ack(id))) =>
      log.warn(s"Failed to write ${msg.length} bytes to $connectionId, switching to buffering mode")
      connection ! ResumeWriting
      buffer(id, msg)
      context become workingCycleBuffering

    case ReceivableMessages.Ack(_) => // ignore ACKs in stable mode

    case WritingResumed => // ignore in stable mode
  }

  // operate in ACK mode until all buffered messages are transmitted
  def localInterfaceBuffering: Receive = {
    case msg: message.Message[_] =>
      outMessagesCounter += 1
      buffer(outMessagesCounter, messageSerializer.serialize(msg))

    case CommandFailed(Write(msg, ReceivableMessages.Ack(id))) =>
      connection ! ResumeWriting
      buffer(id, msg)

    case CommandFailed(ResumeWriting) => // ignore in ACK mode

    case WritingResumed =>
      writeFirst()

    case ReceivableMessages.Ack(id) =>
      outMessagesBuffer -= id
      if (outMessagesBuffer.nonEmpty){
        writeFirst()
      } else {
        log.info("Buffered messages processed, exiting buffering mode")
        context become workingCycleWriting
      }
  }

  def remoteInterface: Receive = {
    case Received(data) =>

      chunksBuffer ++= data

      @tailrec
      def process(): Unit = {
        messageSerializer.deserialize(chunksBuffer, selfPeer) match {
          case Success(Some(message)) =>
            log.debug("Received message " + message.spec + " from " + connectionId)
            networkControllerRef ! message
            chunksBuffer = chunksBuffer.drop(message.messageLength)
            process()
          case Success(None) =>
          case Failure(e) =>
            e match {
              //peer is doing bad things, ban it
              case MaliciousBehaviorException(msg) =>
                log.warn(s"Banning peer for malicious behaviour($msg): ${connectionId.toString}")
                //peer will be added to the blacklist and the network controller will send CloseConnection
                networkControllerRef ! PenalizePeer(connectionId.remoteAddress, PenaltyType.PermanentPenalty)
              //non-malicious corruptions
              case _ =>
                log.info(s"Corrupted data from ${connectionId.toString}: ${e.getMessage}")
            }
        }
      }

      process()
      connection ! ResumeReading
  }

  private def reportStrangeInput: Receive = {
    case nonsense =>
      log.warn(s"Strange input for PeerConnectionHandler: $nonsense")
  }

  private def buffer(id: Long, msg: ByteString): Unit = {
    outMessagesBuffer += id -> msg
  }

  private def writeFirst(): Unit = {
    outMessagesBuffer.headOption.foreach { case (id, msg) =>
      connection ! Write(msg, ReceivableMessages.Ack(id))
    }
  }

  // Write into the wire all the buffered messages we have for the peer with no ACK
  private def pushAllWithNoAck(): Unit = {
    outMessagesBuffer.foreach { case (_, msg) =>
      connection ! Write(msg, NoAck)
    }
  }

  private def createHandshakeMessage(): Handshake = {
    Handshake(
      PeerSpec(
        networkSettings.agentName,
        Version(networkSettings.appVersion),
        networkSettings.nodeName,
        ownSocketAddress,
        localFeatures
      ),
      System.currentTimeMillis()
    )
  }

}

object PeerConnectionHandler {

  object ReceivableMessages {
<<<<<<< HEAD

=======
    
>>>>>>> a4072cc8
    case object HandshakeTimeout

    case object CloseConnection

    final case class Ack(id: Long) extends Tcp.Event

  }

}

object PeerConnectionHandlerRef {

<<<<<<< HEAD
  def props(settings: NetworkSettings,
=======
  def props(settings: ScorexSettings,
>>>>>>> a4072cc8
            networkControllerRef: ActorRef,
            scorexContext: ScorexContext,
            connectionDescription: ConnectionDescription
           )(implicit ec: ExecutionContext): Props = {
    Props(new PeerConnectionHandler(settings, networkControllerRef, scorexContext, connectionDescription))
<<<<<<< HEAD
  }

  def apply(name: String,
            settings: NetworkSettings,
            networkControllerRef: ActorRef,
            scorexContext: ScorexContext,
            connectionDescription: ConnectionDescription)
           (implicit system: ActorSystem, ec: ExecutionContext): ActorRef = {
    system.actorOf(props(settings, networkControllerRef, scorexContext, connectionDescription), name)
  }
=======
>>>>>>> a4072cc8

}<|MERGE_RESOLUTION|>--- conflicted
+++ resolved
@@ -259,11 +259,7 @@
 object PeerConnectionHandler {
 
   object ReceivableMessages {
-<<<<<<< HEAD
-
-=======
     
->>>>>>> a4072cc8
     case object HandshakeTimeout
 
     case object CloseConnection
@@ -276,28 +272,11 @@
 
 object PeerConnectionHandlerRef {
 
-<<<<<<< HEAD
-  def props(settings: NetworkSettings,
-=======
   def props(settings: ScorexSettings,
->>>>>>> a4072cc8
             networkControllerRef: ActorRef,
             scorexContext: ScorexContext,
             connectionDescription: ConnectionDescription
-           )(implicit ec: ExecutionContext): Props = {
+           )(implicit ec: ExecutionContext): Props =
     Props(new PeerConnectionHandler(settings, networkControllerRef, scorexContext, connectionDescription))
-<<<<<<< HEAD
-  }
-
-  def apply(name: String,
-            settings: NetworkSettings,
-            networkControllerRef: ActorRef,
-            scorexContext: ScorexContext,
-            connectionDescription: ConnectionDescription)
-           (implicit system: ActorSystem, ec: ExecutionContext): ActorRef = {
-    system.actorOf(props(settings, networkControllerRef, scorexContext, connectionDescription), name)
-  }
-=======
->>>>>>> a4072cc8
 
 }