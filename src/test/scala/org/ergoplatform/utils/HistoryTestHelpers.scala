package org.ergoplatform.utils

import org.ergoplatform.nodeView.history.ErgoHistory
import org.ergoplatform.nodeView.history.storage.modifierprocessors.{EmptyBlockSectionProcessor, FullBlockPruningProcessor, ToDownloadProcessor}
import org.ergoplatform.nodeView.state.StateType
import org.ergoplatform.settings._
import org.scalacheck.Gen
import scorex.core.settings.ScorexSettings
import scorex.util.encode.Base16

import scala.concurrent.duration._

trait HistoryTestHelpers extends ErgoPropertyTest {

  override lazy val smallInt: Gen[Int] = Gen.choose(0, BlocksInChain)

  val BlocksInChain = 10
  val BlocksToKeep: Int = BlocksInChain + 1

  def ensureMinimalHeight(history: ErgoHistory, height: Int = BlocksInChain): ErgoHistory = {
    val historyHeight = history.headersHeight
    if (historyHeight < height) {
      history match {
        case _: EmptyBlockSectionProcessor =>
          val chain = genHeaderChain(height - historyHeight, history, diffBitsOpt = None, useRealTs = false)
          if (history.isEmpty) applyHeaderChain(history, chain) else applyHeaderChain(history, chain.tail)
        case _ =>
          ???
      }
    } else {
      history
    }
  }

  // todo looks like copy-paste from Stubs.generateHistory
  def generateHistory(verifyTransactions: Boolean,
                      stateType: StateType,
                      PoPoWBootstrap: Boolean,
                      blocksToKeep: Int,
                      epochLength: Int = 100000000,
                      useLastEpochs: Int = 10,
                      initialDiffOpt: Option[BigInt] = None): ErgoHistory = {

    val minimalSuffix = 2
    val txCostLimit     = initSettings.nodeSettings.maxTransactionCost
    val txSizeLimit     = initSettings.nodeSettings.maxTransactionSize
    val nodeSettings: NodeConfigurationSettings = NodeConfigurationSettings(stateType, verifyTransactions, blocksToKeep,
<<<<<<< HEAD
      PoPoWBootstrap, minimalSuffix, mining = false, txCostLimit, blockCandidateGenerationInterval = 45.minutes, useExternalMiner = false,
=======
      PoPoWBootstrap, minimalSuffix, mining = false, txCostLimit, txSizeLimit, useExternalMiner = false,
>>>>>>> 60bcda53
      internalMinersCount = 1, internalMinerPollingInterval = 1.second, miningPubKeyHex = None,
      offlineGeneration = false, 200, 5.minutes, 100000, 1.minute, rebroadcastCount = 200, 1000000, 100)
    val scorexSettings: ScorexSettings = null
    val walletSettings: WalletSettings = null
    val chainSettings = initialDiffOpt match {
      case Some(diff) =>
        val diffHex = Base16.encode(diff.toByteArray)
        settings.chainSettings.copy(epochLength = epochLength, useLastEpochs = useLastEpochs, initialDifficultyHex = diffHex)
      case _ =>
        settings.chainSettings.copy(epochLength = epochLength, useLastEpochs = useLastEpochs)
    }

    val dir = createTempDir
    val fullHistorySettings: ErgoSettings = ErgoSettings(dir.getAbsolutePath, NetworkType.TestNet, chainSettings,
      nodeSettings, scorexSettings, walletSettings, settings.cacheSettings)

    ErgoHistory.readOrGenerate(fullHistorySettings, timeProvider)
  }

}

object HistoryTestHelpers {

  /**
    * Use reflection to set `minimalFullBlockHeightVar` to 0 to change regular synchronization rule, that we
    * first apply headers chain, and apply full blocks only after that
    */
  def allowToApplyOldBlocks(history: ErgoHistory): Unit = {
    import scala.reflect.runtime.{universe => ru}
    val runtimeMirror = ru.runtimeMirror(getClass.getClassLoader)
    val procInstance = runtimeMirror.reflect(history.asInstanceOf[ToDownloadProcessor])
    val ppM = ru.typeOf[ToDownloadProcessor].member(ru.TermName("pruningProcessor")).asMethod
    val pp = procInstance.reflectMethod(ppM).apply().asInstanceOf[FullBlockPruningProcessor]
    val f = ru.typeOf[FullBlockPruningProcessor].member(ru.TermName("minimalFullBlockHeightVar")).asTerm.accessed.asTerm
    runtimeMirror.reflect(pp).reflectField(f).set(ErgoHistory.GenesisHeight)
    val f2 = ru.typeOf[FullBlockPruningProcessor].member(ru.TermName("isHeadersChainSyncedVar")).asTerm.accessed.asTerm
    runtimeMirror.reflect(pp).reflectField(f2).set(true)
  }

}<|MERGE_RESOLUTION|>--- conflicted
+++ resolved
@@ -45,11 +45,7 @@
     val txCostLimit     = initSettings.nodeSettings.maxTransactionCost
     val txSizeLimit     = initSettings.nodeSettings.maxTransactionSize
     val nodeSettings: NodeConfigurationSettings = NodeConfigurationSettings(stateType, verifyTransactions, blocksToKeep,
-<<<<<<< HEAD
-      PoPoWBootstrap, minimalSuffix, mining = false, txCostLimit, blockCandidateGenerationInterval = 45.minutes, useExternalMiner = false,
-=======
-      PoPoWBootstrap, minimalSuffix, mining = false, txCostLimit, txSizeLimit, useExternalMiner = false,
->>>>>>> 60bcda53
+      PoPoWBootstrap, minimalSuffix, mining = false, txCostLimit, txSizeLimit, blockCandidateGenerationInterval = 45.minutes, useExternalMiner = false,
       internalMinersCount = 1, internalMinerPollingInterval = 1.second, miningPubKeyHex = None,
       offlineGeneration = false, 200, 5.minutes, 100000, 1.minute, rebroadcastCount = 200, 1000000, 100)
     val scorexSettings: ScorexSettings = null
