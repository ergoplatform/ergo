--- conflicted
+++ resolved
@@ -80,13 +80,8 @@
     case SuccessfulTransaction(_) => self ! Attempt
   }
 
-<<<<<<< HEAD
-  def genTransaction(wallet: ErgoWallet): Future[Try[ErgoTransaction]] = {
+  private def genTransaction(wallet: ErgoWallet): Future[Try[ErgoTransaction]] = {
     val feeReq = PaymentRequest(Pay2SAddress(Constants.FeeProposition), 100000L, None, None)
-=======
-  private def genTransaction(wallet: ErgoWallet): Future[Try[ErgoTransaction]] = {
-    val feeReq = PaymentRequest(Pay2SAddress(Constants.TrueLeaf), 100000L, None, None)
->>>>>>> ebb8fd53
     val payloadReq: Future[Option[TransactionRequest]] = wallet.confirmedBalances().map { balances =>
       Random.nextInt(100) match {
         case i if i < 70 =>
