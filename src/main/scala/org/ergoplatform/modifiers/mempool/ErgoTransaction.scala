package org.ergoplatform.modifiers.mempool

import io.circe.syntax._
import org.ergoplatform.SigmaConstants.{MaxBoxSize, MaxPropositionBytes}
import org.ergoplatform._
import org.ergoplatform.http.api.ApiCodecs
import org.ergoplatform.mining.emission.EmissionRules
import org.ergoplatform.modifiers.ErgoNodeViewModifier
import org.ergoplatform.nodeView.ErgoContext
import org.ergoplatform.nodeView.state.ErgoStateContext
import org.ergoplatform.utils.ArithUtils._
import org.ergoplatform.settings.ValidationRules._
import org.ergoplatform.settings.{Algos, ErgoValidationSettings}
import org.ergoplatform.utils.BoxUtils
import org.ergoplatform.wallet.boxes.ErgoBoxAssetExtractor
import org.ergoplatform.wallet.interpreter.ErgoInterpreter
import scorex.core.EphemerealNodeViewModifier
import org.ergoplatform.wallet.protocol.context.{InputContext, TransactionContext}
import scorex.core.serialization.ScorexSerializer
import scorex.core.transaction.Transaction
import scorex.core.utils.ScorexEncoding
import scorex.core.validation.ValidationResult.fromValidationState
import scorex.core.validation.{ModifierValidator, ValidationResult, ValidationState}
import scorex.db.ByteArrayUtils
import scorex.util.serialization.{Reader, Writer}
import scorex.util.{ModifierId, ScorexLogging, bytesToId}
import sigmastate.serialization.ConstantStore
import sigmastate.utils.{SigmaByteReader, SigmaByteWriter}
import sigmastate.utxo.CostTable

import scala.collection.mutable
import scala.util.{Failure, Success, Try}

/**
  * ErgoTransaction is an atomic state transition operation. It destroys Boxes from the state
  * and creates new ones. If transaction is spending boxes protected by some non-trivial scripts,
  * its inputs should also contain proof of spending correctness - context extension (user-defined
  * key-value map) and data inputs (links to existing boxes in the state) that may be used during
  * script reduction to crypto, signatures that satisfies the remaining cryptographic protection
  * of the script.
  * Transactions are not encrypted, so it is possible to browse and view every transaction ever
  * collected into a block.
  *
  * @param inputs           - inputs, that will be spent by this transaction.
  * @param dataInputs       - inputs, that are not going to be spent by transaction, but will be
  *                         reachable from inputs scripts. `dataInputs` scripts will not be executed,
  *                         thus their scripts costs are not included in transaction cost and
  *                         they do not contain spending proofs.
  * @param outputCandidates - box candidates to be created by this transaction.
  *                         Differ from ordinary ones in that they do not include transaction id and index
  */
case class ErgoTransaction(override val inputs: IndexedSeq[Input],
                           override val dataInputs: IndexedSeq[DataInput],
                           override val outputCandidates: IndexedSeq[ErgoBoxCandidate],
                           override val sizeOpt: Option[Int] = None)
  extends ErgoLikeTransaction(inputs, dataInputs, outputCandidates)
    with Transaction
    with EphemerealNodeViewModifier
    with ErgoNodeViewModifier
    with ScorexLogging {

  override val serializedId: Array[Byte] = Algos.hash(messageToSign)

  override lazy val id: ModifierId = bytesToId(serializedId)

  /**
    * Id of transaction "witness" (taken from Bitcoin jargon, means commitment to signatures of a transaction).
    * Id is 248-bit long, to distinguish transaction ids from witness ids in Merkle tree of transactions,
    * where both kinds of ids are written into leafs of the tree.
    */
  lazy val witnessSerializedId: Array[Byte] =
    Algos.hash(ByteArrayUtils.mergeByteArrays(inputs.map(_.spendingProof.proof))).tail


  lazy val outAssetsTry: Try[(Map[Seq[Byte], Long], Int)] = ErgoBoxAssetExtractor.extractAssets(outputCandidates)

  lazy val outputsSumTry: Try[Long] = Try(outputCandidates.map(_.value).reduce(Math.addExact(_, _)))

  /**
    * Stateless transaction validation with result returned as `ValidationResult`
    * to accumulate further validation results
    *
    * @note Consensus-critical!
    */
  def validateStateless(): ValidationState[Unit] = {
    ModifierValidator(ErgoValidationSettings.initial)
      .validate(txNoInputs, inputs.nonEmpty, s"$id")
      .validate(txNoOutputs, outputCandidates.nonEmpty, s"$id")
      .validate(txManyInputs, inputs.size <= Short.MaxValue, s"$id: ${inputs.size}")
      .validate(txManyDataInputs, dataInputs.size <= Short.MaxValue, s"$id: ${dataInputs.size}")
      .validate(txManyOutputs, outputCandidates.size <= Short.MaxValue, s"$id: ${outputCandidates.size}")
      .validate(txNegativeOutput, outputCandidates.forall(_.value >= 0), s"$id: ${outputCandidates.map(_.value)}")
      .validateNoFailure(txOutputSum, outputsSumTry)
      .validate(txInputsUnique, inputs.distinct.size == inputs.size, s"$id: ${inputs.distinct.size} == ${inputs.size}")
  }

  /**
    * Same as `validateStateless`, but result is returned as Try[Unit]
    **/
  def statelessValidity(): Try[Unit] = {
    validateStateless().result.toTry
  }


  private def verifyInput(validationBefore: ValidationState[Long],
                          boxesToSpend: IndexedSeq[ErgoBox],
                          dataBoxes: IndexedSeq[ErgoBox],
                          box: ErgoBox,
                          inputIndex: Short,
                          stateContext: ErgoStateContext,
                          currentTxCost: Long)
                         (implicit verifier: ErgoInterpreter): ValidationResult[Long] = {

    // Cost limit per block
    val maxCost = stateContext.currentParameters.maxBlockCost

    val input = inputs(inputIndex)

    // Just in case, should always be true if client implementation is correct.
    if(!box.id.sameElements(input.boxId)) {
      log.error("Critical client error: box is not inputs(inputIndex)")
    }

    val proof = input.spendingProof
    val transactionContext = TransactionContext(boxesToSpend, dataBoxes, this)
    val inputContext = InputContext(inputIndex, proof.extension)

    val ctx = new ErgoContext(
      stateContext, transactionContext, inputContext,
      costLimit = maxCost - currentTxCost, // remaining cost so far
      initCost = 0)

    val costTry = verifier.verify(box.ergoTree, ctx, proof, messageToSign)
    val (isCostValid, scriptCost) =
      costTry match {
        case Failure(t) =>
          log.info(s"Tx verification failed: ${t.getMessage}")
          (false, maxCost + 1)
        case Success(result) =>
          result
      }

    val currCost = addExact(currentTxCost, scriptCost)

    validationBefore
      // Check whether input box script interpreter raised exception
      .validate(txScriptValidation, costTry.isSuccess && isCostValid, s"$id: #$inputIndex => $costTry")
      // Check that cost of the transaction after checking the input becomes too big
      .validate(bsBlockTransactionsCost, currCost <= maxCost, s"$id: cost exceeds limit after input #$inputIndex")
      .map(c => addExact(c, scriptCost))
  }

  private def verifyOutput(validationBefore: ValidationState[Long],
                           out: ErgoBox,
                           stateContext: ErgoStateContext): ValidationResult[Long] = {

    val blockVersion = stateContext.blockVersion

    validationBefore
      .validate(txDust, out.value >= BoxUtils.minimalErgoAmount(out, stateContext.currentParameters), s"$id, output ${Algos.encode(out.id)}, ${out.value} >= ${BoxUtils.minimalErgoAmount(out, stateContext.currentParameters)}")
      .validate(txFuture, out.creationHeight <= stateContext.currentHeight, s" ${out.creationHeight} <= ${stateContext.currentHeight} is not true, output id: $id: output $out")
      .validate(txNegHeight, (blockVersion == 1) || out.creationHeight >= 0, s" ${out.creationHeight} >= 0 is not true, output id: $id: output $out")
      .validate(txBoxSize, out.bytes.length <= MaxBoxSize.value, s"$id: output $out")
      .validate(txBoxPropositionSize, out.propositionBytes.length <= MaxPropositionBytes.value, s"$id: output $out")
  }

  private def verifyAssets(validationBefore: ValidationState[Long],
                           outAssets: Map[ByteBuffer, Long],
                           outAssetsNum: Int,
                           boxesToSpend: IndexedSeq[ErgoBox],
                           stateContext: ErgoStateContext): ValidationResult[Long] = {
    // Cost limit per block
    val maxCost = stateContext.currentParameters.maxBlockCost

    ErgoBoxAssetExtractor.extractAssets(boxesToSpend) match {
      case Success((inAssets, inAssetsNum)) =>
        lazy val newAssetId = ByteBuffer.wrap(inputs.head.boxId)
        val tokenAccessCost = stateContext.currentParameters.tokenAccessCost
        val currentTxCost = validationBefore.result.payload.get

        val totalAssetsAccessCost =
          ErgoBoxAssetExtractor.totalAssetsAccessCost(inAssetsNum, inAssets.size, outAssetsNum, outAssets.size, tokenAccessCost)
        val newCost = addExact(currentTxCost, totalAssetsAccessCost)

        validationBefore
          // Check that transaction is not too costly considering all the assets
          .validate(bsBlockTransactionsCost, maxCost >= newCost, s"$id: assets cost")
          .validateSeq(outAssets) {
            case (validationState, (outAssetId, outAmount)) =>
              val inAmount: Long = inAssets.getOrElse(outAssetId, -1L)

              // Check that for each asset output amount is no more than input amount,
              // with a possible exception for a new asset created by the transaction
              validationState.validate(txAssetsPreservation,
                inAmount >= outAmount || (outAssetId == newAssetId && outAmount > 0),
                s"$id: Amount in = $inAmount, out = $outAmount. Allowed new asset = $newAssetId, out = $outAssetId")
          }
          .payload(newCost)
      case Failure(e) =>
        // should never be here as far as we've already checked this when we've created the box
        ModifierValidator.fatal(e.getMessage)
    }
  }

  def verifyReemission(boxesToSpend: IndexedSeq[ErgoBox],
                       outputCandidates: Seq[ErgoBoxCandidate],
                       stateContext: ErgoStateContext): Try[Unit] = Try {
    val reemission = stateContext.ergoSettings.chainSettings.reemissionRules
    val ReemissionTokenId = ModifierId @@ stateContext.ergoSettings.chainSettings.reemission.reemissionTokenId
    val EmissionNftId = ModifierId @@ stateContext.ergoSettings.chainSettings.reemission.emissionNftId

    // reemission logic below
    var reemissionSpending = false
    boxesToSpend.foreach { box =>
      if (box.value > 100000 * EmissionRules.CoinsInOneErgo) {
        if (box.tokens.contains(EmissionNftId)) {
          val reemissionTokensIn = box.tokens.getOrElse(ReemissionTokenId, 0L)
          require(reemissionTokensIn > 0)

          // positions guaranteed by emission contract
          val emissionOut = outputCandidates(0)
          val rewardsOut = outputCandidates(1)

          val emissionTokensOut = emissionOut.tokens.getOrElse(ReemissionTokenId, 0L)
          val rewardsTokensOut = rewardsOut.tokens.getOrElse(ReemissionTokenId, 0L)

          require(emissionOut.tokens.contains(EmissionNftId))
          require(reemissionTokensIn == emissionTokensOut + rewardsTokensOut)

          val height = stateContext.currentHeight
          val properReemissionRewardPart = reemission.reemissionForHeight(height)
          require(rewardsTokensOut == properReemissionRewardPart)
        }
      } else if (box.tokens.contains(ReemissionTokenId)) {
        reemissionSpending = true
      }
    }

    if (reemissionSpending) {
      val toBurn = boxesToSpend.map { box =>
        box.tokens.getOrElse(ReemissionTokenId, 0L)
      }.sum
      val reemissionOutputs = outputCandidates.filter { out =>
        require(!out.tokens.contains(ReemissionTokenId), "outputs contain reemission token")
        out.ergoTree == reemission.reemissionBoxProp
      }
      require(reemissionOutputs.map(_.value).sum == toBurn)
    }

  }

  /**
    * Checks whether transaction is valid against input boxes to spend, and
    * non-spendable data inputs.
    *
    * Note that this method make only checks which are possible when input boxes are available.
    *
    * To make full transaction validation, use (tx.statelessValidity && tx.statefulValidity(...))
    *
    * @note Consensus-critical!
    * @param boxesToSpend    - boxes the transaction spends (via inputs)
    * @param dataBoxes       - boxes the transaction only reads (via data inputs)
    * @param stateContext    - blockchain context at the moment of validation
    * @param accumulatedCost - computational cost before validation, validation starts with this value
    * @param verifier        - interpreter used to check spending correctness for transaction inputs
    * @return total computation cost (accumulatedCost + transaction verification cost), or error details
    */
  def validateStateful(boxesToSpend: IndexedSeq[ErgoBox],
                       dataBoxes: IndexedSeq[ErgoBox],
                       stateContext: ErgoStateContext,
                       accumulatedCost: Long)
                      (implicit verifier: ErgoInterpreter): ValidationState[Long] = {

    verifier.IR.resetContext() // ensure there is no garbage in the IRContext
    lazy val inputSumTry = Try(boxesToSpend.map(_.value).reduce(Math.addExact(_, _)))

    // Cost of transaction initialization: we should read and parse all inputs and data inputs,
    // and also iterate through all outputs to check rules
    val initialCost: Long = addExact(
      CostTable.interpreterInitCost,
      multiplyExact(boxesToSpend.size, stateContext.currentParameters.inputCost),
      multiplyExact(dataBoxes.size, stateContext.currentParameters.dataInputCost),
      multiplyExact(outputCandidates.size, stateContext.currentParameters.outputCost),
    )

    // Cost limit per block
    val maxCost = stateContext.currentParameters.maxBlockCost

    // We sum up previously accumulated cost and transaction initialization cost
    val startCost = addExact(initialCost, accumulatedCost)
    ModifierValidator(stateContext.validationSettings)
      // Check that the initial transaction cost is not too exceeding block limit
      .validate(bsBlockTransactionsCost, maxCost >= startCost, s"$id: initial cost")
      // Starting validation
      .payload(startCost)
      // Perform cheap checks first
      .validateNoFailure(txAssetsInOneBox, outAssetsTry)
      .validate(txPositiveAssets,
        outputCandidates.forall(_.additionalTokens.forall(_._2 > 0)),
        s"$id: ${outputCandidates.map(_.additionalTokens)}")
      // Check that outputs are not dust, and not created in future
      .validateSeq(outputs) { case (validationState, out) => verifyOutput(validationState, out, stateContext) }
      // Just to be sure, check that all the input boxes to spend (and to read) are presented.
      // Normally, this check should always pass, if the client is implemented properly
      // so it is not part of the protocol really.
      .validate(txBoxesToSpend, boxesToSpend.size == inputs.size, s"$id: ${boxesToSpend.size} == ${inputs.size}")
      .validate(txDataBoxes, dataBoxes.size == dataInputs.size, s"$id: ${dataBoxes.size} == ${dataInputs.size}")
      // Check that there are no overflow in input and output values
      .validate(txInputsSum, inputSumTry.isSuccess, s"$id")
      // Check that transaction is not creating money out of thin air.
      .validate(txErgPreservation, inputSumTry == outputsSumTry, s"$id: $inputSumTry == $outputsSumTry")
      .validateTry(outAssetsTry, e => ModifierValidator.fatal("Incorrect assets", e)) { case (validation, (outAssets, outAssetsNum)) =>
<<<<<<< HEAD
        verifyAssets(validation, outAssets, outAssetsNum, boxesToSpend, stateContext)
=======
        ErgoBoxAssetExtractor.extractAssets(boxesToSpend) match {
          case Success((inAssets, inAssetsNum)) =>
            lazy val newAssetId = mutable.WrappedArray.make(inputs.head.boxId)
            val tokenAccessCost = stateContext.currentParameters.tokenAccessCost
            val currentTxCost = validation.result.payload.get

            val totalAssetsAccessCost =
              ErgoBoxAssetExtractor.totalAssetsAccessCost(inAssetsNum, inAssets.size, outAssetsNum, outAssets.size, tokenAccessCost)
            val newCost = addExact(currentTxCost, totalAssetsAccessCost)

            validation
              // Check that transaction is not too costly considering all the assets
              .validate(bsBlockTransactionsCost, maxCost >= newCost, s"$id: assets cost")
              .validateSeq(outAssets) {
                case (validationState, (outAssetId, outAmount)) =>
                  val inAmount: Long = inAssets.getOrElse(outAssetId, -1L)

                  // Check that for each asset output amount is no more than input amount,
                  // with a possible exception for a new asset created by the transaction
                  validationState.validate(txAssetsPreservation,
                    inAmount >= outAmount || (outAssetId == newAssetId && outAmount > 0),
                    s"$id: Amount in = $inAmount, out = $outAmount. Allowed new asset = $newAssetId, out = $outAssetId")
              }
              .payload(newCost)
          case Failure(e) =>
            // should never be here as far as we've already checked this when we've created the box
            ModifierValidator.fatal(e.getMessage)
        }
>>>>>>> ff99eaaa
      }
      // Check inputs, the most expensive check usually, so done last.
      .validateSeq(boxesToSpend.zipWithIndex) { case (validation, (box, idx)) =>
        val currentTxCost = validation.result.payload.get
        verifyInput(validation, boxesToSpend, dataBoxes, box, idx.toShort, stateContext, currentTxCost)
       }
      .validate(txReemission, !stateContext.ergoSettings.chainSettings.reemission.checkReemissionRules ||
                                verifyReemission(boxesToSpend, outputCandidates, stateContext).isSuccess)
  }

  /**
    * Same as `validateStateful`, but result is returned as Try[Long]
    **/
  def statefulValidity(boxesToSpend: IndexedSeq[ErgoBox],
                       dataBoxes: IndexedSeq[ErgoBox],
                       stateContext: ErgoStateContext,
                       accumulatedCost: Long = 0L)
                      (implicit verifier: ErgoInterpreter): Try[Long] = {
    validateStateful(boxesToSpend, dataBoxes, stateContext, accumulatedCost).result.toTry
  }

  override type M = ErgoTransaction

  override def serializer: ScorexSerializer[ErgoTransaction] = ErgoTransactionSerializer

  override def toString: String = {
    import ErgoTransaction._
    val displayMaxObjects = 3
    val inputsStr = if (inputs.size > displayMaxObjects) {
      inputs.take(displayMaxObjects).asJson.noSpaces + s" ... (${inputs.size})"
    } else {
      inputs.asJson.noSpaces
    }
    val outputsStr = if (outputs.size > displayMaxObjects) {
      outputs.take(displayMaxObjects).asJson.noSpaces + s" ... (${outputs.size})"
    } else {
      outputs.asJson.noSpaces
    }
    s"ErgoTransaction(id: $encodedId, inputs: $inputsStr, outputs: $outputsStr, size: $size)"
  }

}

object ErgoTransaction extends ApiCodecs with ScorexLogging with ScorexEncoding {

  def apply(inputs: IndexedSeq[Input], outputCandidates: IndexedSeq[ErgoBoxCandidate]): ErgoTransaction =
    ErgoTransaction(inputs, IndexedSeq(), outputCandidates, None)

  def apply(tx: ErgoLikeTransaction): ErgoTransaction =
    ErgoTransaction(tx.inputs, tx.dataInputs, tx.outputCandidates)

}

object ErgoTransactionSerializer extends ScorexSerializer[ErgoTransaction] {

  override def serialize(tx: ErgoTransaction, w: Writer): Unit = {
    val elt = new ErgoLikeTransaction(tx.inputs, tx.dataInputs, tx.outputCandidates)
    ErgoLikeTransactionSerializer.serialize(elt, new SigmaByteWriter(w, None))
  }

  override def parse(r: Reader): ErgoTransaction = {
    val reader = new SigmaByteReader(r,
      new ConstantStore(),
      resolvePlaceholdersToConstants = false)
    val elt = ErgoLikeTransactionSerializer.parse(reader)
    ErgoTransaction(elt.inputs, elt.dataInputs, elt.outputCandidates)
  }
}<|MERGE_RESOLUTION|>--- conflicted
+++ resolved
@@ -165,7 +165,7 @@
   }
 
   private def verifyAssets(validationBefore: ValidationState[Long],
-                           outAssets: Map[ByteBuffer, Long],
+                           outAssets: Map[Seq[Byte], Long],
                            outAssetsNum: Int,
                            boxesToSpend: IndexedSeq[ErgoBox],
                            stateContext: ErgoStateContext): ValidationResult[Long] = {
@@ -174,7 +174,7 @@
 
     ErgoBoxAssetExtractor.extractAssets(boxesToSpend) match {
       case Success((inAssets, inAssetsNum)) =>
-        lazy val newAssetId = ByteBuffer.wrap(inputs.head.boxId)
+        lazy val newAssetId = mutable.WrappedArray.make(inputs.head.boxId)
         val tokenAccessCost = stateContext.currentParameters.tokenAccessCost
         val currentTxCost = validationBefore.result.payload.get
 
@@ -310,38 +310,7 @@
       // Check that transaction is not creating money out of thin air.
       .validate(txErgPreservation, inputSumTry == outputsSumTry, s"$id: $inputSumTry == $outputsSumTry")
       .validateTry(outAssetsTry, e => ModifierValidator.fatal("Incorrect assets", e)) { case (validation, (outAssets, outAssetsNum)) =>
-<<<<<<< HEAD
         verifyAssets(validation, outAssets, outAssetsNum, boxesToSpend, stateContext)
-=======
-        ErgoBoxAssetExtractor.extractAssets(boxesToSpend) match {
-          case Success((inAssets, inAssetsNum)) =>
-            lazy val newAssetId = mutable.WrappedArray.make(inputs.head.boxId)
-            val tokenAccessCost = stateContext.currentParameters.tokenAccessCost
-            val currentTxCost = validation.result.payload.get
-
-            val totalAssetsAccessCost =
-              ErgoBoxAssetExtractor.totalAssetsAccessCost(inAssetsNum, inAssets.size, outAssetsNum, outAssets.size, tokenAccessCost)
-            val newCost = addExact(currentTxCost, totalAssetsAccessCost)
-
-            validation
-              // Check that transaction is not too costly considering all the assets
-              .validate(bsBlockTransactionsCost, maxCost >= newCost, s"$id: assets cost")
-              .validateSeq(outAssets) {
-                case (validationState, (outAssetId, outAmount)) =>
-                  val inAmount: Long = inAssets.getOrElse(outAssetId, -1L)
-
-                  // Check that for each asset output amount is no more than input amount,
-                  // with a possible exception for a new asset created by the transaction
-                  validationState.validate(txAssetsPreservation,
-                    inAmount >= outAmount || (outAssetId == newAssetId && outAmount > 0),
-                    s"$id: Amount in = $inAmount, out = $outAmount. Allowed new asset = $newAssetId, out = $outAssetId")
-              }
-              .payload(newCost)
-          case Failure(e) =>
-            // should never be here as far as we've already checked this when we've created the box
-            ModifierValidator.fatal(e.getMessage)
-        }
->>>>>>> ff99eaaa
       }
       // Check inputs, the most expensive check usually, so done last.
       .validateSeq(boxesToSpend.zipWithIndex) { case (validation, (box, idx)) =>
