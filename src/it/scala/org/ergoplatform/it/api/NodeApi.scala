--- conflicted
+++ resolved
@@ -1,5 +1,4 @@
 package org.ergoplatform.it.api
-
 
 import java.io.IOException
 import java.util.concurrent.TimeoutException
@@ -90,17 +89,13 @@
     waitFor[Seq[Peer]](_.connectedPeers, _.length >= targetPeersCount, 1.second)
   }
 
-<<<<<<< HEAD
-  def height: Future[Int] = get("/info").flatMap { r =>
-=======
   def waitForHeight(expectedHeight: Int, retryingInterval: FiniteDuration = 1.second): Future[Int] = {
     waitFor[Int](_.height, h => h >= expectedHeight, retryingInterval)
   }
 
   def waitForStartup: Future[this.type] = get("/info").map(_ => this)
 
-  def height: Future[Int] = get("/info") flatMap { r =>
->>>>>>> 9b62f05e
+  def height: Future[Int] = get("/info").flatMap { r =>
     val response = ergoJsonAnswerAs[Json](r.getResponseBody)
     response.hcursor.downField("fullHeight").as[Option[Int]].fold(
       e => Future.failed(new Exception(s"Error getting `fullHeight` from /info response: $e\n$response", e)),
@@ -108,7 +103,6 @@
     )
   }
 
-<<<<<<< HEAD
   def stateRoot: Future[Option[String]] = get("/info").flatMap { r =>
     val response = ergoJsonAnswerAs[Json](r.getResponseBody)
     response.hcursor.downField("stateRoot").as[Option[String]].fold(
@@ -117,12 +111,6 @@
     )
   }
 
-  def waitForHeight(expectedHeight: Int): Future[Int] = waitFor[Int](_.height, h => h >= expectedHeight, 1.second)
-
-  def waitForStartup: Future[this.type] = get("/info").map(_ => this)
-
-=======
->>>>>>> 9b62f05e
   def status: Future[Status] = get("/info").map(j => Status(ergoJsonAnswerAs[Json](j.getResponseBody).noSpaces))
 
   def historyInfo: Future[HistoryInfo] = get("/info").map(r => ergoJsonAnswerAs[HistoryInfo](r.getResponseBody))
