package scorex.testkit.properties.state

import org.ergoplatform.modifiers.ErgoPersistentModifier
import org.ergoplatform.nodeView.state.{DigestState, ErgoState}
import org.scalacheck.Gen
import scala.collection.mutable.ListBuffer


trait StateApplicationTest[ST <: ErgoState[ST]] extends StateTests[ST] {

  lazy val stateGenWithValidModifier: Gen[(ST, ErgoPersistentModifier)] = {
    stateGen.map { s => (s, semanticallyValidModifier(s)) }
  }

  lazy val stateGenWithInvalidModifier: Gen[(ST, ErgoPersistentModifier)] = {
    stateGen.map { s => (s, semanticallyInvalidModifier(s))}
  }

  private def propertyNameGenerator(propName: String): String = s"StateTests: $propName"

  property(propertyNameGenerator("apply modifier")) {
    forAll(stateGenWithValidModifier) { case (s, m) =>
      val ver = s.version
      val sTry = s.applyModifier(m, None)(_ => ())
        sTry.isSuccess shouldBe true
      sTry.get.version == ver shouldBe false
    }
  }

  property(propertyNameGenerator("do not apply same valid modifier twice")) {
    forAll(stateGenWithValidModifier) { case (s, m) =>
      val ver = s.version
      val sTry = s.applyModifier(m, None)(_ => ())
      sTry.isSuccess shouldBe true
      val s2 = sTry.get
      s2.version == ver shouldBe false
      s2.applyModifier(m, None)(_ => ()).isSuccess shouldBe false
    }
  }

  property(propertyNameGenerator("do not apply invalid modifier")) {
    forAll(stateGenWithInvalidModifier) { case (s, m) =>
      val sTry = s.applyModifier(m, None)(_ => ())
      sTry.isSuccess shouldBe false
    }
  }

  property(propertyNameGenerator("apply valid modifier after rollback")) {
    forAll(stateGenWithValidModifier) { case (s, m) =>
      val ver = s.version
<<<<<<< HEAD
      val sTry = s.applyModifier(m, None)(_ => ())
=======
      s.store.setKeepVersions(10)
      val sTry = s.applyModifier(m, Some(0))(_ => ())
>>>>>>> 2b3aff2a
      sTry.isSuccess shouldBe true
      val s2 = sTry.get
      s2.version == ver shouldBe false
      val ver2 = s2.version

      val s3 = s2.rollbackTo(ver).get
      s3.version == ver shouldBe true

      val sTry2 = s3.applyModifier(m, None)(_ => ())
      sTry2.isSuccess shouldBe true
      val s4 = sTry2.get
      s4.version == ver shouldBe false
      s4.version == ver2 shouldBe true
    }
  }

  property(propertyNameGenerator("application after rollback is possible")) {
    forAll(stateGen) { s =>
      s.store.setKeepVersions(10)
      val maxRollbackDepth = s match {
        case ds: DigestState =>
          ds.store.rollbackVersions().size
        case _ =>
          10
      }
      @SuppressWarnings(Array("org.wartremover.warts.OptionPartial"))
      val rollbackDepth = Gen.chooseNum(1, maxRollbackDepth).sample.get
      val buf = new ListBuffer[ErgoPersistentModifier]()
      val ver = s.version

      val s2 = (0 until rollbackDepth).foldLeft(s) { case (state, _) =>
        val modifier = semanticallyValidModifier(state)
        buf += modifier
<<<<<<< HEAD
        val sTry = state.applyModifier(modifier, None)(_ => ())
=======
        val sTry = state.applyModifier(modifier, Some(rollbackDepth))(_ => ())
>>>>>>> 2b3aff2a
        sTry shouldBe 'success
        sTry.get
      }

      val lastVersion = s2.version
      val rollbackTry = s2.rollbackTo(ver)
      rollbackTry.toOption shouldBe defined
      val s3 = rollbackTry.get
      s3.version == ver shouldBe true

      val s4 = buf.foldLeft(s3) { case (state, m) =>
<<<<<<< HEAD
        val sTry = state.applyModifier(m, None)(_ => ())
=======
        val sTry = state.applyModifier(m, Some(0))(_ => ())
>>>>>>> 2b3aff2a
        sTry shouldBe 'success
        sTry.get
      }

      s4.version == lastVersion shouldBe true
    }
  }
}<|MERGE_RESOLUTION|>--- conflicted
+++ resolved
@@ -48,12 +48,8 @@
   property(propertyNameGenerator("apply valid modifier after rollback")) {
     forAll(stateGenWithValidModifier) { case (s, m) =>
       val ver = s.version
-<<<<<<< HEAD
-      val sTry = s.applyModifier(m, None)(_ => ())
-=======
       s.store.setKeepVersions(10)
       val sTry = s.applyModifier(m, Some(0))(_ => ())
->>>>>>> 2b3aff2a
       sTry.isSuccess shouldBe true
       val s2 = sTry.get
       s2.version == ver shouldBe false
@@ -87,11 +83,7 @@
       val s2 = (0 until rollbackDepth).foldLeft(s) { case (state, _) =>
         val modifier = semanticallyValidModifier(state)
         buf += modifier
-<<<<<<< HEAD
-        val sTry = state.applyModifier(modifier, None)(_ => ())
-=======
         val sTry = state.applyModifier(modifier, Some(rollbackDepth))(_ => ())
->>>>>>> 2b3aff2a
         sTry shouldBe 'success
         sTry.get
       }
@@ -103,11 +95,7 @@
       s3.version == ver shouldBe true
 
       val s4 = buf.foldLeft(s3) { case (state, m) =>
-<<<<<<< HEAD
-        val sTry = state.applyModifier(m, None)(_ => ())
-=======
         val sTry = state.applyModifier(m, Some(0))(_ => ())
->>>>>>> 2b3aff2a
         sTry shouldBe 'success
         sTry.get
       }
