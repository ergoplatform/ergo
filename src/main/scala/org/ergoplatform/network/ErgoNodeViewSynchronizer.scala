package org.ergoplatform.network

import akka.actor.{ActorRef, ActorRefFactory, Props}
import org.ergoplatform.modifiers.history.Header
import org.ergoplatform.modifiers.mempool.ErgoTransaction
import org.ergoplatform.modifiers.{ErgoFullBlock, ErgoPersistentModifier}
<<<<<<< HEAD
import org.ergoplatform.network.ErgoNodeViewSynchronizer.CheckModifiersToDownload
import org.ergoplatform.nodeView.history.{ErgoHistory, ErgoSyncInfo, ErgoSyncInfoMessageSpec, ErgoSyncInfoV1, ErgoSyncInfoV2}
=======
import org.ergoplatform.network.ErgoNodeViewSynchronizer.{CheckModifiersToDownload, PeerSyncState}
import org.ergoplatform.nodeView.history.{ErgoHistory, ErgoSyncInfo, ErgoSyncInfoMessageSpec}
>>>>>>> b8e92501
import org.ergoplatform.nodeView.mempool.ErgoMemPool
import org.ergoplatform.settings.{Constants, ErgoSettings}
import scorex.core.NodeViewHolder.ReceivableMessages.{ModifiersFromRemote, TransactionsFromRemote}
import scorex.core.NodeViewHolder._
<<<<<<< HEAD
import scorex.core.consensus.History.{Equal, Fork, Nonsense, Older, Unknown, Younger}
=======
import scorex.core.consensus.History._
>>>>>>> b8e92501
import scorex.core.network.ModifiersStatus.Requested
import scorex.core.{ModifierTypeId, NodeViewModifier, PersistentNodeViewModifier, idsToString}
import scorex.core.network.NetworkController.ReceivableMessages.SendToNetwork
import scorex.core.network.NodeViewSynchronizer.ReceivableMessages.{SemanticallySuccessfulModifier, SendLocalSyncInfo}
import scorex.core.network.message.{InvData, Message, ModifiersData}
<<<<<<< HEAD
import scorex.core.network.{ConnectedPeer, ModifiersStatus, NodeViewSynchronizer, SendToRandom, SendToRandomFromChosen}
=======
import scorex.core.network.{ConnectedPeer, ModifiersStatus, NodeViewSynchronizer, SendToPeer}
>>>>>>> b8e92501
import scorex.core.serialization.ScorexSerializer
import scorex.core.settings.NetworkSettings
import scorex.core.transaction.Transaction
import scorex.core.utils.NetworkTimeProvider
import scorex.core.validation.MalformedModifierError
import scorex.util.ModifierId

import scala.collection.mutable
import scala.concurrent.ExecutionContext
import scala.concurrent.duration._
import scala.util.{Failure, Success}

/**
  * Tweaks on top of Scorex' NodeViewSynchronizer made to optimize Ergo network
  */
class ErgoNodeViewSynchronizer(networkControllerRef: ActorRef,
                               viewHolderRef: ActorRef,
                               syncInfoSpec: ErgoSyncInfoMessageSpec.type,
                               settings: ErgoSettings,
                               timeProvider: NetworkTimeProvider)
                              (implicit ex: ExecutionContext)
  extends NodeViewSynchronizer[ErgoTransaction, ErgoSyncInfo, ErgoSyncInfoMessageSpec.type, ErgoPersistentModifier,
    ErgoHistory, ErgoMemPool](networkControllerRef, viewHolderRef, syncInfoSpec,
    settings.scorexSettings.network, timeProvider, Constants.modifierSerializers) {

  override protected val deliveryTracker =
    new ErgoDeliveryTracker(context.system, deliveryTimeout, maxDeliveryChecks, self, timeProvider)

  private val networkSettings: NetworkSettings = settings.scorexSettings.network

  /**
    * Approximate number of modifiers to be downloaded simultaneously, headers are much faster to process
    */
  private val desiredSizeOfExpectingModifierQueue: Int = networkSettings.desiredInvObjects
  private val desiredSizeOfExpectingHeaderQueue: Int = desiredSizeOfExpectingModifierQueue * 5

  private val minModifiersPerBucket = 5 // minimum of persistent modifiers (excl. headers) to download by single peer
  private val maxModifiersPerBucket = 20 // maximum of persistent modifiers (excl. headers) to download by single peer

  private val minHeadersPerBucket = 50 // minimum of headers to download by single peer
  private val maxHeadersPerBucket = 400 // maximum of headers to download by single peer

  /**
    * Register periodic events
    */
  override def preStart(): Unit = {
    super.preStart()
    val toDownloadCheckInterval = networkSettings.syncInterval
    context.system.eventStream.subscribe(self, classOf[DownloadRequest])
    context.system.scheduler.scheduleAtFixedRate(toDownloadCheckInterval, toDownloadCheckInterval, self, CheckModifiersToDownload)
    context.system.scheduler.scheduleAtFixedRate(2.seconds, statusTracker.minInterval(), self, SendLocalSyncInfo)
  }

  private def downloadRequired(historyReader: ErgoHistory)(id: ModifierId): Boolean = {
    deliveryTracker.status(id, Array(historyReader)) == ModifiersStatus.Unknown
  }

  /**
    * Requests BlockSections with `Unknown` status defined from block headers but not downloaded yet.
    * Trying to keep size of requested queue equals to `desiredSizeOfExpectingQueue`.
    */
  protected val onCheckModifiersToDownload: Receive = {
    case CheckModifiersToDownload =>
      historyReaderOpt.foreach { h =>
        val maxModifiers = desiredSizeOfExpectingModifierQueue - deliveryTracker.requestedSize
        log.debug(s"Going to download $maxModifiers non-header modifiers")
        requestDownload(
          maxModifiers,
          minModifiersPerBucket,
          maxModifiersPerBucket
        )(getPeersForDownloadingBlocks) { howManyPerType =>
          h.nextModifiersToDownload(howManyPerType, downloadRequired(h))
        }
      }
  }

  //Processing sync info is coming from another node
  override protected def processSync(syncInfo: ErgoSyncInfo, remote: ConnectedPeer): Unit = {

    historyReaderOpt match {
      case Some(historyReader) =>

        val comparison = historyReader.compare(syncInfo)
        log.debug(s"Comparison with $remote having starting points ${idsToString(syncInfo.startingPoints)}. " +
          s"Comparison result is $comparison.")

        val status = comparison
        statusTracker.updateStatus(remote, status)

        status match {
          case Unknown =>
            // we do not know what to send to a peer with unknown status
            log.info(s"Peer status is still unknown for $remote")
          case Nonsense =>
            // we do not know what to send to a peer with such status
            log.info(s"Got nonsense status for $remote")
          case Younger | Fork =>
            // send extension (up to 400 header ids) to a peer which chain is less developed or forked
            val ext = historyReader.continuationIds(syncInfo, size = 400)
            if (ext.isEmpty) log.warn("Extension is empty while comparison is younger")
            log.info(s"Sending extension of length ${ext.length}")
            log.debug(s"Extension ids: ${idsToString(ext)}")
            sendExtension(remote, status, ext)
          case Older =>
            // asking headers from older peers
            val ids = syncInfo.lastHeaderIds.reverse
            val headerIds = ids.takeWhile(hId => !historyReader.isInBestChain(hId))
            if (headerIds.nonEmpty) {
              val maxModifiers = desiredSizeOfExpectingHeaderQueue - deliveryTracker.requestedSize
              log.debug(s"Requesting $maxModifiers headers from older peers after getting sync info from $remote")
              requestDownload(
                maxModifiers,
                minHeadersPerBucket,
                maxHeadersPerBucket
              )(Option(getPeersForDownloadingHeaders(remote))) { howManyPerType =>
                Map(Header.modifierTypeId -> headerIds.reverse.filter(downloadRequired(historyReader)).take(howManyPerType))
              }
            }
          case Equal =>
            // does nothing for `Equal`
            log.debug(s"$remote has equal header-chain")
        }
      case _ =>
        // historyReader not initialized yet, it should not happen
        log.error("historyReader not initialized when processing syncInfo")
    }
  }

  /**
    * Headers should be downloaded from an Older node, it is triggered by received sync message from an older node
    * @param callingPeer that can be used to download headers, it must be Older
    * @return available peers to download headers from together with the state/origin of the peer
    */
  private def getPeersForDownloadingHeaders(callingPeer: ConnectedPeer): (PeerSyncState, Iterable[ConnectedPeer]) = {
    statusTracker.peersByStatus
      .get(Older)
      .map(PeerSyncState.Older -> _)
      .getOrElse(PeerSyncState.OlderCalling -> Array(callingPeer))
  }

<<<<<<< HEAD
  override protected def processSync(syncInfo: ErgoSyncInfo, remote: ConnectedPeer): Unit = {
    syncInfo match {
      case syncV1: ErgoSyncInfoV1 => processSyncV1(syncV1, remote)
      case syncV2: ErgoSyncInfoV2 => ??? // todo:
    }
  }

  //sync info is coming from another node
  protected def processSyncV1(syncInfo: ErgoSyncInfoV1, remote: ConnectedPeer): Unit = {

    historyReaderOpt match {
      case Some(historyReader) =>
        def downloadRequired(id: ModifierId): Boolean = deliveryTracker.status(id, Seq(historyReader)) == ModifiersStatus.Unknown

        val comparison = historyReader.compare(syncInfo)
        log.debug(s"Comparison with $remote having starting points ${idsToString(syncInfo.startingPoints)}. " +
          s"Comparison result is $comparison.")

        val status = comparison
        statusTracker.updateStatus(remote, status)

        status match {
          case Unknown =>
            log.warn("Peer status is still unknown")
          case Nonsense =>
            log.warn("Got nonsense")
          case Younger | Fork =>
            val ext = historyReader.continuationIds(syncInfo, networkSettings.desiredInvObjects)
            if (ext.isEmpty) log.warn("Extension is empty while comparison is younger")
            log.debug(s"Sending extension of length ${ext.length}")
            log.debug(s"Extension ids: ${idsToString(ext)}")
            sendExtension(remote, status, ext)
          case Older =>
            val ids = syncInfo.lastHeaderIds.reverse
            val headerIds = ids.takeWhile(hId => !historyReader.isInBestChain(hId))
            if (headerIds.nonEmpty) {
              requestDownload(Header.modifierTypeId, headerIds.reverse.filter(downloadRequired))
            }
          case Equal => // does nothing for `Equal`
        }
      case _ =>
    }
  }

  // todo: do more filtering for peers, e.g. ask for full block parts only peers keeping long enough suffix
  override protected def requestDownload(modifierTypeId: ModifierTypeId, modifierIds: Seq[ModifierId]): Unit = {
    deliveryTracker.setRequested(modifierIds, modifierTypeId, None)
    val sendingStrategy = if(statusTracker.seniors.nonEmpty) {
      SendToRandomFromChosen(statusTracker.seniors.toSeq)
    } else if(statusTracker.seniorOrEqual.nonEmpty) {
      SendToRandomFromChosen(statusTracker.seniorOrEqual.toSeq)
    } else {
      log.warn("requestDownload can't find senior or equal peers")
      SendToRandom
    }
    val msg = Message(requestModifierSpec, Right(InvData(modifierTypeId, modifierIds)), None)
    networkControllerRef ! SendToNetwork(msg, sendingStrategy)
=======
  /**
    * Other persistent modifiers besides headers should be downloaded from either Older or Equal node, with fallback to Unknown or Fork
    * @return available peers to download persistent modifiers from together with the state/origin of the peer
    */
  private def getPeersForDownloadingBlocks: Option[(PeerSyncState, Iterable[ConnectedPeer])] = {
    val peersByStatus = statusTracker.peersByStatus
    Option(peersByStatus.getOrElse(Older, mutable.WrappedArray.empty) ++ peersByStatus.getOrElse(Equal, mutable.WrappedArray.empty))
      .filter(_.nonEmpty)
      .map(PeerSyncState.OlderOrEqual -> _)
      .orElse {
        Option(peersByStatus.getOrElse(Unknown, mutable.WrappedArray.empty) ++ peersByStatus.getOrElse(Fork, mutable.WrappedArray.empty))
          .filter(_.nonEmpty)
          .map(PeerSyncState.UnknownOrFork -> _)
      }
>>>>>>> b8e92501
  }

  /**
    * Modifier download method that is given min/max constraints for modifiers to download from peers.
    * It sends requests for modifiers to given peers in optimally sized batches.
    * @param maxModifiers maximum modifiers to download
    * @param minModifiersPerBucket minimum modifiers to download per bucket
    * @param maxModifiersPerBucket maximum modifiers to download per bucket
    * @param getPeersOpt optionally get peers to download from, all peers have the same [[PeerSyncState]]
    * @param fetchMax function that fetches modifiers, it is passed how many of them tops
    */
  protected def requestDownload(maxModifiers: Int, minModifiersPerBucket: Int, maxModifiersPerBucket: Int)
                               (getPeersOpt: => Option[(PeerSyncState, Iterable[ConnectedPeer])])
                               (fetchMax: Int => Map[ModifierTypeId, Seq[ModifierId]]): Unit =
    getPeersOpt
      .foreach { case (peerStatus, peers) =>
        val modifiersByBucket = ElementPartitioner.distribute(peers, maxModifiers, minModifiersPerBucket, maxModifiersPerBucket)(fetchMax)
        // collect and log useful downloading progress information, don't worry it does not run frequently
        modifiersByBucket.headOption.foreach { _ =>
          modifiersByBucket
            .groupBy(_._1._2)
            .mapValues(_.map(_._2.size))
            .map { case (modType, batchSizes) =>
              s"Downloading from $peerStatus peers : type[$modType] of ${batchSizes.size} batches each of ~ size: ${batchSizes.take(2).max}"
            }.foreach(log.info(_))
        }
        // bucket represents a peer and a modifierType as we cannot send mixed types to a peer
        modifiersByBucket.foreach { case ((peer, modifierTypeId), modifierIds) =>
          deliveryTracker.setRequested(modifierIds, modifierTypeId, Some(peer))
          val msg = Message(requestModifierSpec, Right(InvData(modifierTypeId, modifierIds)), None)
          networkControllerRef ! SendToNetwork(msg, SendToPeer(peer))
        }
      }

  /**
    * Logic to process block parts got from another peer.
    * Filter out non-requested block parts (with a penalty to spamming peer),
    * parse block parts and send valid modifiers to NodeViewHolder
    *
    * Currently just a copy from private method in basic trait!
    */
  override protected def modifiersFromRemote(data: ModifiersData, remote: ConnectedPeer): Unit = {
    val typeId = data.typeId
    val modifiers = data.modifiers
    log.info(s"Got ${modifiers.size} modifiers of type $typeId from remote connected peer: $remote")
    log.info("Modifier ids: " + modifiers.map(_._1))
    log.trace(s"Received modifier ids ${modifiers.keySet.map(encoder.encodeId).mkString(",")}")

    // filter out non-requested modifiers
    val requestedModifiers = processSpam(remote, typeId, modifiers)

    Constants.modifierSerializers.get(typeId) match {
      case Some(serializer: ScorexSerializer[ErgoTransaction]@unchecked) if typeId == Transaction.ModifierTypeId =>
        // parse all transactions and send them to node view holder
        val parsed: Iterable[ErgoTransaction] = parseModifiers(requestedModifiers, serializer, remote)
        viewHolderRef ! TransactionsFromRemote(parsed)

      case Some(serializer: ScorexSerializer[ErgoPersistentModifier]@unchecked) =>
        // parse all modifiers and put them to modifiers cache
        val parsed: Iterable[ErgoPersistentModifier] = parseModifiers(requestedModifiers, serializer, remote)
        val valid = parsed.filter(validateAndSetStatus(remote, _))
        if (valid.nonEmpty) viewHolderRef ! ModifiersFromRemote[ErgoPersistentModifier](valid)
      case _ =>
        log.error(s"Undefined serializer for modifier of type $typeId")
    }
  }

  /**
    * Currently just a copy from private method in basic trait! Will be optimized in future likely.
    *
    * Parse modifiers using specified serializer, check that its id is equal to the declared one,
    * penalize misbehaving peer for every incorrect modifier,
    * call deliveryTracker.onReceive() for every correct modifier to update its status
    *
    * @return collection of parsed modifiers
    */
  def parseModifiers[M <: NodeViewModifier](modifiers: Map[ModifierId, Array[Byte]],
                                            serializer: ScorexSerializer[M],
                                            remote: ConnectedPeer): Iterable[M] = {
    modifiers.flatMap { case (id, bytes) =>
      serializer.parseBytesTry(bytes) match {
        case Success(mod) if id == mod.id =>
          Some(mod)
        case _ =>
          // Penalize peer and do nothing - it will be switched to correct state on CheckDelivery
          penalizeMisbehavingPeer(remote)
          log.warn(s"Failed to parse modifier with declared id ${encoder.encodeId(id)} from ${remote.toString}")
          None
      }
    }
  }

  /**
    * Currently just copy from private method in basic trait! Will be optimized in future likely.
    *
    * Get modifiers from remote peer, filter out spam modifiers and penalize peer for spam
    *
    * @return ids and bytes of modifiers that were requested by our node
    */
  private def processSpam(remote: ConnectedPeer,
                          typeId: ModifierTypeId,
                          modifiers: Map[ModifierId, Array[Byte]]): Map[ModifierId, Array[Byte]] = {
    val (requested, spam) = modifiers.partition { case (id, _) =>
      deliveryTracker.status(id) == Requested
    }

    // todo: consider rules for penalizing peers for spammy transactions
    if (spam.nonEmpty) {
      if (typeId == Transaction.ModifierTypeId) {
        log.info(s"Got spammy transactions: $modifiers")
      } else {
        log.info(s"Spam attempt: peer $remote has sent a non-requested modifiers of type $typeId with ids" +
          s": ${spam.keys.map(encoder.encodeId)}")
        penalizeSpammingPeer(remote)
      }
    }
    requested
  }

  /**
    * Currently just copy from private method in basic trait! Will be optimized in future likely.
    *
    * Move `pmod` to `Invalid` if it is permanently invalid, to `Received` otherwise
    */
  private def validateAndSetStatus(remote: ConnectedPeer, pmod: ErgoPersistentModifier): Boolean = {
    historyReaderOpt match {
      case Some(hr) =>
        hr.applicableTry(pmod) match {
          case Failure(e) if e.isInstanceOf[MalformedModifierError] =>
            log.warn(s"Modifier ${pmod.encodedId} is permanently invalid", e)
            deliveryTracker.setInvalid(pmod.id)
            penalizeMisbehavingPeer(remote)
            false
          case _ =>
            deliveryTracker.setReceived(pmod.id, remote)
            true
        }
      case None =>
        log.error("Got modifier while history reader is not ready")
        deliveryTracker.setReceived(pmod.id, remote)
        true
    }
  }

  /**
    * Object ids coming from other node.
    * Filter out modifier ids that are already in process (requested, received or applied),
    * request unknown ids from peer and set this ids to requested state.
    */
  override protected def processInv(invData: InvData, peer: ConnectedPeer): Unit = {
    (mempoolReaderOpt, historyReaderOpt) match {
      case (Some(mempool), Some(history)) =>

        val modifierTypeId = invData.typeId

        val newModifierIds = modifierTypeId match {
          case Transaction.ModifierTypeId =>
            // We download transactions only if the node is not needed for externally provided proofs
            // (so having UTXO set, and the chain is synced
            if (!settings.nodeSettings.stateType.requireProofs &&
              history.isHeadersChainSynced &&
              history.fullBlockHeight == history.headersHeight) {
              invData.ids.filter(mid => deliveryTracker.status(mid, mempool) == ModifiersStatus.Unknown)
            } else {
              Seq.empty
            }
          case _ =>
            invData.ids.filter(mid => deliveryTracker.status(mid, history) == ModifiersStatus.Unknown)
        }

        if (newModifierIds.nonEmpty) {
          val msg = Message(requestModifierSpec, Right(InvData(modifierTypeId, newModifierIds)), None)
          peer.handlerRef ! msg
          deliveryTracker.setRequested(newModifierIds, modifierTypeId, Some(peer))
        }

      case _ =>
        log.warn(s"Got data from peer while readers are not ready ${(mempoolReaderOpt, historyReaderOpt)}")
    }
  }

  /**
    * If our requested list is more than half empty, enforce to request more:
    * - headers, if our headers chain is not synced yet (by sending sync message)
    * - block sections, if our headers chain is synced
    */
  override protected def requestMoreModifiers(applied: Seq[ErgoPersistentModifier]): Unit = {
    historyReaderOpt foreach { h =>
      if (h.isHeadersChainSynced) {
        // our requested list is is half empty - request more missed modifiers
        self ! CheckModifiersToDownload
      } else {
        // headers chain is not synced yet, but our requested list is half empty - ask for more headers
        sendSync(statusTracker, h)
      }
    }
  }

  /**
    * If new enough semantically valid ErgoFullBlock was applied, send inv for block header and all its sections
    */
  private val onSemanticallySuccessfulModifier: Receive = {
    case SemanticallySuccessfulModifier(mod) =>
      broadcastInvForNewModifier(mod)
  }

  protected def broadcastInvForNewModifier(mod: PersistentNodeViewModifier): Unit = {
    mod match {
      case fb: ErgoFullBlock if fb.header.isNew(timeProvider, 1.hour) => fb.toSeq.foreach(s => broadcastModifierInv(s))
      case _ =>
    }
  }

  override protected def viewHolderEvents: Receive =
    onSemanticallySuccessfulModifier orElse
      onCheckModifiersToDownload orElse
      super.viewHolderEvents
}

object ErgoNodeViewSynchronizer {

  def props(networkControllerRef: ActorRef,
            viewHolderRef: ActorRef,
            syncInfoSpec: ErgoSyncInfoMessageSpec.type,
            settings: ErgoSettings,
            timeProvider: NetworkTimeProvider)
           (implicit ex: ExecutionContext): Props =
    Props(new ErgoNodeViewSynchronizer(networkControllerRef, viewHolderRef, syncInfoSpec, settings,
      timeProvider))

  def apply(networkControllerRef: ActorRef,
            viewHolderRef: ActorRef,
            syncInfoSpec: ErgoSyncInfoMessageSpec.type,
            settings: ErgoSettings,
            timeProvider: NetworkTimeProvider)
           (implicit context: ActorRefFactory, ex: ExecutionContext): ActorRef =
    context.actorOf(props(networkControllerRef, viewHolderRef, syncInfoSpec, settings, timeProvider))

  case object CheckModifiersToDownload

  /** Alternative Peer Status dedicated only for peer syncing */
  sealed trait PeerSyncState
  object PeerSyncState {
    /** Peer for downloading headers must be older */
    case object Older extends PeerSyncState
    /** Peer downloading blocks can be older or equal */
    case object OlderOrEqual extends PeerSyncState
    /** Calling peer is always older */
    case object OlderCalling extends PeerSyncState
    /** Better Unknown or Fork than no peers */
    case object UnknownOrFork extends PeerSyncState
  }

}<|MERGE_RESOLUTION|>--- conflicted
+++ resolved
@@ -4,32 +4,23 @@
 import org.ergoplatform.modifiers.history.Header
 import org.ergoplatform.modifiers.mempool.ErgoTransaction
 import org.ergoplatform.modifiers.{ErgoFullBlock, ErgoPersistentModifier}
-<<<<<<< HEAD
 import org.ergoplatform.network.ErgoNodeViewSynchronizer.CheckModifiersToDownload
 import org.ergoplatform.nodeView.history.{ErgoHistory, ErgoSyncInfo, ErgoSyncInfoMessageSpec, ErgoSyncInfoV1, ErgoSyncInfoV2}
-=======
 import org.ergoplatform.network.ErgoNodeViewSynchronizer.{CheckModifiersToDownload, PeerSyncState}
 import org.ergoplatform.nodeView.history.{ErgoHistory, ErgoSyncInfo, ErgoSyncInfoMessageSpec}
->>>>>>> b8e92501
 import org.ergoplatform.nodeView.mempool.ErgoMemPool
 import org.ergoplatform.settings.{Constants, ErgoSettings}
 import scorex.core.NodeViewHolder.ReceivableMessages.{ModifiersFromRemote, TransactionsFromRemote}
 import scorex.core.NodeViewHolder._
-<<<<<<< HEAD
 import scorex.core.consensus.History.{Equal, Fork, Nonsense, Older, Unknown, Younger}
-=======
 import scorex.core.consensus.History._
->>>>>>> b8e92501
 import scorex.core.network.ModifiersStatus.Requested
 import scorex.core.{ModifierTypeId, NodeViewModifier, PersistentNodeViewModifier, idsToString}
 import scorex.core.network.NetworkController.ReceivableMessages.SendToNetwork
 import scorex.core.network.NodeViewSynchronizer.ReceivableMessages.{SemanticallySuccessfulModifier, SendLocalSyncInfo}
 import scorex.core.network.message.{InvData, Message, ModifiersData}
-<<<<<<< HEAD
 import scorex.core.network.{ConnectedPeer, ModifiersStatus, NodeViewSynchronizer, SendToRandom, SendToRandomFromChosen}
-=======
 import scorex.core.network.{ConnectedPeer, ModifiersStatus, NodeViewSynchronizer, SendToPeer}
->>>>>>> b8e92501
 import scorex.core.serialization.ScorexSerializer
 import scorex.core.settings.NetworkSettings
 import scorex.core.transaction.Transaction
@@ -76,11 +67,10 @@
     * Register periodic events
     */
   override def preStart(): Unit = {
+    val toDownloadCheckInterval = networkSettings.syncInterval
     super.preStart()
-    val toDownloadCheckInterval = networkSettings.syncInterval
     context.system.eventStream.subscribe(self, classOf[DownloadRequest])
     context.system.scheduler.scheduleAtFixedRate(toDownloadCheckInterval, toDownloadCheckInterval, self, CheckModifiersToDownload)
-    context.system.scheduler.scheduleAtFixedRate(2.seconds, statusTracker.minInterval(), self, SendLocalSyncInfo)
   }
 
   private def downloadRequired(historyReader: ErgoHistory)(id: ModifierId): Boolean = {
@@ -88,7 +78,7 @@
   }
 
   /**
-    * Requests BlockSections with `Unknown` status defined from block headers but not downloaded yet.
+    * Requests BlockSections with `Unknown` status that are defined by block headers but not downloaded yet.
     * Trying to keep size of requested queue equals to `desiredSizeOfExpectingQueue`.
     */
   protected val onCheckModifiersToDownload: Receive = {
@@ -106,8 +96,15 @@
       }
   }
 
+  override protected def processSync(syncInfo: ErgoSyncInfo, remote: ConnectedPeer): Unit = {
+    syncInfo match {
+      case syncV1: ErgoSyncInfoV1 => processSyncV1(syncV1, remote)
+      case syncV2: ErgoSyncInfoV2 => ??? // todo:
+    }
+  }
+
   //Processing sync info is coming from another node
-  override protected def processSync(syncInfo: ErgoSyncInfo, remote: ConnectedPeer): Unit = {
+  protected def processSyncV1(syncInfo: ErgoSyncInfoV1, remote: ConnectedPeer): Unit = {
 
     historyReaderOpt match {
       case Some(historyReader) =>
@@ -170,65 +167,6 @@
       .getOrElse(PeerSyncState.OlderCalling -> Array(callingPeer))
   }
 
-<<<<<<< HEAD
-  override protected def processSync(syncInfo: ErgoSyncInfo, remote: ConnectedPeer): Unit = {
-    syncInfo match {
-      case syncV1: ErgoSyncInfoV1 => processSyncV1(syncV1, remote)
-      case syncV2: ErgoSyncInfoV2 => ??? // todo:
-    }
-  }
-
-  //sync info is coming from another node
-  protected def processSyncV1(syncInfo: ErgoSyncInfoV1, remote: ConnectedPeer): Unit = {
-
-    historyReaderOpt match {
-      case Some(historyReader) =>
-        def downloadRequired(id: ModifierId): Boolean = deliveryTracker.status(id, Seq(historyReader)) == ModifiersStatus.Unknown
-
-        val comparison = historyReader.compare(syncInfo)
-        log.debug(s"Comparison with $remote having starting points ${idsToString(syncInfo.startingPoints)}. " +
-          s"Comparison result is $comparison.")
-
-        val status = comparison
-        statusTracker.updateStatus(remote, status)
-
-        status match {
-          case Unknown =>
-            log.warn("Peer status is still unknown")
-          case Nonsense =>
-            log.warn("Got nonsense")
-          case Younger | Fork =>
-            val ext = historyReader.continuationIds(syncInfo, networkSettings.desiredInvObjects)
-            if (ext.isEmpty) log.warn("Extension is empty while comparison is younger")
-            log.debug(s"Sending extension of length ${ext.length}")
-            log.debug(s"Extension ids: ${idsToString(ext)}")
-            sendExtension(remote, status, ext)
-          case Older =>
-            val ids = syncInfo.lastHeaderIds.reverse
-            val headerIds = ids.takeWhile(hId => !historyReader.isInBestChain(hId))
-            if (headerIds.nonEmpty) {
-              requestDownload(Header.modifierTypeId, headerIds.reverse.filter(downloadRequired))
-            }
-          case Equal => // does nothing for `Equal`
-        }
-      case _ =>
-    }
-  }
-
-  // todo: do more filtering for peers, e.g. ask for full block parts only peers keeping long enough suffix
-  override protected def requestDownload(modifierTypeId: ModifierTypeId, modifierIds: Seq[ModifierId]): Unit = {
-    deliveryTracker.setRequested(modifierIds, modifierTypeId, None)
-    val sendingStrategy = if(statusTracker.seniors.nonEmpty) {
-      SendToRandomFromChosen(statusTracker.seniors.toSeq)
-    } else if(statusTracker.seniorOrEqual.nonEmpty) {
-      SendToRandomFromChosen(statusTracker.seniorOrEqual.toSeq)
-    } else {
-      log.warn("requestDownload can't find senior or equal peers")
-      SendToRandom
-    }
-    val msg = Message(requestModifierSpec, Right(InvData(modifierTypeId, modifierIds)), None)
-    networkControllerRef ! SendToNetwork(msg, sendingStrategy)
-=======
   /**
     * Other persistent modifiers besides headers should be downloaded from either Older or Equal node, with fallback to Unknown or Fork
     * @return available peers to download persistent modifiers from together with the state/origin of the peer
@@ -243,7 +181,6 @@
           .filter(_.nonEmpty)
           .map(PeerSyncState.UnknownOrFork -> _)
       }
->>>>>>> b8e92501
   }
 
   /**
