--- conflicted
+++ resolved
@@ -438,7 +438,6 @@
     * but peer that can deliver it is unknown.
     * Request this modifier from random peer.
     */
-<<<<<<< HEAD
   def requestDownload(modifierTypeId: ModifierTypeId,
                       modifierId: ModifierId,
                       checksDone: Int): Unit = {
@@ -447,13 +446,6 @@
         requestDownload(modifierTypeId, Seq(modifierId), peerToAsk, checksDone)
       case None =>
         log.error("No peer found to download a block section from. DeliveryTracker state: " + deliveryTracker)
-=======
-  private def downloadModifiers(modifierIds: Seq[ModifierId],
-                                modifierTypeId: ModifierTypeId,
-                                peer: ConnectedPeer): Unit = {
-    deliveryTracker.setRequested(modifierIds, modifierTypeId, Some(peer)) { deliveryCheck =>
-      context.system.scheduler.scheduleOnce(deliveryTimeout, self, deliveryCheck)
->>>>>>> db3ba0e3
     }
   }
 
