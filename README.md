--- conflicted
+++ resolved
@@ -36,10 +36,6 @@
     sudo docker run -d -p 9002:9002 -p 9052:9052
 		-v ergo:/root/ergo/data
 		-v /path/on/host/system/to/myergo.conf:/root/ergo/myergo.conf
-<<<<<<< HEAD
-		ergoplatform/ergo:v1.0.1 /root/ergo/myergo.conf
-=======
 		ergoplatform/ergo:v1.5.0 /root/ergo/myergo.conf
->>>>>>> 3c9c0ea6
 
 This will connect to Ergo mainnet or testnet respecting your configuration passed in `myergo.conf`. Every default config value would be overwritten with corresponding value in `myergo.conf`. This also would store your data in named Docker volume `ergo` (if you change default data location in your config file, do not forget mount `ergo` volume to changed location) and open ports 9002 and 9052 on host system.