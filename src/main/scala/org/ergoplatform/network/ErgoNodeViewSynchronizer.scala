--- conflicted
+++ resolved
@@ -985,12 +985,8 @@
 
     case CheckModifiersToDownload =>
       val now = System.currentTimeMillis()
-<<<<<<< HEAD
-      if(now - lastCheckForModifiersToDownload >= 500) {
+      if (now - lastCheckForModifiersToDownload >= 500) {
         log.debug("CheckModifiersToDownload")
-=======
-      if (now - lastCheckForModifiersToDownload >= 500) {
->>>>>>> f83d0378
         val maxModifiersToDownload = deliveryTracker.modifiersToDownload
         lastCheckForModifiersToDownload = now
         requestDownload(
