--- conflicted
+++ resolved
@@ -16,11 +16,7 @@
 case class ProgressInfo[PM <: BlockSection](branchPoint: Option[ModifierId],
                                             toRemove: Seq[PM],
                                             toApply: Seq[PM],
-<<<<<<< HEAD
-                                            toDownload: Seq[(NetworkObjectTypeId.Value, ModifierId)]) {
-=======
                                             toDownload: Map[NetworkObjectTypeId.Value, ModifierId]) {
->>>>>>> 8d4e43d1
 
   if (toRemove.nonEmpty) {
     require(branchPoint.isDefined, s"Branch point should be defined for non-empty `toRemove`")
@@ -35,9 +31,5 @@
 }
 
 object ProgressInfo {
-<<<<<<< HEAD
-  val empty = ProgressInfo[BlockSection](None, Seq.empty, Seq.empty, Seq.empty)
-=======
   val empty: ProgressInfo[BlockSection] = ProgressInfo[BlockSection](None, Seq.empty, Seq.empty, Map.empty)
->>>>>>> 8d4e43d1
 }