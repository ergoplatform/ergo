--- conflicted
+++ resolved
@@ -27,10 +27,7 @@
 import scorex.core.utils.NetworkTimeProvider
 import scorex.core.validation.ValidationSettings
 import scorex.crypto.hash.Digest32
-<<<<<<< HEAD
-=======
 import scorex.db.ByteArrayWrapper
->>>>>>> c7c59b8f
 import scorex.util.encode.Base16
 import scorex.util.{ModifierId, ScorexLogging}
 import sigmastate.SType.ErgoBoxRType
@@ -333,10 +330,7 @@
       tx -> cost
     }
 
-<<<<<<< HEAD
     val poolTxs = pool.getAllPrioritized
-=======
->>>>>>> c7c59b8f
     val mt = emissionTxOpt.toSeq.map{case (tx, cost) => CostedTransaction(tx, cost)} ++ mandatoryTransactions
 
     val (txs, toEliminate) = ErgoMiner.collectTxs(minerPk,
@@ -345,11 +339,7 @@
       maxTransactionComplexity,
       state,
       upcomingContext,
-<<<<<<< HEAD
       poolTxs,
-=======
-      pool.getAllPrioritized,
->>>>>>> c7c59b8f
       mt)(state.stateContext.validationSettings)
 
     // remove transactions which turned out to be invalid
@@ -479,7 +469,6 @@
              invalidTxs: Seq[ModifierId]): (Seq[ErgoTransaction], Seq[ModifierId]) = {
       // transactions from mempool and fee txs from the previous step
       def current: Seq[ErgoTransaction] = (acc ++ lastFeeTx).map(_.tx)
-<<<<<<< HEAD
 
       val stateWithTxs = us.withTransactions(current)
 
@@ -512,28 +501,6 @@
                         }
                       case Failure(e) =>
                         log.debug(s"Fee collecting tx is invalid, return current: ${e.getMessage} from ${stateWithTxs.stateContext}")
-=======
-
-      mempoolTxs.headOption match {
-        case Some(tx) =>
-          implicit val verifier: ErgoInterpreter = ErgoInterpreter(us.stateContext.currentParameters)
-          // check validity and calculate transaction cost
-          us.validateWithCost(tx, Some(upcomingContext), maxTransactionComplexity) match {
-            case Success(costConsumed) =>
-              val newTxs = fixTxsConflicts(CostedTransaction(tx, costConsumed) +: acc)
-              val newBoxes = newTxs.flatMap(_.tx.outputs)
-              val emissionRules = us.constants.settings.chainSettings.emissionRules
-
-              ErgoMiner.collectFees(us.stateContext.currentHeight, newTxs.map(_.tx), minerPk, emissionRules) match {
-                case Some(feeTx) =>
-                  val boxesToSpend = feeTx.inputs.flatMap(i => newBoxes.find(b => java.util.Arrays.equals(b.id, i.boxId)))
-                  feeTx.statefulValidity(boxesToSpend, IndexedSeq(), upcomingContext) match {
-                    case Success(cost) =>
-                      val blockTxs: Seq[CostedTransaction] = CostedTransaction(feeTx, cost) +: newTxs
-                      if (correctLimits(blockTxs)) {
-                        loop(mempoolTxs.tail, newTxs, Some(CostedTransaction(feeTx, cost)), invalidTxs)
-                      } else {
->>>>>>> c7c59b8f
                         current -> invalidTxs
                     }
                   case None =>
@@ -543,28 +510,12 @@
                       loop(mempoolTxs.tail, blockTxs, lastFeeTx, invalidTxs)
                     } else {
                       current -> invalidTxs
-<<<<<<< HEAD
                     }
                 }
               case Failure(e) =>
                 log.debug(s"Not included transaction ${tx.id} due to ${e.getMessage}")
                 loop(mempoolTxs.tail, acc, lastFeeTx, invalidTxs :+ tx.id)
             }
-=======
-                  }
-                case None =>
-                  log.debug(s"No fee proposition found in txs ${newTxs.map(_.tx.id)} ")
-                  val blockTxs: Seq[CostedTransaction] = newTxs ++ lastFeeTx.toSeq
-                  if (correctLimits(blockTxs)) {
-                    loop(mempoolTxs.tail, blockTxs, lastFeeTx, invalidTxs)
-                  } else {
-                    current -> invalidTxs
-                  }
-              }
-            case Failure(e) =>
-              log.debug(s"Do not include transaction ${tx.id} due to ${e.getMessage}")
-              loop(mempoolTxs.tail, acc, lastFeeTx, invalidTxs :+ tx.id)
->>>>>>> c7c59b8f
           }
         case _ => // mempool is empty
           current -> invalidTxs
@@ -574,7 +525,6 @@
     loop(mempoolTxsIn, mandatoryTxs, None, Seq.empty)
   }
 
-<<<<<<< HEAD
   //Checks that transaction "tx" is not spending outputs spent already by transactions "txs"
   def doublespend(txs: Seq[ErgoTransaction], tx: ErgoTransaction): Boolean = {
     val txsInputs = txs.flatMap(_.inputs.map(_.boxId))
@@ -614,52 +564,6 @@
     val blockTransactions = BlockTransactions(header.id, candidate.transactions)
     val extension = Extension(header.id, candidate.extension.fields)
     new ErgoFullBlock(header, blockTransactions, extension, Some(adProofs))
-=======
-  def fixTxsConflicts(txs: Seq[CostedTransaction]): Seq[CostedTransaction] = {
-    txs.foldLeft((Seq.empty[CostedTransaction], Set.empty[ByteArrayWrapper])) { case ((s, keys), costedTx) =>
-      val bxsBaw = costedTx.tx.inputs.map(_.boxId).map(ByteArrayWrapper.apply)
-      if (bxsBaw.forall(k => !keys.contains(k)) && bxsBaw.size == bxsBaw.toSet.size) {
-        (s :+ costedTx) -> (keys ++ bxsBaw)
-      } else {
-        (s, keys)
-      }
-    }._1
->>>>>>> c7c59b8f
-  }
-
-
-  /**
-    * Derives header without pow from [[CandidateBlock]].
-    */
-  def deriveUnprovenHeader(candidate: CandidateBlock): HeaderWithoutPow = {
-    val (parentId, height) = derivedHeaderFields(candidate.parentOpt)
-    val transactionsRoot = BlockTransactions.transactionsRoot(candidate.transactions)
-    val adProofsRoot = ADProofs.proofDigest(candidate.adProofBytes)
-    val extensionRoot: Digest32 = Extension.rootHash(candidate.extension)
-
-    HeaderWithoutPow(
-      candidate.version,
-      parentId,
-      adProofsRoot,
-      candidate.stateRoot,
-      transactionsRoot,
-      candidate.timestamp,
-      candidate.nBits,
-      height,
-      extensionRoot,
-      candidate.votes
-    )
-  }
-
-  /**
-    * Assembles `ErgoFullBlock` using candidate block and external pow solution.
-    */
-  def completeBlock(candidate: CandidateBlock, solution: AutolykosSolution): ErgoFullBlock = {
-    val header = deriveUnprovenHeader(candidate).toHeader(solution, None)
-    val adProofs = ADProofs(header.id, candidate.adProofBytes)
-    val blockTransactions = BlockTransactions(header.id, candidate.transactions)
-    val extension = Extension(header.id, candidate.extension.fields)
-    new ErgoFullBlock(header, blockTransactions, extension, Some(adProofs))
   }
 
   case object StartMining
