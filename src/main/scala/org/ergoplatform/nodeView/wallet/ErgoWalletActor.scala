--- conflicted
+++ resolved
@@ -459,13 +459,8 @@
             (boxesToFakeTracked(userInputs), noFilter)
           } else {
             //inputs are to be selected by the wallet
-<<<<<<< HEAD
             require(walletVars.publicKeyAddresses.nonEmpty, "No public keys in the prover to extract change address from")
-            val boxesToSpend = registry.walletUnspentBoxes().toIterator ++ offChainRegistry.offChainBoxes
-=======
-            require(prover.hdPubKeys.nonEmpty, "No public keys in the prover to extract change address from")
-            val boxesToSpend = (registry.readCertainUnspentBoxes ++ offChainRegistry.offChainBoxes).distinct
->>>>>>> 79f859e8
+            val boxesToSpend = (registry.walletUnspentBoxes() ++ offChainRegistry.offChainBoxes).distinct
             (boxesToSpend.toIterator, walletFilter)
           }
 
