package org.ergoplatform.http.api

import akka.actor.{ActorRef, ActorRefFactory}
import akka.http.scaladsl.server.{Directive, Directive1, Route, ValidationRejection}
import akka.http.scaladsl.unmarshalling.Unmarshaller
import akka.pattern.ask
import io.circe.Json
import io.circe.syntax.EncoderOps
import org.ergoplatform.http.api.SortDirection.{ASC, DESC, Direction, INVALID}
import org.ergoplatform.{ErgoAddress, ErgoAddressEncoder}
import org.ergoplatform.nodeView.ErgoReadersHolder.{GetDataFromHistory, GetReaders, Readers}
import org.ergoplatform.nodeView.history.ErgoHistoryReader
import org.ergoplatform.nodeView.history.extra.ExtraIndexer.ReceivableMessages.GetSegmentTreshold
import org.ergoplatform.nodeView.history.extra.ExtraIndexer.{GlobalBoxIndexKey, GlobalTxIndexKey, getIndex}
import org.ergoplatform.nodeView.history.extra.IndexedErgoAddressSerializer.hashErgoTree
import org.ergoplatform.nodeView.history.extra.IndexedTokenSerializer.uniqueId
import org.ergoplatform.nodeView.history.extra._
import org.ergoplatform.nodeView.mempool.ErgoMemPoolReader
import org.ergoplatform.settings.{ErgoSettings, RESTApiSettings}
import org.ergoplatform.http.api.ApiError.{BadRequest, InternalError}
import scorex.core.api.http.ApiResponse
import scorex.util.{ModifierId, bytesToId}
import sigmastate.Values.ErgoTree
import spire.implicits.cfor

import scala.concurrent.duration.{Duration, SECONDS}
import scala.concurrent.{Await, Future}
import scala.util.Success

<<<<<<< HEAD
case class BlockchainApiRoute(readersHolder: ActorRef, ergoSettings: ErgoSettings, indexerOpt: Option[ActorRef])
                        (implicit val context: ActorRefFactory) extends ErgoBaseApiRoute with ApiCodecs {
=======
case class BlockchainApiRoute(readersHolder: ActorRef, ergoSettings: ErgoSettings, indexer: ActorRef)
                        (implicit val context: ActorRefFactory) extends ErgoBaseApiRoute with ApiCodecs with ApiExtraCodecs {
>>>>>>> c4a01a80

  val settings: RESTApiSettings = ergoSettings.scorexSettings.restApi

  private implicit val segmentTreshold: Int = indexerOpt.map { indexer =>
    Await.result[Int]((indexer ? GetSegmentTreshold).asInstanceOf[Future[Int]], Duration(3, SECONDS))
  }.getOrElse(0)

  private val paging: Directive[(Int, Int)] = parameters("offset".as[Int] ? 0, "limit".as[Int] ? 5)

  private implicit val sortMarshaller: Unmarshaller[String, Direction] = Unmarshaller.strict[String, Direction] { str =>
    str.toLowerCase match {
      case "asc" => ASC
      case "desc" => DESC
      case _ => INVALID
    }
  }
  private val sortDir: Directive[Tuple1[Direction]] = parameters("sortDirection".as(sortMarshaller) ? DESC)

  private val unconfirmed: Directive[Tuple1[Boolean]] = parameters("includeUnconfirmed".as[Boolean] ? false)

  /**
    * Total number of boxes/transactions that can be requested at once to avoid too heavy requests ([[BlocksApiRoute.MaxHeaders]])
    */
  private val MaxItems = 16384

  override implicit val ergoAddressEncoder: ErgoAddressEncoder = ergoSettings.chainSettings.addressEncoder

  private val ergoAddress: Directive1[ErgoAddress] = entity(as[String]).flatMap(handleErgoAddress)

  private def handleErgoAddress(value: String): Directive1[ErgoAddress] =
    ergoAddressEncoder.fromString(fromJsonOrPlain(value)) match {
      case Success(addr) => provide(addr)
      case _ => reject(ValidationRejection("Wrong address format"))
    }

  override val route: Route =
  if(ergoSettings.nodeSettings.extraIndex)
    pathPrefix("blockchain") {
      getIndexedHeightR ~
      getTxByIdR ~
      getTxByIndexR ~
      getTxsByAddressR ~
      getTxsByAddressGetRoute ~
      getTxRangeR ~
      getBoxByIdR ~
      getBoxByIndexR ~
      getBoxesByTokenIdR ~
      getBoxesByTokenIdUnspentR ~
      getBoxesByAddressR ~
      getBoxesByAddressGetRoute ~
      getBoxesByAddressUnspentR ~
      getBoxesByAddressUnspentGetRoute ~
      getBoxRangeR ~
      getBoxesByErgoTreeR ~
      getBoxesByErgoTreeUnspentR ~
      getTokenInfoByIdR ~
      getAddressBalanceTotalR ~
      getAddressBalanceTotalGetRoute
    }
  else
    pathPrefix("blockchain") {
      indexerNotEnabledR
    }

  private def getHistory: Future[ErgoHistoryReader] =
    (readersHolder ? GetDataFromHistory[ErgoHistoryReader](r => r)).mapTo[ErgoHistoryReader]

  private def getHistoryWithMempool: Future[(ErgoHistoryReader,ErgoMemPoolReader)] =
    (readersHolder ? GetReaders).mapTo[Readers].map(r => (r.h, r.m))

  private def getAddress(tree: ErgoTree)(history: ErgoHistoryReader): Option[IndexedErgoAddress] =
    history.typedExtraIndexById[IndexedErgoAddress](hashErgoTree(tree))

  private def getAddress(addr: ErgoAddress)(history: ErgoHistoryReader): Option[IndexedErgoAddress] =
    getAddress(addr.script)(history)

  private def getTxById(id: ModifierId)(history: ErgoHistoryReader): Option[IndexedErgoTransaction] =
    history.typedExtraIndexById[IndexedErgoTransaction](id) match {
      case Some(tx) => Some(tx.retrieveBody(history))
      case None     => None
    }

  private def getTxByIdF(id: ModifierId): Future[Option[IndexedErgoTransaction]] =
    getHistory.map { history =>
      getTxById(id)(history)
    }

  private def getIndexedHeightF: Future[Json] =
    getHistory.map { history =>
      Json.obj(
        "indexedHeight" -> getIndex(ExtraIndexer.IndexedHeightKey, history).getInt.asJson,
        "fullHeight" -> history.fullBlockHeight.asJson
      )
    }

  private def getIndexedHeightR: Route = (pathPrefix("indexedHeight") & get) {
    ApiResponse(getIndexedHeightF)
  }

  private def indexerNotEnabledR: Route = get {
    InternalError("Extra indexing is not enabled")
  }

  private def getTxByIdR: Route = (get & pathPrefix("transaction" / "byId") & modifierId) { id =>
    ApiResponse(getTxByIdF(id))
  }

  private def getTxByIndex(index: Long)(history: ErgoHistoryReader): Option[IndexedErgoTransaction] =
    getTxById(history.typedExtraIndexById[NumericTxIndex](bytesToId(NumericTxIndex.indexToBytes(index))).get.m)(history)

  private def getTxByIndexF(index: Long): Future[Option[IndexedErgoTransaction]] =
    getHistory.map { history =>
      getTxByIndex(index)(history)
    }

  private def getTxByIndexR: Route = (pathPrefix("transaction" / "byIndex" / LongNumber) & get) { index =>
    ApiResponse(getTxByIndexF(index))
  }

  private def getTxsByAddress(addr: ErgoAddress, offset: Int, limit: Int): Future[(Seq[IndexedErgoTransaction],Long)] =
    getHistory.map { history =>
      getAddress(addr)(history) match {
        case Some(addr) => (addr.retrieveTxs(history, offset, limit), addr.txCount)
        case None       => (Seq.empty[IndexedErgoTransaction], 0L)
      }
    }

  private def validateAndGetTxsByAddress(address: ErgoAddress,
                                         offset: Int,
                                         limit: Int): Route = {
    if (limit > MaxItems) {
      BadRequest(s"No more than $MaxItems transactions can be requested")
    } else {
      ApiResponse(getTxsByAddress(address, offset, limit))
    }
  }

  private def getTxsByAddressR: Route = (post & pathPrefix("transaction" / "byAddress") & ergoAddress & paging) { (address, offset, limit) =>
    validateAndGetTxsByAddress(address, offset, limit)
  }

  private def getTxsByAddressGetRoute: Route = (pathPrefix("transaction" / "byAddress") & get & addressPass & paging) { (address, offset, limit) =>
    validateAndGetTxsByAddress(address, offset, limit)
  }

  private def getTxRange(offset: Int, limit: Int): Future[Seq[ModifierId]] =
    getHistory.map { history =>
      val base: Long = getIndex(GlobalTxIndexKey, history).getLong - offset
      val txIds: Array[ModifierId] = new Array[ModifierId](limit)
      cfor(0)(_ < limit, _ + 1) { i =>
        txIds(i) = history.typedExtraIndexById[NumericTxIndex](bytesToId(NumericTxIndex.indexToBytes(base - limit + i))).get.m
      }
      txIds.reverse
    }

  private def getTxRangeR: Route = (pathPrefix("transaction" / "range") & paging) { (offset, limit) =>
    if(limit > MaxItems) {
      BadRequest(s"No more than $MaxItems transactions can be requested")
    }else {
      ApiResponse(getTxRange(offset, limit))
    }
  }

  private def getBoxById(id: ModifierId)(history: ErgoHistoryReader): Option[IndexedErgoBox] =
    history.typedExtraIndexById[IndexedErgoBox](id)

  private def getBoxByIdF(id: ModifierId): Future[Option[IndexedErgoBox]] =
    getHistory.map { history =>
      getBoxById(id)(history)
    }

  private def getBoxByIdR: Route = (get & pathPrefix("box" / "byId") & modifierId) { id =>
    ApiResponse(getBoxByIdF(id))
  }

  private def getBoxByIndex(index: Long)(history: ErgoHistoryReader): Option[IndexedErgoBox] =
    getBoxById(history.typedExtraIndexById[NumericBoxIndex](bytesToId(NumericBoxIndex.indexToBytes(index))).get.m)(history)

  private def getBoxByIndexF(index: Long): Future[Option[IndexedErgoBox]] =
    getHistory.map { history =>
      getBoxByIndex(index)(history)
    }

  private def getBoxByIndexR: Route = (pathPrefix("box" / "byIndex" / LongNumber) & get) { index =>
    ApiResponse(getBoxByIndexF(index))
  }

  private def getBoxesByAddress(addr: ErgoAddress, offset: Int, limit: Int): Future[(Seq[IndexedErgoBox],Long)] =
    getHistory.map { history =>
      getAddress(addr)(history) match {
        case Some(addr) => (addr.retrieveBoxes(history, offset, limit).reverse, addr.boxCount)
        case None       => (Seq.empty[IndexedErgoBox], 0L)
      }
    }

  private def validateAndGetBoxesByAddress(address: ErgoAddress,
                                           offset: Int,
                                           limit: Int) = {
    if (limit > MaxItems) {
      BadRequest(s"No more than $MaxItems boxes can be requested")
    } else {
      ApiResponse(getBoxesByAddress(address, offset, limit))
    }
  }

  private def getBoxesByAddressR: Route = (post & pathPrefix("box" / "byAddress") & ergoAddress & paging) { (address, offset, limit) =>
    validateAndGetBoxesByAddress(address, offset, limit)
  }

  private def getBoxesByAddressGetRoute: Route = (pathPrefix("box" / "byAddress") & get & addressPass & paging) { (address, offset, limit) =>
    validateAndGetBoxesByAddress(address, offset, limit)
  }

  private def getBoxesByAddressUnspent(addr: ErgoAddress, offset: Int, limit: Int, sortDir: Direction, unconfirmed: Boolean): Future[Seq[IndexedErgoBox]] =
    getHistoryWithMempool.map { case (history, mempool) =>
      getAddress(addr)(history) match {
        case Some(addr) => addr.retrieveUtxos(history, mempool, offset, limit, sortDir, unconfirmed)
        case None       => Seq.empty[IndexedErgoBox]
      }
    }

  private def validateAndGetBoxesByAddressUnspent(address: ErgoAddress,
                                                  offset: Int,
                                                  limit: Int,
                                                  dir: Direction,
                                                  unconfirmed: Boolean): Route = {
    if (limit > MaxItems) {
      BadRequest(s"No more than $MaxItems boxes can be requested")
    } else if (dir == SortDirection.INVALID) {
      BadRequest("Invalid parameter for sort direction, valid values are \"ASC\" and \"DESC\"")
    } else {
      ApiResponse(getBoxesByAddressUnspent(address, offset, limit, dir, unconfirmed))
    }
  }

  private def getBoxesByAddressUnspentR: Route =
    (post & pathPrefix("box" / "unspent" / "byAddress") & ergoAddress & paging & sortDir & unconfirmed) {
      (address, offset, limit, dir, unconfirmed) =>
        validateAndGetBoxesByAddressUnspent(address, offset, limit, dir, unconfirmed)
    }

  private def getBoxesByAddressUnspentGetRoute: Route =
    (pathPrefix("box" / "unspent" / "byAddress") & get & addressPass & paging & sortDir & unconfirmed) {
      (address, offset, limit, dir, unconfirmed) =>
        validateAndGetBoxesByAddressUnspent(address, offset, limit, dir, unconfirmed)
    }

  private def getBoxRange(offset: Int, limit: Int): Future[Seq[ModifierId]] =
    getHistory.map { history =>
      val base: Long = getIndex(GlobalBoxIndexKey, history).getLong - offset
      val boxIds: Array[ModifierId] = new Array[ModifierId](limit)
      cfor(0)(_ < limit, _ + 1) { i =>
        boxIds(i) = history.typedExtraIndexById[NumericBoxIndex](bytesToId(NumericBoxIndex.indexToBytes(base - limit + i))).get.m
      }
      boxIds.reverse
    }

  private def getBoxRangeR: Route = (pathPrefix("box" / "range") & paging) { (offset, limit) =>
    if(limit > MaxItems) {
      BadRequest(s"No more than $MaxItems boxes can be requested")
    }else {
      ApiResponse(getBoxRange(offset, limit))
    }
  }

  private def getBoxesByErgoTree(tree: ErgoTree, offset: Int, limit: Int): Future[(Seq[IndexedErgoBox],Long)] =
    getHistory.map { history =>
      getAddress(tree)(history) match {
        case Some(iEa) => (iEa.retrieveBoxes(history, offset, limit).reverse, iEa.boxCount)
        case None      => (Seq.empty[IndexedErgoBox], 0L)
      }
    }

  private def getBoxesByErgoTreeR: Route = (post & pathPrefix("box" / "byErgoTree") & ergoTree & paging) { (tree, offset, limit) =>
    if(limit > MaxItems) {
      BadRequest(s"No more than $MaxItems boxes can be requested")
    }else {
      ApiResponse(getBoxesByErgoTree(tree, offset, limit))
    }
  }

  private def getBoxesByErgoTreeUnspent(tree: ErgoTree, offset: Int, limit: Int, sortDir: Direction, unconfirmed: Boolean): Future[Seq[IndexedErgoBox]] =
    getHistoryWithMempool.map { case (history, mempool) =>
      getAddress(tree)(history) match {
        case Some(addr) => addr.retrieveUtxos(history, mempool, offset, limit, sortDir, unconfirmed)
        case None       => Seq.empty[IndexedErgoBox]
      }
    }

  private def getBoxesByErgoTreeUnspentR: Route = (post & pathPrefix("box" / "unspent" / "byErgoTree") & ergoTree & paging & sortDir & unconfirmed) { (tree, offset, limit, dir, unconfirmed) =>
    if(limit > MaxItems) {
      BadRequest(s"No more than $MaxItems boxes can be requested")
    }else if (dir == SortDirection.INVALID) {
      BadRequest("Invalid parameter for sort direction, valid values are 'ASC' and 'DESC'")
    }else {
      ApiResponse(getBoxesByErgoTreeUnspent(tree, offset, limit, dir, unconfirmed))
    }
  }

  private def getTokenInfoById(id: ModifierId): Future[Option[IndexedToken]] = {
    getHistory.map { history =>
      history.typedExtraIndexById[IndexedToken](uniqueId(id))
    }
  }

  private def getTokenInfoByIdR: Route = (get & pathPrefix("token" / "byId") & modifierId) { id =>
    ApiResponse(getTokenInfoById(id))
  }

  private def getBoxesByTokenId(id: ModifierId, offset: Int, limit: Int): Future[(Seq[IndexedErgoBox],Long)] =
    getHistory.map { history =>
      history.typedExtraIndexById[IndexedToken](uniqueId(id)) match {
        case Some(token) => (token.retrieveBoxes(history, offset, limit), token.boxCount)
        case None        => (Seq.empty[IndexedErgoBox], 0L)
      }
    }

  private def getBoxesByTokenIdR: Route = (get & pathPrefix("box" / "byTokenId") & modifierId & paging) { (id, offset, limit) =>
    ApiResponse(getBoxesByTokenId(id, offset, limit))
  }

  private def getBoxesByTokenIdUnspent(id: ModifierId, offset: Int, limit: Int, sortDir: Direction, unconfirmed: Boolean): Future[Seq[IndexedErgoBox]] =
    getHistoryWithMempool.map { case (history, mempool) =>
      history.typedExtraIndexById[IndexedToken](uniqueId(id)) match {
        case Some(token) => token.retrieveUtxos(history, mempool, offset, limit, sortDir, unconfirmed)
        case None        => Seq.empty[IndexedErgoBox]
      }
    }

  private def getBoxesByTokenIdUnspentR: Route = (get & pathPrefix("box" / "unspent" / "byTokenId") & modifierId & paging & sortDir & unconfirmed) { (id, offset, limit, dir, unconfirmed) =>
    if (limit > MaxItems) {
      BadRequest(s"No more than $MaxItems boxes can be requested")
    } else if (dir == SortDirection.INVALID) {
      BadRequest("Invalid parameter for sort direction, valid values are 'ASC' and 'DESC'")
    } else {
      ApiResponse(getBoxesByTokenIdUnspent(id, offset, limit, dir, unconfirmed))
    }
  }

  private def getUnconfirmedForAddress(address: ErgoAddress)(mempool: ErgoMemPoolReader): BalanceInfo = {
    val bal: BalanceInfo = BalanceInfo()
    mempool.getAll.map(_.transaction).foreach(tx => {
      tx.outputs.foreach(box => {
        if(address.equals(ExtraIndexer.getAddress(box.ergoTree))) bal.add(box)
      })
    })
    bal
  }

  private def getAddressBalanceTotal(address: ErgoAddress): Future[(BalanceInfo,BalanceInfo)] = {
    getHistoryWithMempool.map { case (history, mempool) =>
      getAddress(address)(history) match {
        case Some(addr) =>
          (addr.balanceInfo.get.retrieveAdditionalTokenInfo(history), getUnconfirmedForAddress(address)(mempool).retrieveAdditionalTokenInfo(history))
        case None =>
          (BalanceInfo(), getUnconfirmedForAddress(address)(mempool).retrieveAdditionalTokenInfo(history))
      }
    }
  }

  private def getAddressBalanceTotalR: Route = (post & pathPrefix("balance") & ergoAddress) { address =>
    ApiResponse(getAddressBalanceTotal(address))
  }

  /** Parses address in the url (i.e. `balanceForAddress/{address}` into [[ErgoAddress]] using [[ErgoAddressEncoder]]. */
  private val addressPass: Directive1[ErgoAddress] = pathPrefix(Segment).flatMap(handleErgoAddress)

  private def getAddressBalanceTotalGetRoute: Route =
    (pathPrefix("balanceForAddress") & get & addressPass) { address =>
      ApiResponse(getAddressBalanceTotal(address))
    }

}<|MERGE_RESOLUTION|>--- conflicted
+++ resolved
@@ -27,13 +27,8 @@
 import scala.concurrent.{Await, Future}
 import scala.util.Success
 
-<<<<<<< HEAD
 case class BlockchainApiRoute(readersHolder: ActorRef, ergoSettings: ErgoSettings, indexerOpt: Option[ActorRef])
-                        (implicit val context: ActorRefFactory) extends ErgoBaseApiRoute with ApiCodecs {
-=======
-case class BlockchainApiRoute(readersHolder: ActorRef, ergoSettings: ErgoSettings, indexer: ActorRef)
                         (implicit val context: ActorRefFactory) extends ErgoBaseApiRoute with ApiCodecs with ApiExtraCodecs {
->>>>>>> c4a01a80
 
   val settings: RESTApiSettings = ergoSettings.scorexSettings.restApi
 
