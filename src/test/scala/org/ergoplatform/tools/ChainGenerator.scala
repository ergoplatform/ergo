package org.ergoplatform.tools

import org.ergoplatform._
import org.ergoplatform.mining.difficulty.RequiredDifficulty
import org.ergoplatform.mining.{AutolykosPowScheme, CandidateBlock, CandidateGenerator}
import org.ergoplatform.modifiers.ErgoFullBlock
import org.ergoplatform.modifiers.history.extension.{Extension, ExtensionCandidate}
import org.ergoplatform.modifiers.history.header.Header
import org.ergoplatform.modifiers.history.popow.NipopowAlgos
import org.ergoplatform.modifiers.mempool.{ErgoTransaction, UnsignedErgoTransaction}
import org.ergoplatform.nodeView.history.ErgoHistory
import org.ergoplatform.nodeView.history.ErgoHistory.Height
import org.ergoplatform.nodeView.state._
import org.ergoplatform.settings._
import org.ergoplatform.utils.{ErgoTestHelpers, HistoryTestHelpers}
import org.ergoplatform.wallet.boxes.{BoxSelector, ReplaceCompactCollectBoxSelector}
import scorex.util.ModifierId
import sigmastate.basics.DLogProtocol.ProveDlog

import java.io.File
import scala.annotation.tailrec
import scala.concurrent.duration._
import scala.util.Try

/**
  * Application object for chain generation.
  * Takes 2 parameters: start timestamp and path to history folder.
  * Generate blocks starting from start timestamp and until current time with expected block interval
  * between them, to ensure that difficulty does not change.
  */
object ChainGenerator extends App with ErgoTestHelpers {

  val realNetworkSetting = {
    val initSettings = ErgoSettings.read(Args(None, Some(NetworkType.TestNet)))
    initSettings.copy(chainSettings = initSettings.chainSettings.copy(genesisId = None))
  }

  val EmissionTxCost: Long = 20000
  val MinTxAmount: Long = 2000000
  val RewardDelay: Int = realNetworkSetting.chainSettings.monetary.minerRewardDelay
  val MaxTxsPerBlock: Int = 10

  val prover = defaultProver
  val minerPk = prover.hdKeys.head.publicImage
  val selfAddressScript = P2PKAddress(minerPk).script
  val minerProp = ErgoScriptPredef.rewardOutputScript(RewardDelay, minerPk)

  val pow = new AutolykosPowScheme(powScheme.k, powScheme.n)
  val blockInterval = 2.minute

  val boxSelector: BoxSelector = new ReplaceCompactCollectBoxSelector(30, 2)

  val startTime = args.headOption.map(_.toLong).getOrElse(timeProvider.time - (blockInterval * 10).toMillis)
  val dir = if (args.length < 2) new File("/tmp/ergo/data") else new File(args(1))
  val txsSize: Int = if (args.length < 3) 100 * 1024 else args(2).toInt

  val minimalSuffix = 2
  val complexityLimit = initSettings.nodeSettings.maxTransactionComplexity
  val nodeSettings: NodeConfigurationSettings = NodeConfigurationSettings(StateType.Utxo, verifyTransactions = true,
<<<<<<< HEAD
    -1, poPoWBootstrap = false, minimalSuffix, mining = false, complexityLimit, blockCandidateGenerationInterval = 45.seconds,
    useExternalMiner = false, internalMinersCount = 1, internalMinerPollingInterval = 1.second, miningPubKeyHex = None,
    offlineGeneration = false, 200, 100000, 100000, 1.minute, rebroadcastCount = 20, 1000000, 100)
=======
    -1, poPoWBootstrap = false, minimalSuffix, mining = false, complexityLimit, useExternalMiner = false,
    internalMinersCount = 1, internalMinerPollingInterval = 1.second, miningPubKeyHex = None, offlineGeneration = false,
    200, 100000, 1.minute, rebroadcastCount = 20, 1000000, 100)
>>>>>>> 7237d74f
  val ms = settings.chainSettings.monetary.copy(
    minerRewardDelay = RewardDelay
  )
  val cs = realNetworkSetting.chainSettings

  val fullHistorySettings: ErgoSettings = ErgoSettings(dir.getAbsolutePath, NetworkType.TestNet, cs,
    nodeSettings, settings.scorexSettings, settings.walletSettings, settings.cacheSettings)
  val stateDir = ErgoState.stateDir(fullHistorySettings)
  stateDir.mkdirs()

  val votingEpochLength = votingSettings.votingLength
  val protocolVersion = fullHistorySettings.chainSettings.protocolVersion

  val history = ErgoHistory.readOrGenerate(fullHistorySettings, timeProvider)
  HistoryTestHelpers.allowToApplyOldBlocks(history)
  val (state, _) = ErgoState.generateGenesisUtxoState(stateDir, StateConstants(None, fullHistorySettings))
  log.info(s"Going to generate a chain at ${dir.getAbsoluteFile} starting from ${history.bestFullBlockOpt}")

  val chain = loop(state, None, None, Seq())
  log.info(s"Chain of length ${chain.length} generated")
  history.bestHeaderOpt shouldBe history.bestFullBlockOpt.map(_.header)
  history.bestFullBlockOpt.get.id shouldBe chain.last
  log.info("History was generated successfully")
  System.exit(0)

  private def loop(state: UtxoState,
                   initBox: Option[ErgoBox],
                   last: Option[Header],
                   acc: Seq[ModifierId]): Seq[ModifierId] = {
    val time: Long = last.map(_.timestamp + blockInterval.toMillis).getOrElse(startTime)
    if (time < timeProvider.time) {
      val (txs, lastOut) = genTransactions(last.map(_.height).getOrElse(ErgoHistory.GenesisHeight),
        initBox, state.stateContext)

      val candidate = genCandidate(prover.hdPubKeys.head.key, last, time, txs, state)
      val block = proveCandidate(candidate.get)

      history.append(block.header).get
      block.blockSections.foreach(s => if (!history.contains(s)) history.append(s).get)

      val outToPassNext = if (last.isEmpty) {
        block.transactions.flatMap(_.outputs).find(_.ergoTree == minerProp)
      } else {
        lastOut
      }

      assert(outToPassNext.isDefined)

      log.info(
        s"Block ${block.id} with ${block.transactions.size} transactions at height ${block.header.height} generated")

      loop(state.applyModifier(block).get, outToPassNext, Some(block.header), acc :+ block.id)
    } else {
      acc
    }
  }

  private def genTransactions(height: Height,
                              inOpt: Option[ErgoBox],
                              ctx: ErgoStateContext): (Seq[ErgoTransaction], Option[ErgoBox]) = {
    inOpt
      .find { bx =>
        val canUnlock = (bx.creationHeight + RewardDelay <= height) || (bx.ergoTree != minerProp)
        canUnlock && bx.ergoTree != cs.monetary.emissionBoxProposition && bx.value >= MinTxAmount
      }
      .map { input =>
        val qty = MaxTxsPerBlock
        val amount = input.value
        val outs = (0 until qty).map(_ => new ErgoBoxCandidate(amount, selfAddressScript, height))
        val x = outs
          .foldLeft((Seq.empty[ErgoTransaction], input)) { case ((acc, in), out) =>
            val inputs = IndexedSeq(in)
            val unsignedTx = UnsignedErgoTransaction(
              inputs.map(_.id).map(id => new UnsignedInput(id)),
              IndexedSeq(out)
            )

            prover.sign(unsignedTx, inputs, emptyDataBoxes, ctx)
              .fold(_ => acc -> in, tx => (acc :+ ErgoTransaction(tx)) -> unsignedTx.outputs.head)
          }
          ._1
        (x, Some(x.last.outputs.head))
      }
      .getOrElse(Seq.empty -> inOpt)
  }

  private def genCandidate(minerPk: ProveDlog,
                           lastHeaderOpt: Option[Header],
                           ts: Long,
                           txsFromPool: Seq[ErgoTransaction],
                           state: UtxoStateReader): Try[CandidateBlock] = Try {
    val stateContext = state.stateContext
    val nBits: Long = lastHeaderOpt
      .map(parent => history.requiredDifficultyAfter(parent))
      .map(d => RequiredDifficulty.encodeCompactBits(d))
      .getOrElse(settings.chainSettings.initialNBits)

    val interlinks = lastHeaderOpt
      .flatMap { h =>
        history.typedModifierById[Extension](h.extensionId)
          .flatMap(ext => NipopowAlgos.unpackInterlinks(ext.fields).toOption)
          .map(popowAlgos.updateInterlinks(h, _))
      }
      .getOrElse(Seq.empty)
    val interlinksExtension = popowAlgos.interlinksToExtension(interlinks)

    val (extensionCandidate, votes: Array[Byte], version: Byte) = lastHeaderOpt.map { header =>
      val newHeight = header.height + 1
      val currentParams = stateContext.currentParameters
      val betterVersion = protocolVersion > header.version
      val votingFinishHeight: Option[Height] = currentParams.softForkStartingHeight
        .map(_ + votingSettings.votingLength * votingSettings.softForkEpochs)
      val forkVotingAllowed = votingFinishHeight.forall(fh => newHeight < fh)
      val forkOrdered = settings.votingTargets.softFork != 0
      val voteForFork = betterVersion && forkOrdered && forkVotingAllowed

      if (newHeight % votingEpochLength == 0 && newHeight > 0) {
        val (newParams, _) = currentParams.update(newHeight, voteForFork, stateContext.votingData.epochVotes, emptyVSUpdate, votingSettings)
        (newParams.toExtensionCandidate ++ interlinksExtension,
          newParams.suggestVotes(settings.votingTargets.targets, voteForFork),
          newParams.blockVersion)
      } else {
        (popowAlgos.interlinksToExtension(interlinks),
          currentParams.vote(settings.votingTargets.targets, stateContext.votingData.epochVotes, voteForFork),
          currentParams.blockVersion)
      }
    }.getOrElse((interlinksExtension, Array(0: Byte, 0: Byte, 0: Byte), Header.InitialVersion))

    val emissionTxOpt = CandidateGenerator.collectEmission(state, minerPk, cs.emissionRules)
    val txs = emissionTxOpt.toSeq ++ txsFromPool

    state.proofsForTransactions(txs).map { case (adProof, adDigest) =>
      CandidateBlock(lastHeaderOpt, version, nBits, adDigest, adProof, txs, ts, extensionCandidate, votes)
    }
  }.flatten

  @tailrec
  private def proveCandidate(candidate: CandidateBlock): ErgoFullBlock = {
    log.info(s"Trying to prove block with parent ${candidate.parentOpt.map(_.encodedId)} and timestamp ${candidate.timestamp}")

    pow.proveCandidate(candidate, prover.hdKeys.head.privateInput.w) match {
      case Some(fb) => fb
      case _ =>
        val interlinks = candidate.parentOpt
          .map(popowAlgos.updateInterlinks(_, NipopowAlgos.unpackInterlinks(candidate.extension.fields).get))
          .getOrElse(Seq.empty)
        val minerTag = scorex.utils.Random.randomBytes(Extension.FieldKeySize)
        proveCandidate {
          candidate.copy(
            extension = ExtensionCandidate(Seq(Array(0: Byte, 2: Byte) -> minerTag)) ++ popowAlgos.interlinksToExtension(interlinks)
          )
        }
    }
  }

}<|MERGE_RESOLUTION|>--- conflicted
+++ resolved
@@ -57,15 +57,9 @@
   val minimalSuffix = 2
   val complexityLimit = initSettings.nodeSettings.maxTransactionComplexity
   val nodeSettings: NodeConfigurationSettings = NodeConfigurationSettings(StateType.Utxo, verifyTransactions = true,
-<<<<<<< HEAD
     -1, poPoWBootstrap = false, minimalSuffix, mining = false, complexityLimit, blockCandidateGenerationInterval = 45.seconds,
-    useExternalMiner = false, internalMinersCount = 1, internalMinerPollingInterval = 1.second, miningPubKeyHex = None,
-    offlineGeneration = false, 200, 100000, 100000, 1.minute, rebroadcastCount = 20, 1000000, 100)
-=======
-    -1, poPoWBootstrap = false, minimalSuffix, mining = false, complexityLimit, useExternalMiner = false,
-    internalMinersCount = 1, internalMinerPollingInterval = 1.second, miningPubKeyHex = None, offlineGeneration = false,
+    useExternalMiner = false, internalMinersCount = 1, internalMinerPollingInterval = 1.second, miningPubKeyHex = None, offlineGeneration = false,
     200, 100000, 1.minute, rebroadcastCount = 20, 1000000, 100)
->>>>>>> 7237d74f
   val ms = settings.chainSettings.monetary.copy(
     minerRewardDelay = RewardDelay
   )
