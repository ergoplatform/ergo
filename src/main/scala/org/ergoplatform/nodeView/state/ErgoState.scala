package org.ergoplatform.nodeView.state

import java.io.File

import org.ergoplatform.ErgoBox.{AdditionalRegisters, R4, TokenId}
import org.ergoplatform._
import org.ergoplatform.mining.emission.EmissionRules
import org.ergoplatform.mining.groupElemFromBytes
import org.ergoplatform.modifiers.ErgoPersistentModifier
import org.ergoplatform.modifiers.history.header.Header
import org.ergoplatform.modifiers.mempool.ErgoTransaction
import org.ergoplatform.modifiers.state.{Insertion, Lookup, Removal, StateChanges}
import org.ergoplatform.nodeView.history.ErgoHistory
import org.ergoplatform.settings.ValidationRules._
import org.ergoplatform.settings.{ChainSettings, Constants, ErgoSettings}
import org.ergoplatform.wallet.interpreter.ErgoInterpreter
import scorex.core.transaction.state.MinimalState
import scorex.core.validation.ValidationResult.Valid
import scorex.core.validation.{ModifierValidator, ValidationResult}
import scorex.core.{VersionTag, idToVersion}
import scorex.crypto.authds.{ADDigest, ADKey}
import scorex.util.encode.Base16
import scorex.util.{ModifierId, ScorexLogging, bytesToId}
import sigmastate.AtLeast
import sigmastate.Values.{ByteArrayConstant, ErgoTree, IntConstant, SigmaPropConstant}
import sigmastate.basics.DLogProtocol.ProveDlog
import sigmastate.serialization.ValueSerializer

import scala.annotation.tailrec
import scala.collection.mutable
import scala.util.Try

/**
  * Implementation of minimal state concept in Scorex. Minimal state (or just state from now) is some data structure
  * enough to validate a new blockchain element(e.g. block).
  * State in Ergo could be UTXO, like in Bitcoin or just a single digest. If the state is about UTXO, transaction set
  * of a block could be verified with no help of additional data. If the state is about just a digest, then proofs for
  * transformations of UTXO set presented in form of authenticated dynamic dictionary are needed to check validity of
  * a transaction set (see https://eprint.iacr.org/2016/994 for details).
  */
trait ErgoState[IState <: MinimalState[ErgoPersistentModifier, IState]]
  extends MinimalState[ErgoPersistentModifier, IState] with ErgoStateReader {

  self: IState =>


  def closeStorage(): Unit = {
    log.warn("Closing state's store.")
    store.close()
  }

  override def applyModifier(mod: ErgoPersistentModifier): Try[IState]

  override def rollbackTo(version: VersionTag): Try[IState]

  def rollbackVersions: Iterable[VersionTag]

  override type NVCT = this.type
}

object ErgoState extends ScorexLogging {

  type ModifierProcessing[T <: ErgoState[T]] = PartialFunction[ErgoPersistentModifier, Try[T]]

  def stateDir(settings: ErgoSettings): File = new File(s"${settings.directory}/state")

  /**
    * @param txs - sequence of transactions
    * @return ordered sequence of operations on UTXO set from this sequence of transactions
    *         if some box was created and later spend in this sequence - it is not included in the result at all
    *         if box was first spend and created after that - it is in both toInsert and toRemove
    */
  def stateChanges(txs: Seq[ErgoTransaction]): StateChanges = {
    val (toRemove, toInsert) = boxChanges(txs)
    val toRemoveChanges = toRemove.map(id => Removal(id))
    val toInsertChanges = toInsert.map(b => Insertion(b))
    val toLookup = txs.flatMap(_.dataInputs).map(b => Lookup(b.boxId))
    StateChanges(toRemoveChanges, toInsertChanges, toLookup)
  }

  /**
    * Tries to validate and execute transactions.
    *
    * @return Result of transactions execution with total cost inside
    */
  def execTransactions(transactions: Seq[ErgoTransaction],
                       currentStateContext: ErgoStateContext)
                      (checkBoxExistence: ErgoBox.BoxId => Try[ErgoBox]): ValidationResult[Long] = {
    import cats.implicits._
    implicit val verifier: ErgoInterpreter = ErgoInterpreter(currentStateContext.currentParameters)

    @tailrec
    def execTx(txs: List[ErgoTransaction], accCostTry: ValidationResult[Long]): ValidationResult[Long] = (txs, accCostTry) match {
      case (tx :: tail, r: Valid[Long]) =>
        val boxesToSpendTry: Try[List[ErgoBox]] = tx.inputs.toList
          .map(in => checkBoxExistence(in.boxId))
          .sequence

        lazy val dataBoxesTry: Try[List[ErgoBox]] = tx.dataInputs.toList
          .map(in => checkBoxExistence(in.boxId))
          .sequence

        lazy val boxes: Try[(List[ErgoBox], List[ErgoBox])] = dataBoxesTry.flatMap(db => boxesToSpendTry.map(bs => (db, bs)))

        val vs = tx.validateStateless()
          .validateNoFailure(txBoxesToSpend, boxesToSpendTry)
          .validateNoFailure(txDataBoxes, dataBoxesTry)
          .payload[Long](r.value)
          .validateTry(boxes, e => ModifierValidator.fatal("Missed data boxes", e)) { case (_, (dataBoxes, toSpend)) =>
            tx.validateStateful(toSpend.toIndexedSeq, dataBoxes.toIndexedSeq, currentStateContext, r.value)(verifier).result
          }

        execTx(tail, vs)
      case _ =>
        accCostTry
    }

    // Skip v1 block transactions validation if corresponding setting is on
    if (currentStateContext.blockVersion == 1 &&
          currentStateContext.ergoSettings.nodeSettings.skipV1TransactionsValidation) {
      Valid(0L)
    } else {
      execTx(transactions.toList, Valid[Long](0L))
    }
  }

  /**
    * @param txs - sequence of transactions
    * @return modifications from `txs` - sequence of ids to remove, and sequence of ErgoBoxes to create.
    *         if some box was created and later spend in this sequence - it is not included in the result at all
    *         if box was first spend and created after that - it is in both toInsert and toRemove,
    *         and an error will be thrown further during tree modification
    */
  def boxChanges(txs: Seq[ErgoTransaction]): (Seq[ADKey], Seq[ErgoBox]) = {
    val toInsert: mutable.HashMap[ModifierId, ErgoBox] = mutable.HashMap.empty
    val toRemove: mutable.ArrayBuffer[(ModifierId, ADKey)] = mutable.ArrayBuffer()
    txs.foreach { tx =>
      tx.inputs.foreach { i =>
        val wrapped = bytesToId(i.boxId)
        toInsert.remove(wrapped) match {
          case None => toRemove.append((wrapped, i.boxId))
          case _ => // old value removed, do nothing
        }
      }
      tx.outputs.foreach(o => toInsert += bytesToId(o.id) -> o)
    }
    (toRemove.sortBy(_._1).map(_._2), toInsert.toSeq.sortBy(_._1).map(_._2))
  }

<<<<<<< HEAD
=======
  /**
    * Helper method used to construct boxes for pre-genesis state (state before a genesis block)
    */
>>>>>>> 0f090de5
  private def createGenesisBox(value: Long,
                        ergoTree: ErgoTree,
                        additionalTokens: Seq[(TokenId, Long)] = Seq.empty,
                        additionalRegisters: AdditionalRegisters = Map.empty): ErgoBox = {
    import sigmastate.eval._

    val creationHeight: Int = ErgoHistory.EmptyHistoryHeight

    val transactionId: ModifierId = ErgoBox.allZerosModifierId
    val boxIndex: Short = 0: Short

    new ErgoBox(value, ergoTree,
      CostingSigmaDslBuilder.Colls.fromArray(additionalTokens.toArray[(TokenId, Long)]),
      additionalRegisters,
      transactionId, boxIndex, creationHeight)
  }

  /**
    * Genesis box that contains all coins to be collected by Ergo foundation.
    * Box is protected by the script that allows to take part of them every block
    * and proposition from R4
    */
  private def genesisFoundersBox(settings: ChainSettings): ErgoBox = {
    val emission = settings.emissionRules
    val pks = settings.foundersPubkeys
      .map(str => groupElemFromBytes(Base16.decode(str).get))
      .map(pk => SigmaPropConstant(ProveDlog(pk)))
    val protection = AtLeast(IntConstant(2), pks)
    val protectionBytes = ValueSerializer.serialize(protection)
    val value = emission.foundersCoinsTotal - EmissionRules.CoinsInOneErgo
    val prop = ErgoScriptPredef.foundationScript(settings.monetary)
    createGenesisBox(value, prop, Seq.empty, Map(R4 -> ByteArrayConstant(protectionBytes)))
  }

  /**
    * Genesis box that contains coins in the system to be collected by miners.
    * Box is protected by the script that allows to take part of them every block.
    */
  private def genesisEmissionBox(chainSettings: ChainSettings): ErgoBox = {
    val value = chainSettings.emissionRules.minersCoinsTotal
    val prop = chainSettings.monetary.emissionBoxProposition
    createGenesisBox(value, prop)
  }

  /**
    * Genesis box that contains proofs of no premine.
    * It is a long-living box with special bytes in registers
    */
  private def noPremineBox(chainSettings: ChainSettings): ErgoBox = {
    val proofsBytes = chainSettings.noPremineProof.map(b => ByteArrayConstant(b.getBytes("UTF-8")))
    val proofs = ErgoBox.nonMandatoryRegisters.zip(proofsBytes).toMap
    createGenesisBox(EmissionRules.CoinsInOneErgo, Constants.FalseLeaf, Seq.empty, proofs)
  }

  /**
    * All boxes of genesis state.
    * Emission box is always the first.
    */
  def genesisBoxes(chainSettings: ChainSettings): Seq[ErgoBox] = {
    Seq(genesisEmissionBox(chainSettings), noPremineBox(chainSettings), genesisFoundersBox(chainSettings))
  }

  def generateGenesisUtxoState(stateDir: File,
                               constants: StateConstants): (UtxoState, BoxHolder) = {

    log.info("Generating genesis UTXO state")
    val boxes = genesisBoxes(constants.settings.chainSettings)
    val bh = BoxHolder(boxes)

    UtxoState.fromBoxHolder(bh, boxes.headOption, stateDir, constants).ensuring(us => {
      log.info(s"Genesis UTXO state generated with hex digest ${Base16.encode(us.rootHash)}")
      java.util.Arrays.equals(us.rootHash, constants.settings.chainSettings.genesisStateDigest) && us.version == genesisStateVersion
    }) -> bh
  }

  def generateGenesisDigestState(stateDir: File, settings: ErgoSettings): DigestState = {
    DigestState.create(Some(genesisStateVersion), Some(settings.chainSettings.genesisStateDigest),
      stateDir, StateConstants(None, settings))
  }

  val preGenesisStateDigest: ADDigest = ADDigest @@ Array.fill(32)(0: Byte)

  lazy val genesisStateVersion: VersionTag = idToVersion(Header.GenesisParentId)

  def readOrGenerate(settings: ErgoSettings,
                     constants: StateConstants): ErgoState[_] = {
    val dir = stateDir(settings)
    dir.mkdirs()

    settings.nodeSettings.stateType match {
      case StateType.Digest => DigestState.create(None, None, dir, constants)
      case StateType.Utxo if dir.listFiles().nonEmpty => UtxoState.create(dir, constants)
      case _ => ErgoState.generateGenesisUtxoState(dir, constants)._1
    }
  }

}<|MERGE_RESOLUTION|>--- conflicted
+++ resolved
@@ -147,12 +147,9 @@
     (toRemove.sortBy(_._1).map(_._2), toInsert.toSeq.sortBy(_._1).map(_._2))
   }
 
-<<<<<<< HEAD
-=======
   /**
     * Helper method used to construct boxes for pre-genesis state (state before a genesis block)
     */
->>>>>>> 0f090de5
   private def createGenesisBox(value: Long,
                         ergoTree: ErgoTree,
                         additionalTokens: Seq[(TokenId, Long)] = Seq.empty,
