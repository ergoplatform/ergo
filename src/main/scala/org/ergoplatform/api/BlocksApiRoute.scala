--- conflicted
+++ resolved
@@ -12,23 +12,15 @@
 import org.ergoplatform.nodeView.history.ErgoHistoryReader
 import org.ergoplatform.settings.{Algos, ErgoSettings}
 import scorex.core.ModifierId
-<<<<<<< HEAD
 import scorex.core.api.http.ApiResponse
 import scorex.crypto.encode.Base58
+import scorex.core.settings.RESTApiSettings
+import scorex.core.utils.ScorexLogging
 
 import scala.concurrent.Future
 
 case class BlocksApiRoute(readersHolder: ActorRef, miner: ActorRef, ergoSettings: ErgoSettings, nodeId: Array[Byte])
                          (implicit val context: ActorRefFactory) extends ErgoBaseApiRoute {
-=======
-import scorex.core.settings.RESTApiSettings
-import scorex.core.utils.ScorexLogging
-
-import scala.concurrent.Future
-
-case class BlocksApiRoute(readersHolder: ActorRef, miner: ActorRef, ergoSettings: ErgoSettings)
-                         (implicit val context: ActorRefFactory) extends ErgoBaseApiRoute with ScorexLogging {
->>>>>>> 5278be2d
 
   val settings = ergoSettings.scorexSettings.restApi
 
