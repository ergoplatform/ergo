package org.ergoplatform.nodeView.state

import java.io.File

import io.iohk.iodb.{ByteArrayWrapper, LSMStore, Store}
import org.ergoplatform.modifiers.history.{ADProofs, Header}
import org.ergoplatform.modifiers.mempool.AnyoneCanSpendTransaction
import org.ergoplatform.modifiers.mempool.proposition.{AnyoneCanSpendNoncedBox, AnyoneCanSpendNoncedBoxSerializer, AnyoneCanSpendProposition}
import org.ergoplatform.modifiers.{ErgoFullBlock, ErgoPersistentModifier}
import org.ergoplatform.settings.Algos
import scorex.core.VersionTag
import scorex.core.transaction.state.TransactionValidation
import scorex.crypto.authds.avltree.batch._
import scorex.crypto.authds.{ADDigest, ADKey, ADValue, SerializedAdProof}
import scorex.crypto.hash.{Blake2b256Unsafe, Digest32}

import scala.util.{Failure, Success, Try}

/**
  * Utxo set implementation.
  *
  * @param store - database where persistent UTXO set authenticated with the help of an AVL+ tree is residing
  */
class UtxoState(override val version: VersionTag, val store: Store)
  extends ErgoState[UtxoState] with TransactionValidation[AnyoneCanSpendProposition.type, AnyoneCanSpendTransaction] {

  import UtxoState.metadata

  implicit val hf = new Blake2b256Unsafe
  private lazy val np = NodeParameters(keySize = 32, valueSize = ErgoState.BoxSize, labelSize = 32)
  protected lazy val storage = new VersionedIODBAVLStorage(store, np)

  protected lazy val persistentProver: PersistentBatchAVLProver[Digest32, Blake2b256Unsafe] =
    PersistentBatchAVLProver.create(
      new BatchAVLProver[Digest32, Blake2b256Unsafe](keyLength = 32, valueLengthOpt = Some(ErgoState.BoxSize)), storage
    ).get

  override val maxRollbackDepth = 10

  /**
    * @return boxes, that miner (or any user) can take to himself when he creates a new block
    */
  def anyoneCanSpendBoxesAtHeight(height: Int): IndexedSeq[AnyoneCanSpendNoncedBox] = {
    IndexedSeq(AnyoneCanSpendNoncedBox(height, height))
  }

  //TODO not efficient at all
  def proofsForTransactions(txs: Seq[AnyoneCanSpendTransaction]): Try[(SerializedAdProof, ADDigest)] = {

    def rollback(): Try[Unit] = Try(
      persistentProver.rollback(rootHash).ensuring(_.isSuccess && persistentProver.digest.sameElements(rootHash))
    ).flatten

<<<<<<< HEAD
    val mods = boxChanges(txs).operations.map(ADProofs.changeToMod)
    mods.foldLeft[Try[Option[ADValue]]](Success(None)) { case (t, m) =>
      t.flatMap(_ => {
        val opRes = persistentProver.performOneOperation(m)
        if (opRes.isFailure) log.warn(s"Failed to generate proofs: $opRes", opRes.failed.get)
        opRes
      })
    }.ensuring(_.isSuccess)
=======
>>>>>>> 7d7dc83a

    Try {
      require(txs.nonEmpty)
      require(persistentProver.digest.sameElements(rootHash))
      require(storage.version.get.sameElements(rootHash))
      require(store.lastVersionID.get.data.sameElements(rootHash))

      //todo: make a special config flag, "paranoid mode", and use it for checks like one commented below
      //persistentProver.checkTree(true)

      val mods = boxChanges(txs).operations.map(ADProofs.changeToMod)
      mods.foldLeft[Try[Option[ADValue]]](Success(None)) { case (t, m) =>
        t.flatMap(_ => {
          val opRes = persistentProver.performOneOperation(m)
          if (opRes.isFailure) log.warn(s"modification: $m, failure $opRes")
          opRes
        })
      }.ensuring(_.isSuccess)

      val proof = persistentProver.generateProofAndUpdateStorage()

      val digest = persistentProver.digest

      proof -> digest
    } match {
      case Success(res) => rollback().map(_ => res)
      case Failure(e) => rollback().flatMap(_ => Failure(e))
    }
  }

  override lazy val rootHash: ADDigest = persistentProver.digest

  override def rollbackTo(version: VersionTag): Try[UtxoState] = {
    val p = persistentProver
    log.info(s"Rollback UtxoState to version ${Algos.encoder.encode(version)}")
    val hash = ADDigest @@ store.get(ByteArrayWrapper(version)).get.data
    p.rollback(hash).map { _ =>
      new UtxoState(version, store) {
        override protected lazy val persistentProver = p
      }
    }
  }

  //todo: don't use assert
  private[state] def checkTransactions(transactions: Seq[AnyoneCanSpendTransaction], expectedDigest: ADDigest) = Try {

    transactions.foreach(tx => assert(tx.semanticValidity.isSuccess))

    val mods = boxChanges(transactions).operations.map(ADProofs.changeToMod)
    mods.foldLeft[Try[Option[ADValue]]](Success(None)) { case (t, m) =>
      t.flatMap(_ => {
        persistentProver.performOneOperation(m)
      })
    }.ensuring(_.isSuccess)

    assert(expectedDigest.sameElements(persistentProver.digest), "digest after txs application is wrong")
  }

  //todo: utxo snapshot could go here
  //todo: dont' use assert
  override def applyModifier(mod: ErgoPersistentModifier): Try[UtxoState] = mod match {
    case fb: ErgoFullBlock =>

      //todo: rollback if failure on the way
      checkTransactions(fb.blockTransactions.txs, fb.header.stateRoot) match {
        case Success(_) =>
          Try {
            val md = metadata(VersionTag @@ fb.id, fb.header.stateRoot)
            val proofBytes = persistentProver.generateProofAndUpdateStorage(md)
            val proofHash = ADProofs.proofDigest(proofBytes)
            log.info(s"Valid modifier applied to UtxoState: ${fb.encodedId}")
            assert(fb.header.ADProofsRoot.sameElements(proofHash))
            new UtxoState(VersionTag @@ fb.id, store)
          }
        case Failure(e) =>
          log.warn(s"Error while applying a modifier ${mod.encodedId}: ", e)
          Failure(e)
      }

    case h: Header =>
      Success(new UtxoState(VersionTag @@ h.id, this.store))


    case a: Any =>
      log.info(s"Unhandled modifier: $a")
      Failure(new Exception("unknown modifier"))
  }

  def boxById(id: ADKey): Option[AnyoneCanSpendNoncedBox] =
    persistentProver
      .unauthenticatedLookup(id)
      .map(AnyoneCanSpendNoncedBoxSerializer.parseBytes)
      .flatMap(_.toOption)

  def randomBox(): Option[AnyoneCanSpendNoncedBox] =
    persistentProver.avlProver.randomWalk().map(_._1).flatMap(boxById)


  override def rollbackVersions: Iterable[VersionTag] =
    persistentProver.storage.rollbackVersions.map(v => VersionTag @@ store.get(ByteArrayWrapper(Algos.hash(v))).get.data)

  override def validate(tx: AnyoneCanSpendTransaction): Try[Unit] = if (tx.boxIdsToOpen.forall { k =>
    persistentProver.unauthenticatedLookup(k).isDefined
  }) Success()
  else Failure(new Exception(s"Not all boxes of the transaction $tx are in the state"))
}

object UtxoState {
  private lazy val bestVersionKey = Algos.hash("best state version")

  private def metadata(modId: VersionTag, stateRoot: ADDigest): Seq[(Array[Byte], Array[Byte])] = {
    val idStateDigestIdxElem: (Array[Byte], Array[Byte]) = modId -> stateRoot
    val stateDigestIdIdxElem = Algos.hash(stateRoot) -> modId
    val bestVersion = bestVersionKey -> modId

    Seq(idStateDigestIdxElem, stateDigestIdIdxElem, bestVersion)
  }


  //todo: check database state, read version from it
  def create(versionTag: Option[VersionTag], dir: File): UtxoState = {
    val store = new LSMStore(dir, keepVersions = 20) // todo: magic number, move to settings
    new UtxoState(versionTag.getOrElse(ErgoState.genesisStateVersion), store)
  }

  def fromBoxHolder(bh: BoxHolder, dir: File): UtxoState = {
    val p = new BatchAVLProver[Digest32, Blake2b256Unsafe](keyLength = 32, valueLengthOpt = Some(ErgoState.BoxSize))
    bh.sortedBoxes.foreach(b => p.performOneOperation(Insert(b.id, ADValue @@ b.bytes)).ensuring(_.isSuccess))

    val store = new LSMStore(dir, keepVersions = 20) // todo: magic number, move to settings

    new UtxoState(ErgoState.genesisStateVersion, store) {
      override protected lazy val persistentProver =
        PersistentBatchAVLProver.create(
          p,
          storage,
          metadata(ErgoState.genesisStateVersion, p.digest),
          paranoidChecks = true
        ).get

      assert(persistentProver.digest.sameElements(storage.version.get))
    }
  }
}<|MERGE_RESOLUTION|>--- conflicted
+++ resolved
@@ -50,18 +50,6 @@
     def rollback(): Try[Unit] = Try(
       persistentProver.rollback(rootHash).ensuring(_.isSuccess && persistentProver.digest.sameElements(rootHash))
     ).flatten
-
-<<<<<<< HEAD
-    val mods = boxChanges(txs).operations.map(ADProofs.changeToMod)
-    mods.foldLeft[Try[Option[ADValue]]](Success(None)) { case (t, m) =>
-      t.flatMap(_ => {
-        val opRes = persistentProver.performOneOperation(m)
-        if (opRes.isFailure) log.warn(s"Failed to generate proofs: $opRes", opRes.failed.get)
-        opRes
-      })
-    }.ensuring(_.isSuccess)
-=======
->>>>>>> 7d7dc83a
 
     Try {
       require(txs.nonEmpty)
