--- conflicted
+++ resolved
@@ -398,11 +398,7 @@
     * which also needs to be propagated to mempool and wallet
     * @param pmod Remote or local persistent modifier
     */
-<<<<<<< HEAD
-  protected def pmodModify(pmod: BlockSection): Unit =
-=======
-  protected def pmodModify(pmod: ErgoPersistentModifier, local: Boolean): Unit =
->>>>>>> f7b91c0b
+  protected def pmodModify(pmod: BlockSection, local: Boolean): Unit =
     if (!history().contains(pmod.id)) {
       context.system.eventStream.publish(StartingPersistentModifierApplication(pmod))
 
@@ -491,16 +487,10 @@
           history.getFullBlock(h)
             .fold(throw new Error(s"Failed to get full block for header $h"))(fb => fb)
         }
-<<<<<<< HEAD
         toApply.foldLeft[Try[State]](Success(initState)){
           (acc, block) =>
             log.info(s"Applying block ${block.height} during consistent state restoration")
             acc.flatMap(_.applyModifier(block, estimatedTip()))
-=======
-        toApply.foldLeft[Try[State]](Success(initState)) { case (acc, m) =>
-          log.info(s"Applying modifier during node start-up to restore consistent state: ${m.id}")
-          acc.flatMap(_.applyModifier(m))
->>>>>>> f7b91c0b
         }
     }
   }
