--- conflicted
+++ resolved
@@ -41,11 +41,7 @@
   network {
     magicBytes = [1, 0, 2, 4]
     bindAddress = "0.0.0.0:9030"
-<<<<<<< HEAD
-    nodeName = "ergo-mainnet-5.0.0"
-=======
     nodeName = "ergo-mainnet-4.0.21"
->>>>>>> 7550991e
     nodeName = ${?NODENAME}
     knownPeers = [
       "213.239.193.208:9030",
