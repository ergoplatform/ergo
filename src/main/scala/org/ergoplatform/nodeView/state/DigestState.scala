--- conflicted
+++ resolved
@@ -159,13 +159,8 @@
               rootHash: ADDigest,
               stateContext: ErgoStateContext,
               dir: File,
-<<<<<<< HEAD
-              constants: StateConstants): DigestState = {
+              constants: StateConstants): Try[DigestState] = {
     val store = new SWDBVersionedStore(dir, keepVersions = constants.keepVersions)
-=======
-              constants: StateConstants): Try[DigestState] = {
-    val store = new LDBVersionedStore(dir, keepVersions = constants.keepVersions)
->>>>>>> fbd5bcf6
     val toUpdate = DigestState.metadata(version, rootHash, stateContext)
 
     store.update(scorex.core.versionToBytes(version), Seq.empty, toUpdate).map { _ =>
