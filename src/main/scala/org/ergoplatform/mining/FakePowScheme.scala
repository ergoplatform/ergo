package org.ergoplatform.mining

<<<<<<< HEAD
import org.ergoplatform.ErgoTransaction
import org.ergoplatform.modifiers.ErgoFullBlock
=======
>>>>>>> da70f0d8
import org.ergoplatform.modifiers.history.Header
import org.ergoplatform.nodeView.history.ErgoHistory.Difficulty
import scorex.core.block.Block.Timestamp
import scorex.crypto.authds.ADDigest
import scorex.crypto.hash.Digest32

import scala.math.BigInt
import scala.util.Random

class FakePowScheme(levelOpt: Option[Int]) extends PowScheme {

  def prove(parentOpt: Option[Header],
            nBits: Long,
            stateRoot: ADDigest,
            adProofsRoot: Digest32,
            transactionsRoot: Digest32,
            timestamp: Timestamp,
            extensionHash: Digest32
           ): Option[Header] = {
    val (parentId, version, interlinks, height) = derivedHeaderFields(parentOpt)
    val level: Int = levelOpt.map(lvl => BigInt(2).pow(lvl).toInt).getOrElse(Random.nextInt(1000) + 1)
    val solution = EquihashSolution(level +: Seq.fill(EquihashSolution.length - 1)(Random.nextInt))
    Some(new Header(version, parentId, interlinks,
      adProofsRoot, stateRoot, transactionsRoot, timestamp, nBits, height, extensionHash, solution))
  }

  override def verify(header: Header): Boolean = true

  override def realDifficulty(header: Header): Difficulty =
    header.equihashSolution.headOption.getOrElse(0) * header.requiredDifficulty

<<<<<<< HEAD
  def prove(parentOpt: Option[Header],
            nBits: Long,
            stateRoot: ADDigest,
            adProofsRoot: Digest32,
            transactionsRoot: Digest32,
            timestamp: Timestamp,
            votes: Array[Byte]): Header = {
    prove(parentOpt, nBits, stateRoot, adProofsRoot, transactionsRoot, timestamp, votes, start, finish).get
  }

  def proveBlock(parentOpt: Option[Header],
                 nBits: Long,
                 stateRoot: ADDigest,
                 adProofBytes: SerializedAdProof,
                 transactions: Seq[ErgoTransaction],
                 timestamp: Timestamp,
                 votes: Array[Byte]): ErgoFullBlock = {
    proveBlock(parentOpt, nBits, stateRoot, adProofBytes, transactions, timestamp, votes, start, finish).get
  }

=======
>>>>>>> da70f0d8
}

object DefaultFakePowScheme extends FakePowScheme(None)<|MERGE_RESOLUTION|>--- conflicted
+++ resolved
@@ -1,10 +1,5 @@
 package org.ergoplatform.mining
 
-<<<<<<< HEAD
-import org.ergoplatform.ErgoTransaction
-import org.ergoplatform.modifiers.ErgoFullBlock
-=======
->>>>>>> da70f0d8
 import org.ergoplatform.modifiers.history.Header
 import org.ergoplatform.nodeView.history.ErgoHistory.Difficulty
 import scorex.core.block.Block.Timestamp
@@ -36,29 +31,6 @@
   override def realDifficulty(header: Header): Difficulty =
     header.equihashSolution.headOption.getOrElse(0) * header.requiredDifficulty
 
-<<<<<<< HEAD
-  def prove(parentOpt: Option[Header],
-            nBits: Long,
-            stateRoot: ADDigest,
-            adProofsRoot: Digest32,
-            transactionsRoot: Digest32,
-            timestamp: Timestamp,
-            votes: Array[Byte]): Header = {
-    prove(parentOpt, nBits, stateRoot, adProofsRoot, transactionsRoot, timestamp, votes, start, finish).get
-  }
-
-  def proveBlock(parentOpt: Option[Header],
-                 nBits: Long,
-                 stateRoot: ADDigest,
-                 adProofBytes: SerializedAdProof,
-                 transactions: Seq[ErgoTransaction],
-                 timestamp: Timestamp,
-                 votes: Array[Byte]): ErgoFullBlock = {
-    proveBlock(parentOpt, nBits, stateRoot, adProofBytes, transactions, timestamp, votes, start, finish).get
-  }
-
-=======
->>>>>>> da70f0d8
 }
 
 object DefaultFakePowScheme extends FakePowScheme(None)