--- conflicted
+++ resolved
@@ -79,7 +79,7 @@
     val assertion = (json: Json) => {
       status shouldBe StatusCodes.OK
       val addressStr = json.hcursor.downField("address").as[String].right.get
-      ergoAddressEncoder.fromString(addressStr).get.addressTypePrefix shouldEqual Pay2SHAddress.addressTypePrefix
+      addressEncoder.fromString(addressStr).get.addressTypePrefix shouldEqual Pay2SHAddress.addressTypePrefix
     }
     Post(prefix + suffix, Json.obj("source" -> scriptSource.asJson)) ~> route ~> check(assertion(responseAs[Json]))
     Post(prefix + suffix, Json.obj("source" -> scriptSourceSigProp.asJson)) ~> route ~>
@@ -105,16 +105,12 @@
 
     val script = TrueLeaf
     val tree = ErgoTree.fromProposition(script)
-<<<<<<< HEAD
 
     val p2sh = Pay2SHAddress.apply(tree).toString()
     p2sh shouldBe "rbcrmKEYduUvADj9Ts3dSVSG27h54pgrq5fPuwB"
     Get(s"$prefix/$suffix/$p2sh") ~> route ~> check(assertion(responseAs[Json], p2sh))
 
-    val p2s = ergoAddressEncoder.toString(ergoAddressEncoder.fromProposition(tree).get)
-=======
     val p2s = addressEncoder.toString(addressEncoder.fromProposition(tree).get)
->>>>>>> a4072cc8
     p2s shouldBe "Ms7smJwLGbUAjuWQ"
     Get(s"$prefix/$suffix/$p2s") ~> route ~> check(assertion(responseAs[Json], p2s))
   }
