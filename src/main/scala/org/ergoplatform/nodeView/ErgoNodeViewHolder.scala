--- conflicted
+++ resolved
@@ -632,8 +632,5 @@
   def apply(settings: ErgoSettings,
             timeProvider: NetworkTimeProvider)(implicit system: ActorSystem): ActorRef =
     system.actorOf(props(settings, timeProvider))
-<<<<<<< HEAD
-=======
-  
->>>>>>> 07f57a76
+
 }