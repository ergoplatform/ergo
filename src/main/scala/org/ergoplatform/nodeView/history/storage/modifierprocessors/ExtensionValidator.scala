package org.ergoplatform.nodeView.history.storage.modifierprocessors

<<<<<<< HEAD
import org.ergoplatform.modifiers.history.popow.PoPowAlgos._
import org.ergoplatform.modifiers.history.{Extension, ExtensionCandidate, Header}
=======
import org.ergoplatform.modifiers.history.PoPowAlgos._
import org.ergoplatform.modifiers.history.{Extension, ExtensionCandidate, Header, PoPowAlgos}
>>>>>>> 9a6057fa
import org.ergoplatform.settings.ValidationRules._
import scorex.core.utils.ScorexEncoding
import scorex.core.validation.ValidationState
import scorex.util.bytesToId

/**
  * Class that implements extension validation based on current to ErgoValidationSettings
  */
class ExtensionValidator[T](validationState: ValidationState[T], popowAlgos: PoPowAlgos) extends ScorexEncoding {

  def validateExtension(extension: Extension,
                        header: Header,
                        prevExtensionOpt: Option[ExtensionCandidate],
                        prevHeaderOpt: Option[Header]): ValidationState[T] = {
    validateInterlinks(extension, header, prevExtensionOpt, prevHeaderOpt)
      .validate(exKeyLength, extension.fields.forall(_._1.lengthCompare(Extension.FieldKeySize) == 0), extension.encodedId)
      .validate(exValueLength, extension.fields.forall(_._2.lengthCompare(Extension.FieldValueMaxSize) <= 0), extension.encodedId)
      .validate(exDuplicateKeys, extension.fields.map(kv => bytesToId(kv._1)).distinct.length == extension.fields.length, extension.encodedId)
      .validate(exEmpty, header.isGenesis || extension.fields.nonEmpty, extension.encodedId)
  }

  private def validateInterlinks(extension: Extension,
                                 header: Header,
                                 prevExtensionOpt: Option[ExtensionCandidate],
                                 prevHeaderOpt: Option[Header]): ValidationState[T] = {
    (prevHeaderOpt, prevExtensionOpt) match {
      case (Some(parent), Some(parentExt)) =>
        val parentLinksTry = unpackInterlinks(parentExt.fields)
        val currentLinksTry = unpackInterlinks(extension.fields)

        val expectedLinksTry = parentLinksTry
          .map { prev => popowAlgos.updateInterlinks(parent, prev) }

        validationState
          .validateNoFailure(exIlEncoding, currentLinksTry)
          .validate(exIlStructure, expectedLinksTry == currentLinksTry, s"$expectedLinksTry == $currentLinksTry")
      case _ =>
        validationState
          .validate(exIlUnableToValidate, header.isGenesis || prevExtensionOpt.isEmpty)
    }
  }
}<|MERGE_RESOLUTION|>--- conflicted
+++ resolved
@@ -1,12 +1,7 @@
 package org.ergoplatform.nodeView.history.storage.modifierprocessors
 
-<<<<<<< HEAD
-import org.ergoplatform.modifiers.history.popow.PoPowAlgos._
+import org.ergoplatform.modifiers.history.popow.PoPowAlgos
 import org.ergoplatform.modifiers.history.{Extension, ExtensionCandidate, Header}
-=======
-import org.ergoplatform.modifiers.history.PoPowAlgos._
-import org.ergoplatform.modifiers.history.{Extension, ExtensionCandidate, Header, PoPowAlgos}
->>>>>>> 9a6057fa
 import org.ergoplatform.settings.ValidationRules._
 import scorex.core.utils.ScorexEncoding
 import scorex.core.validation.ValidationState
@@ -34,8 +29,8 @@
                                  prevHeaderOpt: Option[Header]): ValidationState[T] = {
     (prevHeaderOpt, prevExtensionOpt) match {
       case (Some(parent), Some(parentExt)) =>
-        val parentLinksTry = unpackInterlinks(parentExt.fields)
-        val currentLinksTry = unpackInterlinks(extension.fields)
+        val parentLinksTry = popowAlgos.unpackInterlinks(parentExt.fields)
+        val currentLinksTry = popowAlgos.unpackInterlinks(extension.fields)
 
         val expectedLinksTry = parentLinksTry
           .map { prev => popowAlgos.updateInterlinks(parent, prev) }
