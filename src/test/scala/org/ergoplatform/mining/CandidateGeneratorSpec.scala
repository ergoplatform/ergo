--- conflicted
+++ resolved
@@ -18,12 +18,8 @@
 import org.ergoplatform.{ErgoBox, ErgoBoxCandidate, ErgoScriptPredef, Input}
 import org.scalatest.concurrent.Eventually
 import org.scalatest.flatspec.AnyFlatSpec
-<<<<<<< HEAD
 import scorex.core.NodeViewHolder.ReceivableMessages.LocallyGeneratedTransaction
-import scorex.core.network.NodeViewSynchronizer.ReceivableMessages.SemanticallySuccessfulModifier
-=======
 import org.ergoplatform.network.ErgoNodeViewSynchronizer.ReceivableMessages.SemanticallySuccessfulModifier
->>>>>>> a1ca666c
 import sigmastate.basics.DLogProtocol
 import sigmastate.basics.DLogProtocol.DLogProverInput
 
@@ -37,7 +33,7 @@
   private val newBlockDelay: FiniteDuration        = 3.seconds
   private val newBlockSignal: Class[SemanticallySuccessfulModifier] =
     classOf[SemanticallySuccessfulModifier]
- 
+
   private val candidateGenDelay: FiniteDuration    = 3.seconds
   private val blockValidationDelay: FiniteDuration = 2.seconds
 
@@ -54,20 +50,7 @@
     empty.copy(nodeSettings = nodeSettings, chainSettings = chainSettings)
   }
 
-  // when solution is submitted, then ack reply and applied modifier event are racing
-  private def expectEitherAckOrModifier(testProbe: TestProbe): Any = {
-    // we fish either for ack or SSM as the order is non-deterministic
-    testProbe.fishForMessage(blockValidationDelay) {
-      case StatusReply.Success(())           => true
-      case SemanticallySuccessfulModifier(_) => false
-    }
-    testProbe.fishForMessage(newBlockDelay) {
-      case StatusReply.Success(())           => false
-      case SemanticallySuccessfulModifier(_) => true
-    }
-  }
-
-  it should "provide candidate to internal miner and verify and apply his solution" in new TestKit(
+  it should "provider candidate to internal miner and verify and apply his solution" in new TestKit(
     ActorSystem()
   ) {
     val testProbe = new TestProbe(system)
@@ -224,8 +207,19 @@
           .proveCandidate(candidate.candidateBlock, defaultMinerSecret.w, 0, 1000)
           .get
         candidateGenerator.tell(block.header.powSolution, testProbe.ref)
-    }
-    expectEitherAckOrModifier(testProbe)
+        // we fish either for ack or SSM as the order is non-deterministic
+        testProbe.fishForMessage(blockValidationDelay) {
+          case StatusReply.Success(()) =>
+            testProbe.expectMsgPF(candidateGenDelay) {
+              case SemanticallySuccessfulModifier(mod: ErgoFullBlock) if mod.id != block.header.parentId =>
+            }
+            true
+          case SemanticallySuccessfulModifier(mod: ErgoFullBlock) if mod.id != block.header.parentId =>
+            testProbe.expectMsg(StatusReply.Success(()))
+            true
+        }
+    }
+
     // build new transaction that uses miner's reward as input
     val prop: DLogProtocol.ProveDlog =
       DLogProverInput(BigIntegers.fromUnsignedByteArray("test".getBytes())).publicImage
