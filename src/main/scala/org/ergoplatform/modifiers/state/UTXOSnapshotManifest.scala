--- conflicted
+++ resolved
@@ -28,11 +28,7 @@
 
   def validate(manifest: UTXOSnapshotManifest, header: Header): Try[Unit] = Try {
     require(manifest.blockId == header.id)
-<<<<<<< HEAD
-    require(manifest.rootHash sameElements header.stateRoot)
-=======
     require(java.util.Arrays.equals(manifest.rootHash, header.stateRoot))
->>>>>>> 64ce8c60
     ???
   }
 }
