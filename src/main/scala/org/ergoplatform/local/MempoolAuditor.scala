package org.ergoplatform.local

import akka.actor.SupervisorStrategy.{Restart, Stop}
import akka.actor.{Actor, ActorInitializationException, ActorKilledException, ActorRef, ActorRefFactory, DeathPactException, OneForOneStrategy, Props}
import org.ergoplatform.local.CleanupWorker.RunCleanup
import org.ergoplatform.local.MempoolAuditor.CleanupDone
import org.ergoplatform.modifiers.ErgoFullBlock
import org.ergoplatform.modifiers.history.header.Header
import org.ergoplatform.modifiers.mempool.UnconfirmedTransaction
import org.ergoplatform.nodeView.mempool.ErgoMemPoolReader
import org.ergoplatform.settings.ErgoSettings
import org.ergoplatform.nodeView.ErgoNodeViewHolder.ReceivableMessages.GetNodeViewChanges
import scorex.core.network.Broadcast
import scorex.core.network.NetworkController.ReceivableMessages.SendToNetwork
import org.ergoplatform.network.ErgoNodeViewSynchronizer.ReceivableMessages.{ChangedMempool, ChangedState, SemanticallySuccessfulModifier}
import org.ergoplatform.nodeView.state.UtxoStateReader
import scorex.core.network.message.{InvData, InvSpec, Message}
import scorex.core.transaction.Transaction
import scorex.core.transaction.state.TransactionValidation
import scorex.util.ScorexLogging

import scala.concurrent.duration._

/**
  * Controls mempool cleanup workflow. Watches NodeView events and delegates
  * mempool cleanup task to [[CleanupWorker]] when needed.
  */
class MempoolAuditor(nodeViewHolderRef: ActorRef,
                     networkControllerRef: ActorRef,
                     settings: ErgoSettings) extends Actor with ScorexLogging {

  override def postRestart(reason: Throwable): Unit = {
    log.error(s"Mempool auditor actor restarted due to ${reason.getMessage}", reason)
    super.postRestart(reason)
  }

  override def postStop(): Unit = {
    log.info("Mempool auditor stopped")
    super.postStop()
  }

  override val supervisorStrategy: OneForOneStrategy = OneForOneStrategy(
    maxNrOfRetries = 5,
    withinTimeRange = 1.minute) {
    case _: ActorKilledException => Stop
    case _: DeathPactException => Stop
    case e: ActorInitializationException =>
      log.warn(s"Cleanup worker failed during initialization with: $e")
      Stop
    case e: Exception =>
      log.warn(s"Cleanup worker failed with: $e")
      context become awaiting // turn ctx into awaiting mode if worker failed
      Restart
  }

  private var stateReaderOpt: Option[TransactionValidation] = None
  private var poolReaderOpt: Option[ErgoMemPoolReader] = None

  private val worker: ActorRef =
    context.actorOf(Props(new CleanupWorker(nodeViewHolderRef, settings.nodeSettings)))

  override def preStart(): Unit = {
    context.system.eventStream.subscribe(self, classOf[SemanticallySuccessfulModifier])
  }

  override def receive: Receive = awaiting

  private def awaiting: Receive = {
    case SemanticallySuccessfulModifier(_: ErgoFullBlock) | SemanticallySuccessfulModifier(_: Header) =>
      stateReaderOpt = None
      poolReaderOpt = None
      nodeViewHolderRef ! GetNodeViewChanges(history = false, state = true, mempool = true, vault = false)

    case ChangedMempool(mp: ErgoMemPoolReader) =>
      poolReaderOpt = Some(mp)
      stateReaderOpt.foreach(st => initiateCleanup(st, mp))

    case ChangedState(st: TransactionValidation) =>
      stateReaderOpt = Some(st)
      poolReaderOpt.foreach(mp => initiateCleanup(st, mp))

    case ChangedState(_) | ChangedMempool(_) => // do nothing
  }

  private def working: Receive = {
    case CleanupDone =>
      log.info("Cleanup done. Switching to awaiting mode")
      //rebroadcast transactions
      rebroadcastTransactions()
      stateReaderOpt = None
      poolReaderOpt = None
      context become awaiting

    case _ => // ignore other triggers until work is done
  }

  private def initiateCleanup(validator: TransactionValidation, mempool: ErgoMemPoolReader): Unit = {
    log.info("Initiating cleanup. Switching to working mode")
    worker ! RunCleanup(validator, mempool)
    context become working // ignore other triggers until work is done
  }

  private def broadcastTx(unconfirmedTx: UnconfirmedTransaction): Unit = {
    val msg = Message(
<<<<<<< HEAD
      new InvSpec(settings.scorexSettings.network.maxInvObjects),
      Right(InvData(Transaction.ModifierTypeId, Seq(unconfirmedTx.transaction.id))),
=======
      InvSpec,
      Right(InvData(Transaction.ModifierTypeId, Seq(tx.id))),
>>>>>>> 2aa8d904
      None
    )
    networkControllerRef ! SendToNetwork(msg, Broadcast)
  }

  private def rebroadcastTransactions(): Unit = {
    log.debug("Rebroadcasting transactions")
    poolReaderOpt.foreach { pr =>
      val toBroadcast = pr.random(settings.nodeSettings.rebroadcastCount).toSeq
      stateReaderOpt match {
        case Some(utxoState: UtxoStateReader) =>
          val stateToCheck = utxoState.withUnconfirmedTransactions(toBroadcast)
          toBroadcast.foreach { unconfirmedTx =>
            if (unconfirmedTx.transaction.inputIds.forall(inputBoxId => stateToCheck.boxById(inputBoxId).isDefined)) {
              log.info(s"Rebroadcasting $unconfirmedTx")
              broadcastTx(unconfirmedTx)
            } else {
              log.info(s"Not rebroadcasting $unconfirmedTx as not all the inputs are in place")
            }
          }
        case _ =>
          toBroadcast.foreach { unconfirmedTx =>
            log.warn(s"Rebroadcasting $unconfirmedTx while state is not ready or not UTXO set")
            broadcastTx(unconfirmedTx)
          }
      }
    }
  }
}

object MempoolAuditor {

  case object CleanupDone

}

object MempoolAuditorRef {

  def props(nodeViewHolderRef: ActorRef,
            networkControllerRef: ActorRef,
            settings: ErgoSettings): Props =
    Props(new MempoolAuditor(nodeViewHolderRef, networkControllerRef, settings))

  def apply(nodeViewHolderRef: ActorRef,
            networkControllerRef: ActorRef,
            settings: ErgoSettings)
           (implicit context: ActorRefFactory): ActorRef =
    context.actorOf(props(nodeViewHolderRef, networkControllerRef, settings))

}<|MERGE_RESOLUTION|>--- conflicted
+++ resolved
@@ -102,13 +102,8 @@
 
   private def broadcastTx(unconfirmedTx: UnconfirmedTransaction): Unit = {
     val msg = Message(
-<<<<<<< HEAD
-      new InvSpec(settings.scorexSettings.network.maxInvObjects),
+      InvSpec,
       Right(InvData(Transaction.ModifierTypeId, Seq(unconfirmedTx.transaction.id))),
-=======
-      InvSpec,
-      Right(InvData(Transaction.ModifierTypeId, Seq(tx.id))),
->>>>>>> 2aa8d904
       None
     )
     networkControllerRef ! SendToNetwork(msg, Broadcast)
