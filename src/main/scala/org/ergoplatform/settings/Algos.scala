package org.ergoplatform.settings

import scorex.crypto.authds.LeafData
import scorex.crypto.authds.merkle.MerkleTree
import scorex.crypto.hash.Digest32
import scorex.util._


object Algos extends ErgoAlgos with scorex.core.utils.ScorexEncoding {

  // ErgoAlgos in sigmastate extends scorex.util.ScorexEncoding where encoder is BytesEncoder
  // but here we use scorex.core.utils.ScorexEncoding where encoder is ScorexEncoder
  // After ScorexEncoder is moved (there is even a todo for that) from scorex.core to scorex.util
  //  we can fix this ugliness.
  override implicit val encoder: scorex.core.utils.ScorexEncoder = scorex.core.utils.ScorexEncoder.default

  lazy val emptyMerkleTreeRoot: Digest32 = Algos.hash(LeafData @@ Array[Byte]())

  @inline def encode(id: ModifierId): String = encoder.encode(id)

  /**
    * A method to build a Merkle tree over binary objects (leafs of the tree)
    * @param elements - Merkle tree leafs (byte arrays of arbitrary size)
    * @return a Merkle tree built over the elements
    */
  def merkleTree(elements: Seq[LeafData]): MerkleTree[Digest32] = MerkleTree(elements)(hash)

  /**
    * A method which is building a Merkle tree over binary objects and returns a digest
    * (256-bits long root hash) of the tree
<<<<<<< HEAD
=======
    *
    * !!! If input sequence is empty, then the function returns a special value (hash of empty byte array), which is
    *  equal to 0e5751c026e543b2e8ab2eb06099daa1d1e5df47778f7787faab45cdf12fe3a8 and different from "rootHash" property
    *  of a Merkle tree instance (merkleTree(elements).rootHash) which is equal to another special value
    *  0000000000000000000000000000000000000000000000000000000000000000
    *
    *  See https://github.com/ergoplatform/ergo/issues/1077
    *
>>>>>>> d43919dc
    * @param elements - tree leafs
    * @return 256-bits (32-bytes) long digest of the tree
    */
  def merkleTreeRoot(elements: Seq[LeafData]): Digest32 =
    if (elements.isEmpty) emptyMerkleTreeRoot else merkleTree(elements).rootHash

<<<<<<< HEAD
=======
  def merkleTreeRoot(tree: MerkleTree[Digest32]): Digest32 =
    if (tree.length == 0) emptyMerkleTreeRoot else tree.rootHash

>>>>>>> d43919dc
}<|MERGE_RESOLUTION|>--- conflicted
+++ resolved
@@ -28,8 +28,6 @@
   /**
     * A method which is building a Merkle tree over binary objects and returns a digest
     * (256-bits long root hash) of the tree
-<<<<<<< HEAD
-=======
     *
     * !!! If input sequence is empty, then the function returns a special value (hash of empty byte array), which is
     *  equal to 0e5751c026e543b2e8ab2eb06099daa1d1e5df47778f7787faab45cdf12fe3a8 and different from "rootHash" property
@@ -38,17 +36,13 @@
     *
     *  See https://github.com/ergoplatform/ergo/issues/1077
     *
->>>>>>> d43919dc
     * @param elements - tree leafs
     * @return 256-bits (32-bytes) long digest of the tree
     */
   def merkleTreeRoot(elements: Seq[LeafData]): Digest32 =
     if (elements.isEmpty) emptyMerkleTreeRoot else merkleTree(elements).rootHash
 
-<<<<<<< HEAD
-=======
   def merkleTreeRoot(tree: MerkleTree[Digest32]): Digest32 =
     if (tree.length == 0) emptyMerkleTreeRoot else tree.rootHash
 
->>>>>>> d43919dc
 }