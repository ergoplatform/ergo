package org.ergoplatform.mining

import com.google.common.primitives.Ints
import org.ergoplatform.mining.difficulty.RequiredDifficulty
import org.ergoplatform.utils.ErgoPropertyTest
import org.scalacheck.Gen
import scorex.testkit.utils.NoShrink

class AutolykosPowSchemeSpec extends ErgoPropertyTest with NoShrink {

  property("generated solution should be valid") {
    val pow = new AutolykosPowScheme(powScheme.k, powScheme.n)
    forAll(invalidHeaderGen, Gen.choose(1, 1), Gen.choose[Byte](1, 2)) { (inHeader, difficulty, ver) =>
      val nBits = RequiredDifficulty.encodeCompactBits(difficulty)
      val h = inHeader.copy(nBits = nBits, version = ver)
      val sk = randomSecret()
      val x = randomSecret()
      val msg = pow.msgByHeader(h)
      val b = pow.getB(h.nBits)
      val hbs = Ints.toByteArray(h.height)
<<<<<<< HEAD
      val newHeader = pow.checkNonces(ver, hbs, msg, sk, x, b, 0, 1000)
=======
      val N = pow.calcN(h)
      val newHeader = pow.checkNonces(ver, hbs, msg, sk, x, b, N, 0, 1000)
>>>>>>> 1b205e2d
        .map(s => h.copy(powSolution = s)).get
      pow.validate(newHeader) shouldBe 'success
    }
  }

  property("calcN test vectors") {
    // mainnet parameters
    val k = 32
    val n = 26

    val pow = new AutolykosPowScheme(k, n)

    // N is always the same in Autolykos v1
    pow.calcN(1, 700000) shouldBe pow.NBase
    pow.calcN(1, 100000) shouldBe pow.NBase
    pow.calcN(1, 70000000) shouldBe pow.NBase

    pow.calcN(2, 500000) shouldBe pow.NBase
    pow.calcN(2, 600000) shouldBe pow.NBase
    pow.calcN(2, 600 * 1024) shouldBe 70464240
    pow.calcN(2, 650 * 1024) shouldBe 73987410
    pow.calcN(2, 700000) shouldBe 73987410
    pow.calcN(2, 788400) shouldBe 81571035 // 3 years
    pow.calcN(2, 1051200) shouldBe 104107290 // 4 years
    pow.calcN(2, 9216000) shouldBe 2147387550 // max height
    pow.calcN(2, 29216000) shouldBe 2147387550
    pow.calcN(2, 292160000) shouldBe 2147387550
  }

}<|MERGE_RESOLUTION|>--- conflicted
+++ resolved
@@ -18,12 +18,8 @@
       val msg = pow.msgByHeader(h)
       val b = pow.getB(h.nBits)
       val hbs = Ints.toByteArray(h.height)
-<<<<<<< HEAD
-      val newHeader = pow.checkNonces(ver, hbs, msg, sk, x, b, 0, 1000)
-=======
       val N = pow.calcN(h)
       val newHeader = pow.checkNonces(ver, hbs, msg, sk, x, b, N, 0, 1000)
->>>>>>> 1b205e2d
         .map(s => h.copy(powSolution = s)).get
       pow.validate(newHeader) shouldBe 'success
     }
