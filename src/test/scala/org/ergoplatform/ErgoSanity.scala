package org.ergoplatform

import io.circe
import org.ergoplatform.ErgoSanity._
import org.ergoplatform.mining.Miner
import org.ergoplatform.modifiers.ErgoPersistentModifier
import org.ergoplatform.modifiers.history.Header
import org.ergoplatform.modifiers.mempool.AnyoneCanSpendTransaction
import org.ergoplatform.modifiers.mempool.proposition.{AnyoneCanSpendNoncedBox, AnyoneCanSpendProposition}
import org.ergoplatform.nodeView.history.{ErgoHistory, ErgoSyncInfo}
import org.ergoplatform.nodeView.mempool.ErgoMemPool
import org.ergoplatform.nodeView.state.UtxoState
import org.ergoplatform.settings.Constants.hashLength
import org.ergoplatform.settings.{Constants, ErgoSettings}
import org.ergoplatform.utils.ErgoGenerators
import org.scalacheck.Gen
import scorex.core.utils.NetworkTime
import scorex.testkit.properties._

//todo: currently this class parametrized with UtxoState, consider DigestState as well
class ErgoSanity extends HistoryAppendBlockTest[P, TX, PM, SI, HT]
  //with StateApplyChangesTest[P, TX, PM, B, ST]
  //with WalletSecretsTest[P, TX, PM]
  //with StateRollbackTest[P, TX, PM, B, ST, SI, HT, MPool]
  with MempoolTransactionsTest[P, TX, MPool]
  // todo: convert MempoolFilterPerformanceTest to benchmark
  //  with MempoolFilterPerformanceTest[P, TX, MPool]
  // with MempoolRemovalTest[P, TX, MPool, PM, HT, SI]
  //  with BoxStateChangesGenerationTest[P, TX, PM, B, ST, SI, HT]
  with ErgoGenerators {

  val settings: ErgoSettings = new ErgoSettings {
    override def settingsJSON: Map[String, circe.Json] = Map()
  }


  //Node view components
  override val history: ErgoHistory = ErgoHistory.readOrGenerate(settings)
  override val mempool: ErgoMemPool = ErgoMemPool.empty

  //Generators
  override val transactionGenerator: Gen[AnyoneCanSpendTransaction] = invalidAnyoneCanSpendTransactionGen

  //todo: fix, last 2 params are ignored for now
  override def genValidModifier(history: ErgoHistory,
                                mempoolTransactionFetchOption: Boolean,
                                noOfTransactionsFromMempool: Int): Header = {
    val bestHeader: Header = history.bestHeader
    Miner.genHeader(Constants.InitialNBits,
      bestHeader,
      Array.fill(hashLength)(0.toByte),
      Array.fill(hashLength)(0.toByte),
      Array.fill(hashLength)(0.toByte),
<<<<<<< HEAD
      Array.fill(hashLength)(0.toByte),
      Array.fill(hashLength)(0.toByte),
=======
>>>>>>> 942bd10d
      Array.fill(5)(0.toByte),
      Math.max(NetworkTime.time(), bestHeader.timestamp + 1)
    )
  }

}

object ErgoSanity {
  type P = AnyoneCanSpendProposition.type
  type TX = AnyoneCanSpendTransaction
  type B = AnyoneCanSpendNoncedBox
  type PM = ErgoPersistentModifier
  type SI = ErgoSyncInfo
  type HT = ErgoHistory
  type ST = UtxoState
  type MPool = ErgoMemPool
}<|MERGE_RESOLUTION|>--- conflicted
+++ resolved
@@ -51,11 +51,7 @@
       Array.fill(hashLength)(0.toByte),
       Array.fill(hashLength)(0.toByte),
       Array.fill(hashLength)(0.toByte),
-<<<<<<< HEAD
       Array.fill(hashLength)(0.toByte),
-      Array.fill(hashLength)(0.toByte),
-=======
->>>>>>> 942bd10d
       Array.fill(5)(0.toByte),
       Math.max(NetworkTime.time(), bestHeader.timestamp + 1)
     )
