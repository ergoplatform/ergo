--- conflicted
+++ resolved
@@ -30,11 +30,7 @@
   private val fixedSizeValueMode = nodeParameters.valueSize.isDefined
 
   override def rollback(version: ADDigest): Try[(ProverNodes[D], Int)] = Try {
-<<<<<<< HEAD
-    if(!this.version.contains(version)) {
-=======
     if (!this.version.contains(version)) {
->>>>>>> 2b3aff2a
       store.rollbackTo(version)
     }
 
