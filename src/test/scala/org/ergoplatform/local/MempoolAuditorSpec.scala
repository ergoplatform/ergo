--- conflicted
+++ resolved
@@ -41,18 +41,11 @@
     val validTx = validTransactionFromBoxes(boxes.toIndexedSeq)
     val doubleSpendTx = validTransactionFromBoxes(boxes.toIndexedSeq, outputsProposition = proveDlogGen.sample.get)
 
-<<<<<<< HEAD
     subscribeEvents(classOf[FailedTransaction])
-    Seq(validTx, doubleSpendTx).foreach(tx => nodeViewHolderRef ! LocallyGeneratedTransaction[ErgoTransaction](tx))
-    Thread.sleep(1000)
-    expectNoMsg()
-=======
-    subscribeEvents(classOf[FailedTransaction[_]])
     nodeViewHolderRef ! LocallyGeneratedTransaction[ErgoTransaction](validTx)
     testProbe.expectMsgClass(cleanupDuration, newTx)
     nodeViewHolderRef ! LocallyGeneratedTransaction[ErgoTransaction](doubleSpendTx)
     testProbe.expectMsgClass(cleanupDuration, newTx)
->>>>>>> 95fe0ade
     getPoolSize shouldBe 2
 
     val _: ActorRef = MempoolAuditorRef(nodeViewHolderRef, settingsToTest.nodeSettings)
