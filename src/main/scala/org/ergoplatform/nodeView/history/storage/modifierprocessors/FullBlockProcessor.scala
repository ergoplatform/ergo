--- conflicted
+++ resolved
@@ -38,13 +38,8 @@
       (ByteArrayWrapper(adProofsOpt.get.id), ByteArrayWrapper(HistoryModifierSerializer.toBytes(adProofsOpt.get)))
     }
     val storageVersion = if (txsAreNew) txs.id else adProofsOpt.get.id
-<<<<<<< HEAD
-    val fullBlock = ErgoFullBlock(header, txs, adProofsOpt)
+    val fullBlock = ErgoFullBlock(header, txs, adProofsOpt, extensionOpt)
     (bestFullBlockOpt, bestFullBlockIdOpt.flatMap(scoreOf), scoreOf(header.id)) match {
-=======
-    val fullBlock = ErgoFullBlock(header, txs, adProofsOpt, extensionOpt)
-    (bestFullBlockOpt, bestFullBlockId.flatMap(scoreOf), scoreOf(header.id)) match {
->>>>>>> b54504d7
       case (Some(pevBest), _, _) if header.parentId sameElements pevBest.header.id =>
         log.info(s"New best header ${header.encodedId} with transactions and proofs at the end of the chain")
         if (config.blocksToKeep >= 0) pruneOnNewBestBlock(header)
