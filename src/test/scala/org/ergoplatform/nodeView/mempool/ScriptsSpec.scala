package org.ergoplatform.nodeView.mempool

import org.ergoplatform.ErgoAddressEncoder.TestnetNetworkPrefix
import org.ergoplatform.ErgoScriptPredef.boxCreationHeight
import org.ergoplatform.{ErgoBox, ErgoScriptPredef, Height, Self}
import org.ergoplatform.nodeView.state.{BoxHolder, ErgoState, UtxoState}
import org.ergoplatform.settings.Algos
import org.ergoplatform.utils.{ErgoPropertyTest, RandomWrapper}
import scorex.crypto.authds.avltree.batch.Remove
import sigmastate._
import sigmastate.Values._
import sigmastate.lang.Terms._
import sigmastate.basics.DLogProtocol.ProveDlog
import sigmastate.eval.{CompiletimeIRContext, IRContext}
import sigmastate.interpreter.CryptoConstants.dlogGroup
import sigmastate.lang.{CompilerSettings, SigmaCompiler, TransformingSigmaBuilder}

import scala.util.Try

class ScriptsSpec extends ErgoPropertyTest {

  val compiler = SigmaCompiler(
    CompilerSettings(TestnetNetworkPrefix, TransformingSigmaBuilder, lowerMethodCalls = true)
  )
  val delta = emission.settings.minerRewardDelay
  val fixedBox: ErgoBox = ergoBoxGen(fromString("1 == 1"), heightGen = 0).sample.get
  implicit lazy val context: IRContext = new CompiletimeIRContext

  property("simple operations without cryptography") {
    // true/false
    applyBlockSpendingScript(Values.TrueLeaf.toSigmaProp) shouldBe 'success
    applyBlockSpendingScript(Values.FalseLeaf.toSigmaProp) shouldBe 'failure
    // eq
    applyBlockSpendingScript(EQ(IntConstant(1), IntConstant(1)).toSigmaProp) shouldBe 'success
    applyBlockSpendingScript(EQ(IntConstant(1), IntConstant(2)).toSigmaProp) shouldBe 'failure
    // math
    applyBlockSpendingScript(EQ(Plus(1, 2), Minus(6, 3)).toSigmaProp) shouldBe 'success
    applyBlockSpendingScript(EQ(Multiply(1, 2), Divide(7, 3)).toSigmaProp) shouldBe 'success
    // context
    applyBlockSpendingScript(EQ(IntConstant(1), Height).toSigmaProp) shouldBe 'success
    applyBlockSpendingScript(fromString("CONTEXT.preHeader.height == 1")) shouldBe 'success
    applyBlockSpendingScript(fromString("CONTEXT.headers.size == 0")) shouldBe 'success
    applyBlockSpendingScript(fromString(s"CONTEXT.dataInputs.exists{ (box: Box) => box.value == ${fixedBox.value}L}")) shouldBe 'success
    // todo other common operations: tokens, data from registers, context extension, etc.
  }

  property("simple crypto") {
    applyBlockSpendingScript(defaultMinerPk) shouldBe 'success
    applyBlockSpendingScript(SigmaAnd(defaultProver.hdKeys.map(s => SigmaPropConstant(s.publicImage)))) shouldBe 'success
    applyBlockSpendingScript(SigmaAnd(defaultMinerPk, ProveDlog(dlogGroup.generator))) shouldBe 'failure
    applyBlockSpendingScript(SigmaOr(defaultMinerPk, ProveDlog(dlogGroup.generator))) shouldBe 'success
  }

  property("predef scripts") {
    delta shouldBe -1000

    applyBlockSpendingScript(GE(Height, Plus(boxCreationHeight(Self), IntConstant(delta))).toSigmaProp) shouldBe 'success
    applyBlockSpendingScript(ErgoScriptPredef.rewardOutputScript(delta, defaultMinerPk)) shouldBe 'success
//        applyBlockSpendingScript(ErgoScriptPredef.feeProposition(delta)) shouldBe 'success
  }


  private def fromString(str: String): ErgoTree = {
    compiler.compile(Map(), str).asBoolValue.toSigmaProp
  }

  private def applyBlockSpendingScript(script: ErgoTree): Try[UtxoState] = {
    val scriptBox = ergoBoxGen(script, heightGen = 0).sample.get
    val bh = BoxHolder(Seq(fixedBox, scriptBox))
    val us = UtxoState.fromBoxHolder(bh, None, createTempDir, stateConstants, parameters)
    bh.boxes.map(b => us.boxById(b._2.id) shouldBe Some(b._2))
    val tx = validTransactionsFromBoxHolder(bh, new RandomWrapper(Some(1)), 201)._1
    tx.size shouldBe 1
    tx.head.inputs.size shouldBe 2
    ErgoState.boxChanges(tx).get._1.foreach { case Remove(boxId) =>
      assert(us.boxById(boxId).isDefined, s"Box ${Algos.encode(boxId)} missed")
    }
    val block = validFullBlock(None, us, tx, Some(1234L))
<<<<<<< HEAD
    us.applyModifier(block, None)
=======
    us.applyModifier(block, None)(_ => ())
>>>>>>> 866e6bf2
  }
}<|MERGE_RESOLUTION|>--- conflicted
+++ resolved
@@ -76,10 +76,6 @@
       assert(us.boxById(boxId).isDefined, s"Box ${Algos.encode(boxId)} missed")
     }
     val block = validFullBlock(None, us, tx, Some(1234L))
-<<<<<<< HEAD
-    us.applyModifier(block, None)
-=======
     us.applyModifier(block, None)(_ => ())
->>>>>>> 866e6bf2
   }
 }