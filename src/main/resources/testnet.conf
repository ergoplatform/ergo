
# A config for the Test Network which is supposed to serve needs of non-breaking changes testing.

ergo {
  networkType = "testnet"
  node {
    # A node is considering that the chain is synced if sees a block header with timestamp no more
    # than headerChainDiff blocks on average from future
    # testnet value is 800 blocks ~= 1600 minutes (~1.1 days)
    headerChainDiff = 800

    # having more internal miner threads helps to reproduce real use cases, like 100 GPU miners
    internalMinersCount = 1

    # GPU miners are currently polling at 100ms interval
    internalMinerPollingInterval = 200ms

    # maximum cost of transaction for it to be propagated
    maxTransactionCost = 800000
  }

  chain {
    # Network address prefix, currently reserved values are 0 (money chain mainnet) and 16 (money chain testnet)
    addressPrefix = 16
    # Difficulty network start with
    initialDifficultyHex = "01"

    # Length of an epoch in difficulty recalculation. 1 means difficulty recalculation every block
    epochLength = 128

    # Monetary config for chain
    monetary {
      # delay between the block mined and a time, when the reward can be spend. ~ 1 day.
      minerRewardDelay = 72
    }

    voting {
      # Length of a voting epoch.
      votingLength = 128

      # Voting epochs to vote for soft-fork
      softForkEpochs = 32

      # Voting epochs to activate a soft-fork after acceptance
      activationEpochs = 32

      # Activation height for testnet protocol version 2 (client version 4.0.0 hard-fork)
      version2ActivationHeight = 128

      version2ActivationDifficultyHex = "20"
    }

    # Base16 representation of genesis state roothash
    genesisStateDigestHex = "21660785f08767ef2b5f311827e896a4b59c9d39b8f036d71af1e9c7f02120de02"
  }

  wallet.secretStorage.secretDir = ${ergo.directory}"/wallet/keystore"
}

scorex {
  network {
    magicBytes = [2, 0, 0, 2]
    bindAddress = "0.0.0.0:9020"
<<<<<<< HEAD
    nodeName = "ergo-testnet-4.0.22"
=======
    nodeName = "ergo-testnet-4.0.23"
>>>>>>> 60bcda53
    nodeName = ${?NODENAME}
    knownPeers = [
      "213.239.193.208:9020",
      "37.156.20.158:9020"
    ]
  }
  restApi {
    apiKeyHash = null
  }
}<|MERGE_RESOLUTION|>--- conflicted
+++ resolved
@@ -61,11 +61,7 @@
   network {
     magicBytes = [2, 0, 0, 2]
     bindAddress = "0.0.0.0:9020"
-<<<<<<< HEAD
-    nodeName = "ergo-testnet-4.0.22"
-=======
     nodeName = "ergo-testnet-4.0.23"
->>>>>>> 60bcda53
     nodeName = ${?NODENAME}
     knownPeers = [
       "213.239.193.208:9020",
