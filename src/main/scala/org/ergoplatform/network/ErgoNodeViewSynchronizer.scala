--- conflicted
+++ resolved
@@ -77,7 +77,6 @@
     * Filter out modifier ids that are already in process (requested, received or applied),
     * request unknown ids from peer and set this ids to requested state.
     */
-<<<<<<< HEAD
   override protected def processInv(invData: InvData, peer: ConnectedPeer): Unit = {
     (mempoolReaderOpt, historyReaderOpt) match {
       case (Some(mempool), Some(history)) =>
@@ -108,38 +107,6 @@
       case _ =>
         log.warn(s"Got data from peer while readers are not ready ${(mempoolReaderOpt, historyReaderOpt)}")
     }
-=======
-  override protected def processInv: Receive = {
-    case DataFromPeer(spec, invData: InvData@unchecked, peer)
-      if spec.messageCode == InvSpec.MessageCode =>
-
-      (mempoolReaderOpt, historyReaderOpt) match {
-        case (Some(mempool), Some(history)) =>
-
-          val modifierTypeId = invData.typeId
-
-          val newModifierIds = modifierTypeId match {
-            case Transaction.ModifierTypeId =>
-              // We download transactions only if the chain is synced
-              if (history.isHeadersChainSynced && history.fullBlockHeight == history.headersHeight) {
-                invData.ids.filter(mid => deliveryTracker.status(mid, mempool) == ModifiersStatus.Unknown)
-              } else {
-                Seq.empty
-              }
-            case _ =>
-              invData.ids.filter(mid => deliveryTracker.status(mid, history) == ModifiersStatus.Unknown)
-          }
-
-          if (newModifierIds.nonEmpty) {
-            val msg = Message(requestModifierSpec, Right(InvData(modifierTypeId, newModifierIds)), None)
-            peer.handlerRef ! msg
-            deliveryTracker.setRequested(newModifierIds, modifierTypeId, Some(peer))
-          }
-
-        case _ =>
-          log.warn(s"Got data from peer while readers are not ready ${(mempoolReaderOpt, historyReaderOpt)}")
-      }
->>>>>>> bbed1903
   }
 
   /**
