package org.ergoplatform.nodeView.state.wrapped

import org.ergoplatform.modifiers.ErgoPersistentModifier
import org.ergoplatform.nodeView.ErgoInterpreter
import org.ergoplatform.nodeView.state.DigestState
import org.ergoplatform.settings.{ErgoSettings, LaunchParameters}
import scorex.core.VersionTag

import scala.util.Try

class WrappedDigestState(val digestState: DigestState,
                         val wrappedUtxoState: WrappedUtxoState,
                         val settings: ErgoSettings,
                         verifier: ErgoInterpreter)
  extends DigestState(digestState.version, digestState.rootHash, digestState.store, settings, verifier) {

  override def applyModifier(mod: ErgoPersistentModifier): Try[WrappedDigestState] = {
    wrapped(super.applyModifier(mod), wrappedUtxoState.applyModifier(mod))
  }

  override def rollbackTo(version: VersionTag): Try[WrappedDigestState] = {
    wrapped(super.rollbackTo(version), wrappedUtxoState.rollbackTo(version))
  }

  private def wrapped(digestT: Try[DigestState], utxoT: Try[WrappedUtxoState]): Try[WrappedDigestState] =
<<<<<<< HEAD
    digestT.flatMap(digest => utxoT.map(utxo => new WrappedDigestState(digest, utxo, settings, ErgoInterpreter())))
=======
    digestT.flatMap(digest => utxoT.map(utxo =>
      new WrappedDigestState(digest, utxo, settings, ErgoInterpreter(LaunchParameters))))
>>>>>>> 5a405dd3
}<|MERGE_RESOLUTION|>--- conflicted
+++ resolved
@@ -23,10 +23,6 @@
   }
 
   private def wrapped(digestT: Try[DigestState], utxoT: Try[WrappedUtxoState]): Try[WrappedDigestState] =
-<<<<<<< HEAD
-    digestT.flatMap(digest => utxoT.map(utxo => new WrappedDigestState(digest, utxo, settings, ErgoInterpreter())))
-=======
     digestT.flatMap(digest => utxoT.map(utxo =>
       new WrappedDigestState(digest, utxo, settings, ErgoInterpreter(LaunchParameters))))
->>>>>>> 5a405dd3
 }