--- conflicted
+++ resolved
@@ -146,13 +146,9 @@
     RequiredDifficulty.encodeCompactBits(requiredDifficulty),
     height,
     extensionHash,
-<<<<<<< HEAD
-    EquihashSolution(equihashSolutions),
-    Array.fill(3)(0: Byte)
-=======
     powSolution,
+    Array.fill(3)(0: Byte),
     None
->>>>>>> 34c2802a
   )
   lazy val randomADProofsGen: Gen[ADProofs] = for {
     headerId <- modifierIdGen
