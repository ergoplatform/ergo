--- conflicted
+++ resolved
@@ -17,17 +17,10 @@
 import scorex.crypto.authds.ADDigest
 import scorex.crypto.hash.Digest32
 import scorex.util._
-<<<<<<< HEAD
 import sigma.Colls
 import sigma.Extensions._
 import sigma.crypto.EcPointType
 import sigma.data.{CAvlTree, CBigInt, CGroupElement, CHeader}
-=======
-import sigma.Extensions.ArrayOps
-import sigma.crypto.EcPointType
-import sigma.data.{CAvlTree, CBigInt, CGroupElement}
-import sigmastate.eval.CHeader
->>>>>>> a74d8f46
 
 import scala.annotation.nowarn
 import scala.concurrent.duration.FiniteDuration
@@ -153,7 +146,6 @@
     * 6.0 interpreter (EIP-50)
     */
   val Interpreter60Version: Byte = 4
-<<<<<<< HEAD
 
   // todo: pass NetworkType, not String
   // todo: comments
@@ -167,8 +159,6 @@
       ???  // todo: set
     }
   }
-=======
->>>>>>> a74d8f46
 
   def toSigma(header: Header): sigma.Header =
     CHeader(
