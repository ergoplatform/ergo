--- conflicted
+++ resolved
@@ -6,14 +6,14 @@
 import io.iohk.iodb.{ByteArrayWrapper, LSMStore, Store}
 import org.ergoplatform.modifiers.history.{ADProofs, Header}
 import org.ergoplatform.modifiers.mempool.AnyoneCanSpendTransaction
-import org.ergoplatform.modifiers.mempool.proposition.{AnyoneCanSpendNoncedBox, AnyoneCanSpendNoncedBoxSerializer, AnyoneCanSpendProposition}
+import org.ergoplatform.modifiers.mempool.proposition.AnyoneCanSpendProposition
 import org.ergoplatform.modifiers.{ErgoFullBlock, ErgoPersistentModifier}
 import org.ergoplatform.settings.Algos
 import scorex.core.LocalInterface.LocallyGeneratedModifier
 import scorex.core.VersionTag
 import scorex.core.transaction.state.TransactionValidation
 import scorex.crypto.authds.avltree.batch._
-import scorex.crypto.authds.{ADDigest, ADKey, ADValue, SerializedAdProof}
+import scorex.crypto.authds.{ADDigest, ADValue, SerializedAdProof}
 import scorex.crypto.hash.{Blake2b256Unsafe, Digest32}
 
 import scala.util.{Failure, Success, Try}
@@ -111,12 +111,11 @@
       Failure(new Exception("unknown modifier"))
   }
 
-<<<<<<< HEAD
   @SuppressWarnings(Array("OptionGet"))
-  override def rollbackVersions: Iterable[VersionTag] = persistentProver.storage.rollbackVersions.map{v =>
+  override def rollbackVersions: Iterable[VersionTag] = persistentProver.storage.rollbackVersions.map { v =>
     VersionTag @@ store.get(ByteArrayWrapper(Algos.hash(v))).get.data
   }
-=======
+
   /**
     * Generate proofs for specified transactions if applied to current state
     * TODO not efficient at all
@@ -129,13 +128,14 @@
     val rootHash = persistentProver.digest
 
     def rollback(): Try[Unit] = persistentProver.rollback(rootHash)
-      .ensuring(persistentProver.digest.sameElements(rootHash))
+      .ensuring(persistentProver.digest.sameElements(rootHash), "Incorrect digest after rollback:" +
+        s" ${Algos.encode(persistentProver.digest)} != ${Algos.encode(rootHash)}")
 
     Try {
       require(txs.nonEmpty, "Trying to generate proof for empty transaction sequence")
-      require(persistentProver.digest.sameElements(rootHash), s"Incorrect persistent proover: " +
+      require(persistentProver.digest.sameElements(rootHash), "Incorrect persistent proover: " +
         s"${Algos.encode(persistentProver.digest)} != ${Algos.encode(rootHash)}")
-      require(storage.version.get.sameElements(rootHash), s"Incorrect storage: " +
+      require(storage.version.get.sameElements(rootHash), "Incorrect storage: " +
         s"${Algos.encode(storage.version.get)} != ${Algos.encode(rootHash)}")
 
       //todo: make a special config flag, "paranoid mode", and use it for checks like one commented below
@@ -162,10 +162,6 @@
     }
   }
 
-  override def rollbackVersions: Iterable[VersionTag] =
-    persistentProver.storage.rollbackVersions.map(v => VersionTag @@ store.get(ByteArrayWrapper(Algos.hash(v))).get.data)
->>>>>>> 9f9a6c45
-
 }
 
 object UtxoState {
