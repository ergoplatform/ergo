package org.ergoplatform.network


<<<<<<< HEAD
import org.ergoplatform.nodeView.history.{ErgoHistory, ErgoHistoryReader, ErgoSyncInfo, ErgoSyncInfoV1, ErgoSyncInfoV3, HeadersBasedSyncInfo}
import org.ergoplatform.nodeView.history.ErgoHistory.Height
=======
import org.ergoplatform.nodeView.history.{ErgoHistory, ErgoHistoryReader, ErgoSyncInfo, ErgoSyncInfoV1, ErgoSyncInfoV2}
import org.ergoplatform.nodeView.history.ErgoHistory.{Height, Time}
>>>>>>> a4c3b4b5
import scorex.core.consensus.{Fork, Older, PeerChainStatus, Unknown}
import scorex.core.network.ConnectedPeer
import scorex.core.settings.NetworkSettings
import scorex.util.ScorexLogging

import scala.collection.mutable
import scala.concurrent.duration._
import scorex.core.utils.MapPimpMutable

<<<<<<< HEAD
final case class ErgoSyncTracker(networkSettings: NetworkSettings,
                                 timeProvider: TimeProvider) extends ScorexLogging {
=======
/**
  * Data structures and methods to keep status of peers, find ones with expired status to send sync message etc
  */
final case class ErgoSyncTracker(networkSettings: NetworkSettings) extends ScorexLogging {
>>>>>>> a4c3b4b5

  private val MinSyncInterval: FiniteDuration = 20.seconds
  private val SyncThreshold: FiniteDuration = 1.minute

  /**
    * After this timeout we clear peer's status
    */
  private val ClearThreshold: FiniteDuration = 3.minutes

  private[network] val statuses = mutable.Map[ConnectedPeer, ErgoPeerStatus]()

  /**
    * @return get all the current statuses
    */
  def fullInfo(): Iterable[ErgoPeerStatus] = statuses.values

  private def currentTime(): Time = System.currentTimeMillis()

  // returns diff
  def updateLastSyncGetTime(peer: ConnectedPeer): Long = {
    val now = currentTime()
    val prevSyncGetTime = statuses.get(peer).flatMap(_.lastSyncGetTime).getOrElse(0L)

    statuses.get(peer).foreach { status =>
      statuses.update(peer, status.copy(lastSyncGetTime = Option(now)))
    }
    now - prevSyncGetTime
  }

  /**
    * @return true if sync message was sent long time ago to `peer`, or not sent at all yet
    */
  def notSyncedOrOutdated(peer: ConnectedPeer): Boolean = {
    val peerOpt = statuses.get(peer)
    val notSyncedOrMissing = peerOpt.forall(_.lastSyncSentTime.isEmpty)
    val outdated =
      peerOpt
        .flatMap(_.lastSyncSentTime)
        .exists(syncTime => (System.currentTimeMillis() - syncTime).millis > SyncThreshold)
    notSyncedOrMissing || outdated
  }

  /**
    * Obtains peer sync status from `syncInfo` network message and updates statuses table with it
    *
    * @return (new peer status, should our node send sync message to the peer)
    */
  def updateStatus(peer: ConnectedPeer,
                   syncInfo: ErgoSyncInfo,
                   hr: ErgoHistoryReader): (PeerChainStatus, Boolean) = {
    val oldStatus = getStatus(peer).getOrElse(Unknown)
    val status = hr.compare(syncInfo)

    val height = syncInfo match {
      case _: ErgoSyncInfoV1 => None
      case otherVersion: HeadersBasedSyncInfo => otherVersion.height
    }
    val peerHeaders = syncInfo match {
      case v3: ErgoSyncInfoV3 => v3.headersRanges
      case _ => Seq.empty
    }
    val peerFullBlocks = syncInfo match {
      case v3: ErgoSyncInfoV3 => v3.fullBlocksRanges
      case _ => Seq.empty
    }
    updateStatus(peer, status, height, peerHeaders, peerFullBlocks)

    val syncSendNeeded = (oldStatus != status) || notSyncedOrOutdated(peer) || status == Older || status == Fork

    (status, syncSendNeeded)
  }

  def updateStatus(peer: ConnectedPeer,
                   status: PeerChainStatus,
                   height: Option[Height],
                   peerHeaders: Seq[(Height, Height)],
                   peerFullblocks: Seq[(Height, Height)]): Unit = {
    val seniorsBefore = numOfSeniors()
    statuses.adjust(peer){
      case None =>
        ErgoPeerStatus(peer, status, height.getOrElse(ErgoHistory.EmptyHistoryHeight), peerHeaders, peerFullblocks, None, None)
      case Some(existingPeer) =>
        existingPeer.copy(
          status = status,
          headersHeight = height.getOrElse(existingPeer.headersHeight),
          storedHeaders = peerHeaders,
          storedFullblocks = peerFullblocks
        )
    }

    val seniorsAfter = numOfSeniors()

    if (seniorsBefore > 0 && seniorsAfter == 0) {
      log.info("Syncing is done, switching to stable regime")
      // todo: update neighbours status ?
    }
    if (seniorsBefore == 0 && seniorsAfter > 0) {
      // todo: update neighbours status?
    }
  }

  /**
    * Get synchronization status for given connected peer
    */
  def getStatus(peer: ConnectedPeer): Option[PeerChainStatus] = {
    statuses.get(peer).map(_.status)
  }

  def clearStatus(connectedPeer: ConnectedPeer): Unit = {
    statuses.find(_._1 == connectedPeer) match {
      case Some((peer, _)) =>
        statuses -= peer
      case None =>
        log.warn(s"Trying to clear status for $connectedPeer, but it is not found")
    }
  }

  /**
    * Update timestamp of last sync message sent to `peer`
    */
  def updateLastSyncSentTime(peer: ConnectedPeer): Unit = {
    statuses.get(peer).foreach { status =>
      statuses.update(peer, status.copy(lastSyncSentTime = Option(currentTime())))
    }
  }

  /**
    * Helper method to clear statuses of peers not updated for long enough
    */
  private[network] def clearOldStatuses(): Unit = {
    val peersToClear = statuses.filter { case (_, status) =>
      status.lastSyncSentTime.exists(syncTime => (currentTime() - syncTime).millis > ClearThreshold)
    }.keys
    if (peersToClear.nonEmpty) {
      log.debug(s"Clearing stalled statuses for $peersToClear")
      // we set status to `Unknown` and reset peer's height
      peersToClear.foreach(p => updateStatus(p, Unknown, None, Seq(0 -> 0), Seq(0 -> 0)))
    }
  }

  private[network] def outdatedPeers: IndexedSeq[ConnectedPeer] = {
    statuses.filter { case (_, status) =>
      status.lastSyncSentTime.exists(syncTime => (currentTime() - syncTime).millis > SyncThreshold)
    }.keys.toVector
  }

  /**
    * @return status -> peers dynamic index, so it calculates from stored peer -> status dictionary a reverse index
    */
  def peersByStatus: Map[PeerChainStatus, Seq[ConnectedPeer]] = {
    statuses.groupBy(_._2.status).mapValues(_.keys.toVector).view.force
  }

  protected def numOfSeniors(): Int = {
    statuses.count(_._2.status == Older)
  }

  def maxHeight(): Option[Int] = {
    if (statuses.nonEmpty) {
      Some(statuses.maxBy(_._2.headersHeight)._2.headersHeight)
    } else {
      None
    }
  }

  /**
    * @return all the peers ever sent sync message to the node and still connected
    */
  def knownPeers(): Iterable[ConnectedPeer] = statuses.keys

  /**
    * Return the peers to which this node should send a sync signal, including:
    * outdated peers, if any, otherwise, all the peers with unknown status plus a random peer with
    * `Older` status.
    * Updates lastSyncSentTime for all returned peers as a side effect
    */
  def peersToSyncWith(): IndexedSeq[ConnectedPeer] = {
    clearOldStatuses()
    val outdated = outdatedPeers
    val peers =
      if (outdated.nonEmpty) {
        outdated
      } else {
        val unknowns = statuses.filter(_._2.status == Unknown).toVector
        val forks = statuses.filter(_._2.status == Fork).toVector
        val elders = statuses.filter(_._2.status == Older).toVector

        val eldersAndUnknown = if (elders.nonEmpty) {
          elders(scala.util.Random.nextInt(elders.size)) +: unknowns
        } else {
          unknowns
        }
        val nonOutdated = eldersAndUnknown ++ forks
        val now = currentTime()
        nonOutdated.filter { case (_, status) =>
          (now - status.lastSyncSentTime.getOrElse(0L)).millis >= MinSyncInterval
        }.map(_._1)
      }

    peers.foreach(updateLastSyncSentTime)
    peers
  }

  override def toString: String = {
    val now = System.currentTimeMillis()
    statuses.toSeq.sortBy(_._2.lastSyncSentTime.getOrElse(0L))(Ordering[Long].reverse).map {
      case (peer, status) =>
        (peer.connectionId.remoteAddress, statuses.get(peer), status.lastSyncSentTime.map(now - _))
    }.map { case (address, status, millisSinceLastSync) =>
      s"$address, height: ${status.map(_.headersHeight)}, status: ${status.map(_.status)}, lastSync: $millisSinceLastSync ms ago"
    }.mkString("\n")
  }

}<|MERGE_RESOLUTION|>--- conflicted
+++ resolved
@@ -1,13 +1,8 @@
 package org.ergoplatform.network
 
 
-<<<<<<< HEAD
 import org.ergoplatform.nodeView.history.{ErgoHistory, ErgoHistoryReader, ErgoSyncInfo, ErgoSyncInfoV1, ErgoSyncInfoV3, HeadersBasedSyncInfo}
-import org.ergoplatform.nodeView.history.ErgoHistory.Height
-=======
-import org.ergoplatform.nodeView.history.{ErgoHistory, ErgoHistoryReader, ErgoSyncInfo, ErgoSyncInfoV1, ErgoSyncInfoV2}
 import org.ergoplatform.nodeView.history.ErgoHistory.{Height, Time}
->>>>>>> a4c3b4b5
 import scorex.core.consensus.{Fork, Older, PeerChainStatus, Unknown}
 import scorex.core.network.ConnectedPeer
 import scorex.core.settings.NetworkSettings
@@ -17,15 +12,10 @@
 import scala.concurrent.duration._
 import scorex.core.utils.MapPimpMutable
 
-<<<<<<< HEAD
-final case class ErgoSyncTracker(networkSettings: NetworkSettings,
-                                 timeProvider: TimeProvider) extends ScorexLogging {
-=======
 /**
   * Data structures and methods to keep status of peers, find ones with expired status to send sync message etc
   */
 final case class ErgoSyncTracker(networkSettings: NetworkSettings) extends ScorexLogging {
->>>>>>> a4c3b4b5
 
   private val MinSyncInterval: FiniteDuration = 20.seconds
   private val SyncThreshold: FiniteDuration = 1.minute
