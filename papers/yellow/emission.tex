\section{Emission Rules}
Ergo emission properties are defined by the following parameters in a monetary section of the config:

\begin{itemize}
    \item{\em fixedRatePeriod } - number of blocks since the genesis block the reward will not change.
    For mainnet it equals to 525600 that corresponds to 2 years (assuming 2 minutes block interval)
    \item{\em fixedRate } - number of coins issued every block during the $fixedRatePeriod$.
    For mainnet it equals to 7500000000 (75 coins with 8 digits).
    \item{\em epochLength } - number of blocks between reward reduction after the $fixedRatePeriod$.
    For mainnet it equals to 64800 (3 month).
    \item{\em oneEpochReduction } - number of coins reward decrease every epochs.
    For mainnet it equals to 300000000 (3 coins with 8 digits).
\end{itemize}

Thus for the first $fixedRatePeriod$ blocks miner reward will be equals to $fixedRate$ \ergo{} coins,
after $fixedRatePeriod$ block reward will be reduced for $oneEpochReduction$ coins every $epochLength$ blocks.
Mainnet parameters will lead to 8 years of coins emission with 97739925 coins total.

Taking all these concepts into consideration, Ergo's emission curve is as illustrated at Fig. \ref{fig:emission}:

\begin{figure}[H]
    \centering
<<<<<<< HEAD
    \begin{minipage}[b]{0.6\textwidth}
        \includegraphics[width=\textwidth]{img/EmissionCurve.png}
    \end{minipage}
    \caption{Ergo mainnet emission rule
=======
    \includegraphics[width=\textwidth]{img/curve_combined.png}
    \caption{Ergo mainnet emission rules
>>>>>>> 2845757c
    \label{fig:emission}}
\end{figure}


Instead of having an implicit emission rule via a special type of transaction (e.g. coinbase transaction in Bitcoin),
Ergo coins emission rule is defined explicitly by sigma-state transactional language.
All \ergo{} coins will be created in the genesis state in an output, protected by the following script:

\begin{minted}{js}
    let epoch = 1 + ((HEIGHT - fixedRatePeriod) / epochLength)
    let out = OUTPUTS(0)
    let coinsToIssue = if(HEIGHT < fixedRatePeriod) fixedRate
    else fixedRate - (oneEpochReduction * epoch)
    let correctCoinsConsumed = coinsToIssue == (SELF.value - out.value)
    let sameScriptRule = SELF.propositionBytes == out.propositionBytes
    let heightIncreased = HEIGHT > SELF.R3[Long].value
    let heightCorrect = out.R3[Long].value == HEIGHT
    let lastCoins = SELF.value <= oneEpochReduction
    (correctCoinsConsumed && heightCorrect && heightIncreased && sameScriptRule) ||
    (heightIncreased && lastCoins)
\end{minted}

This protection script allows miner to take only a part of all coins, corresponding to current block reward.
Fist, this script calculates $coinsToIssue$ - number of coins, current miner takes to himself,
and checks, that the remaining  number of coins in the first output $out$ equals to initial
number of coins minus $coinsToIssue$.
This prevents the miner to take more coins, than defined by the emission rules.
Second, script checks that register $R3$ of $out$ contains current height and this height is greater, then height
kept in $R3$ register of spending input.
This prevents the miner to take use this output more then once per block.
Finally, it checks that $out$ have the same protecting script, preventing further miners to break emission rules.
Special case is required to stop emission - when this output contains less coins than $oneEpochReduction$,
creation of a new output is not required.<|MERGE_RESOLUTION|>--- conflicted
+++ resolved
@@ -20,15 +20,8 @@
 
 \begin{figure}[H]
     \centering
-<<<<<<< HEAD
-    \begin{minipage}[b]{0.6\textwidth}
-        \includegraphics[width=\textwidth]{img/EmissionCurve.png}
-    \end{minipage}
+    \includegraphics[width=\textwidth]{img/curve_combined.png}
     \caption{Ergo mainnet emission rule
-=======
-    \includegraphics[width=\textwidth]{img/curve_combined.png}
-    \caption{Ergo mainnet emission rules
->>>>>>> 2845757c
     \label{fig:emission}}
 \end{figure}
 
