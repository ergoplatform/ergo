package org.ergoplatform.nodeView.state

import java.util.concurrent.Executors

import org.ergoplatform.ErgoBox.{BoxId, R4}
import org.ergoplatform._
import org.ergoplatform.mining._
import org.ergoplatform.modifiers.ErgoFullBlock
import org.ergoplatform.modifiers.history.PoPowAlgos._
import org.ergoplatform.modifiers.history.{ADProofs, BlockTransactions, Extension, Header}
import org.ergoplatform.modifiers.mempool.{ErgoTransaction, UnsignedErgoTransaction}
import org.ergoplatform.nodeView.history.ErgoHistory
import org.ergoplatform.nodeView.state.wrapped.WrappedUtxoState
import org.ergoplatform.settings.Constants
import org.ergoplatform.utils.ErgoPropertyTest
import org.ergoplatform.utils.generators.ErgoTransactionGenerators
import scorex.core._
import scorex.crypto.authds.ADKey
import scorex.db.ByteArrayWrapper
import scorex.util.encode.Base16
import sigmastate.Values.ByteArrayConstant
import sigmastate.basics.DLogProtocol.{DLogProverInput, ProveDlog}
import sigmastate.interpreter.ProverResult

import scala.concurrent.{ExecutionContext, ExecutionContextExecutor, Future}
import scala.util.{Random, Try}


class UtxoStateSpecification extends ErgoPropertyTest with ErgoTransactionGenerators {

  property("Founders box workflow") {
    var (us, bh) = createUtxoState()
    var foundersBox = genesisBoxes.last
    var lastBlock = validFullBlock(parentOpt = None, us, bh)
    us = us.applyModifier(lastBlock).get

    // spent founders box, leaving the same proposition
    (0 until 10) foreach { _ =>
      val height = us.stateContext.currentHeight
      val inputs = IndexedSeq(Input(foundersBox.id, emptyProverResult))
      val remaining = emission.remainingFoundationRewardAtHeight(height)
      val newFoundersBox = ErgoBox(remaining, foundersBox.ergoTree, height, Seq(), Map(R4 -> foundersBox.additionalRegisters(R4)))
      val rewardBox = ErgoBox(foundersBox.value - remaining, defaultProver.hdKeys.last.publicImage, height)
      val newBoxes = IndexedSeq(newFoundersBox, rewardBox)
      val unsignedTx = new UnsignedErgoTransaction(inputs, IndexedSeq(), newBoxes)
      val tx: ErgoTransaction = ErgoTransaction(defaultProver.sign(unsignedTx, IndexedSeq(foundersBox), emptyDataBoxes, us.stateContext).get)
      us.validateWithCost(tx, None, Constants.DefaultComplexityLimit).get should be <= 100000L
      val block1 = validFullBlock(Some(lastBlock), us, Seq(ErgoTransaction(tx)))
      us = us.applyModifier(block1).get
      foundersBox = tx.outputs.head
      lastBlock = block1
    }
  }

  property("Founders should be able to spend genesis founders box") {
    var (us, bh) = createUtxoState()
    val foundersBox = genesisBoxes.last
    var height: Int = ErgoHistory.GenesisHeight

    val settingsPks = settings.chainSettings.foundersPubkeys
      .map(str => groupElemFromBytes(Base16.decode(str).get))
      .map(pk => ProveDlog(pk))
<<<<<<< HEAD

    settingsPks.count(defaultProver.proveDlogs.contains) shouldBe 2
=======
    settingsPks.count(defaultProver.hdPubKeys.contains) shouldBe 2
>>>>>>> f4914bd6

    forAll(defaultHeaderGen) { header =>
      val rewardPk = new DLogProverInput(BigInt(header.height).bigInteger).publicImage

      val t = validTransactionsFromBoxHolder(bh, new Random(height))
      val txs = t._1
      bh = t._2
      val (adProofBytes, adDigest) = us.proofsForTransactions(txs).get
      val realHeader = header.copy(stateRoot = adDigest,
        ADProofsRoot = ADProofs.proofDigest(adProofBytes),
        height = height,
        parentId = us.stateContext.lastHeaderOpt.map(_.id).getOrElse(Header.GenesisParentId))
      val adProofs = ADProofs(realHeader.id, adProofBytes)
      val fb = ErgoFullBlock(realHeader, BlockTransactions(realHeader.id, txs), genExtension(realHeader, us.stateContext), Some(adProofs))
      us = us.applyModifier(fb).get
      val remaining = emission.remainingFoundationRewardAtHeight(height)

      // check validity of transaction, spending founders box
      val inputs = IndexedSeq(Input(foundersBox.id, emptyProverResult))
      val newBoxes = IndexedSeq(
        ErgoBox(remaining, foundersBox.ergoTree, height, Seq(), foundersBox.additionalRegisters),
        ErgoBox(foundersBox.value - remaining, rewardPk, height, Seq())
      )
      val unsignedTx = new UnsignedErgoTransaction(inputs, IndexedSeq(), newBoxes)
      val tx = defaultProver.sign(unsignedTx, IndexedSeq(foundersBox), emptyDataBoxes, us.stateContext).get
      us.validate(ErgoTransaction(tx)) shouldBe 'success
      height = height + 1
    }
  }

  property("Correct genesis state") {
    val (us, bh) = createUtxoState()
    val boxes = bh.boxes.values.toList
    boxes.size shouldBe 3

    // check tests consistency
    genesisBoxes.length shouldBe bh.boxes.size
    genesisBoxes.foreach { b =>
      us.boxById(b.id).isDefined shouldBe true
      bh.boxes.get(ByteArrayWrapper(b.id)).isDefined shouldBe true
    }

    // check total supply
    boxes.map(_.value).sum shouldBe coinsTotal

    // boxes should contain all no-premine proofs in registers
    val additionalRegisters = boxes.flatMap(_.additionalRegisters.values)
    initSettings.chainSettings.noPremineProof.foreach { pStr =>
      val pBytes = ByteArrayConstant(pStr.getBytes("UTF-8"))
      additionalRegisters should contain(pBytes)
    }

  }

  property("extractEmissionBox() should extract correct box") {
    var (us, bh) = createUtxoState()
    us.emissionBoxOpt should not be None
    var lastBlockOpt: Option[ErgoFullBlock] = None
    forAll { seed: Int =>
      val blBh = validFullBlockWithBoxHolder(lastBlockOpt, us, bh, new Random(seed))
      val block = blBh._1
      us.extractEmissionBox(block) should not be None
      lastBlockOpt = Some(block)
      bh = blBh._2
      us = us.applyModifier(block).get
    }
  }

  property("fromBoxHolder") {
    forAll(boxesHolderGen) { bh =>
      val us = createUtxoState(bh)
      bh.take(1000)._1.foreach { box =>
        us.boxById(box.id) shouldBe Some(box)
      }
    }
  }

  property("proofsForTransactions") {
    var (us: UtxoState, bh) = createUtxoState()
    var height: Int = ErgoHistory.GenesisHeight
    forAll(defaultHeaderGen) { header =>
      val t = validTransactionsFromBoxHolder(bh, new Random(height))
      val txs = t._1
      bh = t._2
      val (adProofBytes, adDigest) = us.proofsForTransactions(txs).get
      val realHeader = header.copy(stateRoot = adDigest,
        ADProofsRoot = ADProofs.proofDigest(adProofBytes),
        height = height,
        parentId = us.stateContext.lastHeaderOpt.map(_.id).getOrElse(Header.GenesisParentId))
      val adProofs = ADProofs(realHeader.id, adProofBytes)
      val fb = ErgoFullBlock(realHeader, BlockTransactions(realHeader.id, txs), genExtension(realHeader, us.stateContext), Some(adProofs))
      us = us.applyModifier(fb).get
      height = height + 1
    }
  }

  property("concurrent applyModifier() and proofsForTransactions()") {
    implicit val ec: ExecutionContextExecutor = ExecutionContext.fromExecutor(Executors.newFixedThreadPool(4))

    var bh = BoxHolder(Seq(genesisEmissionBox))
    var us = createUtxoState(bh)

    var height: Int = ErgoHistory.GenesisHeight
    // generate chain of correct full blocks
    val chain = (0 until 10) map { _ =>
      val header = defaultHeaderGen.sample.value
      val t = validTransactionsFromBoxHolder(bh, new Random(height))
      val txs = t._1
      bh = t._2
      val (adProofBytes, adDigest) = us.proofsForTransactions(txs).get
      val realHeader = header.copy(stateRoot = adDigest,
        ADProofsRoot = ADProofs.proofDigest(adProofBytes),
        height = height,
        parentId = us.stateContext.lastHeaderOpt.map(_.id).getOrElse(Header.GenesisParentId))
      val adProofs = ADProofs(realHeader.id, adProofBytes)
      height = height + 1
      val fb = ErgoFullBlock(realHeader, BlockTransactions(realHeader.id, txs), genExtension(realHeader, us.stateContext), Some(adProofs))
      us = us.applyModifier(fb).get
      fb
    }
    // create new genesis state
    var us2 = createUtxoState(BoxHolder(Seq(genesisEmissionBox)))
    val stateReader = us2.getReader.asInstanceOf[UtxoState]
    // parallel thread that generates proofs
    Future {
      (0 until 1000) foreach { _ =>
        Try {
          val boxes = stateReader.randomBox().toSeq
          val txs = validTransactionsFromBoxes(400, boxes, new Random)._1
          stateReader.proofsForTransactions(txs).get
        }
      }
    }
    // apply chain of headers full block to state
    chain.foreach { fb =>
      us2 = us2.applyModifier(fb).get
    }
  }

  property("proofsForTransactions() to be deterministic") {
    forAll(boxesHolderGen) { bh =>
      val us = createUtxoState(bh)
      val txs = validTransactionsFromBoxHolder(bh)._1

      val (proof1, digest1) = us.proofsForTransactions(txs).get
      val (proof2, digest2) = us.proofsForTransactions(txs).get

      ADProofs.proofDigest(proof1) shouldBe ADProofs.proofDigest(proof2)
      digest1 shouldBe digest2
    }
  }

  property("applyTransactions() - simple case for transaction with dataInputs") {
    forAll(boxesHolderGen) { bh =>
      val txsIn = validTransactionsFromBoxHolder(bh)._1
      val headTx = txsIn.head
      val us = createUtxoState(bh)
      val existingBoxes: IndexedSeq[BoxId] = bh.boxes.takeRight(3).map(_._2.id).toIndexedSeq

      // trying to apply transactions with missing data inputs
      val missedId: BoxId = ADKey @@ scorex.util.Random.randomBytes()
      us.boxById(missedId) shouldBe None
      val missingDataInputs = (missedId +: existingBoxes).map(DataInput).toIndexedSeq
      val txWithMissedDataInputs = ErgoTransaction(headTx.inputs, missingDataInputs, headTx.outputCandidates)
      val incorrectTransactions = IndexedSeq(txWithMissedDataInputs)
      // proof for transaction works correctly, providing proof-of-non-existence for missed input
      val digest2 = us.proofsForTransactions(incorrectTransactions).get._2
      us.applyTransactions(incorrectTransactions, digest2, emptyStateContext) shouldBe 'failure

      // trying to apply transactions with correct data inputs
      val existingDataInputs = existingBoxes.map(DataInput).toIndexedSeq
      existingDataInputs.foreach(b => us.boxById(b.boxId) should not be None)
      val txWithDataInputs = ErgoTransaction(headTx.inputs, existingDataInputs, headTx.outputCandidates)
      val correctTransactions = IndexedSeq(txWithDataInputs)
      val digest = us.proofsForTransactions(correctTransactions).get._2
      us.applyTransactions(correctTransactions, digest, emptyStateContext).get
    }
  }

  property("applyTransactions() - dataInputs intersect with inputs") {
    forAll(boxesHolderGen) { bh =>
      val us = createUtxoState(bh)

      // generate 2 independent transactions, that only spend state boxes
      val headTx = validTransactionsFromBoxes(1, bh.boxes.take(10).values.toSeq, new Random())._1.head
      val nextTx = validTransactionsFromBoxes(1, bh.boxes.takeRight(10).values.toSeq, new Random())._1.head
      headTx.inputs.intersect(nextTx.inputs) shouldBe empty

      // trying to apply transactions with data inputs same as inputs of the next tx
      val dataInputs = nextTx.inputs.filter(i => us.boxById(i.boxId).isDefined).map(i => DataInput(i.boxId))
      val txWithDataInputs = ErgoTransaction(headTx.inputs, dataInputs, headTx.outputCandidates)

      val txs1 = IndexedSeq(headTx, nextTx)
      val txs2 = IndexedSeq(txWithDataInputs, nextTx)
      val sc1 = ErgoState.stateChanges(txs1)
      val sc2 = ErgoState.stateChanges(IndexedSeq(txWithDataInputs, nextTx))
      // check that the only difference between txs1 and txs2 are dataInputs and Lookup tree operations
      txs1.flatMap(_.inputs) shouldBe txs2.flatMap(_.inputs)
      txs1.flatMap(_.outputCandidates) shouldBe txs2.flatMap(_.outputCandidates)
      sc1.toAppend.size shouldBe sc2.toAppend.size
      sc1.toRemove shouldBe sc2.toRemove

      us.proofsForTransactions(txs1) shouldBe 'success
      us.proofsForTransactions(txs2) shouldBe 'success

      val inputs = headTx.outputs.map(b => Input(b.id, ProverResult.empty))
      val txWithDataInputs2 = ErgoTransaction(inputs, dataInputs, headTx.outputCandidates)

      val version = us.version

      val txs3 = IndexedSeq(headTx, nextTx, txWithDataInputs2)
      val (_, digest3) = us.proofsForTransactions(txs3).get
      us.applyTransactions(txs3, digest3, emptyStateContext) shouldBe 'success
      us.rollbackTo(version)

      val txs4 = IndexedSeq(headTx, txWithDataInputs2, nextTx)
      val (_, digest4) = us.proofsForTransactions(txs4).get
      us.applyTransactions(txs4, digest4, emptyStateContext) shouldBe 'success
      us.rollbackTo(version)

      val txs5 = IndexedSeq(txWithDataInputs2, headTx, nextTx)
      us.proofsForTransactions(txs5) shouldBe 'failure
      us.applyTransactions(txs5, digest4, emptyStateContext) shouldBe 'failure
      us.rollbackTo(version)

      // trying to apply transactions with data inputs same as outputs of the previous tx
      val dataInputsNext = headTx.outputs.take(1).map(i => DataInput(i.id))
      dataInputsNext should not be empty
      val nextTxWithDataInputs = ErgoTransaction(nextTx.inputs, dataInputsNext, nextTx.outputCandidates)
      val txsNext = IndexedSeq(headTx, nextTxWithDataInputs)
      // proof of non-existence
      val d2 = us.proofsForTransactions(txsNext).get._2
      us.applyTransactions(txsNext, d2, emptyStateContext) shouldBe 'success
    }
  }

  property("applyTransactions() - simple case") {
    forAll(boxesHolderGen) { bh =>
      val txs = validTransactionsFromBoxHolder(bh)._1

      val created = txs.flatMap(_.outputs.map(_.id)).map(ByteArrayWrapper.apply)
      val boxIds = txs.flatMap(_.inputs.map(_.boxId)).map(ByteArrayWrapper.apply)
      boxIds.distinct.size shouldBe boxIds.size
      val toRemove = boxIds.filterNot(id => created.contains(id))
      toRemove.foreach(id => bh.get(id) should not be None)

      val us = createUtxoState(bh)
      bh.sortedBoxes.foreach(box => us.boxById(box.id) should not be None)
      val digest = us.proofsForTransactions(txs).get._2
      val wBlock = invalidErgoFullBlockGen.sample.get
      val block = wBlock.copy(header = wBlock.header.copy(height = 1))
      val newSC = us.stateContext.appendFullBlock(block, votingSettings).get
      us.applyTransactions(txs, digest, newSC).get
    }
  }

  property("applyTransactions() - a transaction is spending an output created by a previous transaction") {
    forAll(boxesHolderGen) { bh =>
      val txsFromHolder = validTransactionsFromBoxHolder(bh)._1

      val boxToSpend = txsFromHolder.last.outputs.head

      val spendingTxInput = Input(boxToSpend.id, emptyProverResult)
      val spendingTx = ErgoTransaction(
        IndexedSeq(spendingTxInput),
        IndexedSeq(),
        IndexedSeq(new ErgoBoxCandidate(boxToSpend.value, Constants.TrueLeaf, creationHeight = startHeight))
      )

      val txs = txsFromHolder :+ spendingTx

      val us = createUtxoState(bh)
      val digest = us.proofsForTransactions(txs).get._2

      val header = invalidHeaderGen.sample.get.copy(stateRoot = digest, height = 1)
      val fb = new ErgoFullBlock(header, new BlockTransactions(header.id, txs), genExtension(header, us.stateContext), None)
      val newSC = us.stateContext.appendFullBlock(fb, votingSettings).get
      us.applyTransactions(txs, digest, newSC).get
    }
  }

  property("proofsForTransactions() fails if a transaction is spending an output created by a follow-up transaction") {
    forAll(boxesHolderGen) { bh =>
      val txsFromHolder = validTransactionsFromBoxHolder(bh)._1

      val boxToSpend = txsFromHolder.last.outputs.head

      val spendingTxInput = Input(boxToSpend.id, emptyProverResult)
      val spendingTx = ErgoTransaction(
        IndexedSeq(spendingTxInput),
        IndexedSeq(),
        IndexedSeq(new ErgoBoxCandidate(boxToSpend.value, Constants.TrueLeaf, creationHeight = startHeight)))

      val txs = spendingTx +: txsFromHolder

      val us = createUtxoState(bh)
      us.proofsForTransactions(txs).isSuccess shouldBe false
    }
  }

  property("applyModifier() - valid full block") {
    forAll(boxesHolderGen) { bh =>
      val us = createUtxoState(bh)
      bh.sortedBoxes.foreach(box => us.boxById(box.id) should not be None)

      val block = validFullBlock(parentOpt = None, us, bh)
      us.applyModifier(block).get
    }
  }

  property("applyModifier() - invalid block") {
    forAll(invalidErgoFullBlockGen) { b =>
      val state = createUtxoState()._1
      state.applyModifier(b).isFailure shouldBe true
    }
  }

  property("applyModifier() - valid full block after invalid one") {
    val (us, bh) = createUtxoState()
    val validBlock = validFullBlock(parentOpt = None, us, bh)

    //Different state
    val (us2, bh2) = {
      lazy val initialBoxes: Seq[ErgoBox] = (1 to 1).map(_ => ergoBoxGenNoProp.sample.get)

      val bh = BoxHolder(initialBoxes)

      createUtxoState(bh) -> bh
    }
    val invalidBlock = validFullBlock(parentOpt = None, us2, bh2)

    us.applyModifier(invalidBlock).isSuccess shouldBe false
    us.applyModifier(validBlock).isSuccess shouldBe true
  }


  property("2 forks switching") {
    val (us, bh) = createUtxoState()
    val genesis = validFullBlock(parentOpt = None, us, bh)
    val wusAfterGenesis = WrappedUtxoState(us, bh, stateConstants).applyModifier(genesis).get
    val chain1block1 = validFullBlock(Some(genesis), wusAfterGenesis)
    val wusChain1Block1 = wusAfterGenesis.applyModifier(chain1block1).get
    val chain1block2 = validFullBlock(Some(chain1block1), wusChain1Block1)

    val (us2, bh2) = createUtxoState()
    val wus2AfterGenesis = WrappedUtxoState(us2, bh2, stateConstants).applyModifier(genesis).get
    val chain2block1 = validFullBlock(Some(genesis), wus2AfterGenesis)
    val wusChain2Block1 = wus2AfterGenesis.applyModifier(chain2block1).get
    val chain2block2 = validFullBlock(Some(chain2block1), wusChain2Block1)

    var (state, _) = createUtxoState()
    state = state.applyModifier(genesis).get

    state = state.applyModifier(chain1block1).get

    state = state.rollbackTo(idToVersion(genesis.id)).get
    state = state.applyModifier(chain2block1).get
    state = state.applyModifier(chain2block2).get

    state = state.rollbackTo(idToVersion(genesis.id)).get
    state = state.applyModifier(chain1block1).get
    state = state.applyModifier(chain1block2).get

  }

  property("rollback n blocks and apply again") {
    forAll(boxesHolderGen, smallPositiveInt) { (bh, depth) =>
      whenever(depth > 0 && depth <= 5) {
        val us = createUtxoState(bh)
        bh.sortedBoxes.foreach(box => us.boxById(box.id) should not be None)
        val genesis = validFullBlock(parentOpt = None, us, bh)
        val wusAfterGenesis = WrappedUtxoState(us, bh, stateConstants).applyModifier(genesis).get
        wusAfterGenesis.rootHash shouldEqual genesis.header.stateRoot

        val (finalState: WrappedUtxoState, chain: Seq[ErgoFullBlock]) = (0 until depth)
          .foldLeft((wusAfterGenesis, Seq(genesis))) { (sb, _) =>
            val state = sb._1
            val block = validFullBlock(parentOpt = Some(sb._2.last), state)
            (state.applyModifier(block).get, sb._2 ++ Seq(block))
          }
        val finalRoot = finalState.rootHash
        finalRoot shouldEqual chain.last.header.stateRoot

        val rollbackedState = finalState.rollbackTo(idToVersion(genesis.id)).get
        rollbackedState.rootHash shouldEqual genesis.header.stateRoot

        val finalState2: WrappedUtxoState = chain.tail.foldLeft(rollbackedState) { (state, block) =>
          state.applyModifier(block).get
        }

        finalState2.rootHash shouldEqual finalRoot
      }
    }
  }


  private def genExtension(header: Header, sc: ErgoStateContext): Extension = {
    interlinksToExtension(updateInterlinks(sc.lastHeaderOpt, sc.lastExtensionOpt)).toExtension(header.id)
  }

}<|MERGE_RESOLUTION|>--- conflicted
+++ resolved
@@ -60,12 +60,7 @@
     val settingsPks = settings.chainSettings.foundersPubkeys
       .map(str => groupElemFromBytes(Base16.decode(str).get))
       .map(pk => ProveDlog(pk))
-<<<<<<< HEAD
-
-    settingsPks.count(defaultProver.proveDlogs.contains) shouldBe 2
-=======
     settingsPks.count(defaultProver.hdPubKeys.contains) shouldBe 2
->>>>>>> f4914bd6
 
     forAll(defaultHeaderGen) { header =>
       val rewardPk = new DLogProverInput(BigInt(header.height).bigInteger).publicImage
