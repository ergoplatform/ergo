--- conflicted
+++ resolved
@@ -125,7 +125,7 @@
 
     /** READERS */
     case ReadBalances(chainStatus) =>
-      sender() ! (if (chainStatus.onChain) state.registry.fetchDigest() else state.getWalletDigest)
+      sender() ! (if (chainStatus.onChain) state.registry.fetchDigest() else state.offChainRegistry.digest)
 
     case ReadPublicKeys(from, until) =>
       sender() ! state.walletVars.publicKeyAddresses.slice(from, until)
@@ -190,17 +190,6 @@
       }
 
     /** SCAN COMMANDS */
-<<<<<<< HEAD
-=======
-    //scan mempool transaction
-    case ScanOffChain(tx) =>
-      val newWalletBoxes = WalletScanLogic.extractWalletOutputs(tx, None, state.walletVars)
-      val inputs = WalletScanLogic.extractInputBoxes(tx)
-      val newState = state.copy(offChainRegistry =
-        state.offChainRegistry.updateOnTransaction(newWalletBoxes, inputs, state.walletVars.externalScans)
-      )
-      context.become(loadedWallet(newState))
->>>>>>> f7b91c0b
 
     case ScanInThePast(blockHeight) =>
       val nextBlockHeight = state.expectedNextBlockHeight(blockHeight, settings.nodeSettings.isFullBlocksPruned)
