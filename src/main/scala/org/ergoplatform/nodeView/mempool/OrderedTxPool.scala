--- conflicted
+++ resolved
@@ -93,16 +93,10 @@
     * @return
     */
   def canAccept(tx: ErgoTransaction): Boolean = {
-<<<<<<< HEAD
-    !isInvalidated(tx.id) &&
-      !contains(tx.id) &&
-      (size < mempoolCapacity || weighted(tx).weight > orderedTransactions.firstKey.weight)
-=======
     val weight = weighted(tx).weight
     !isInvalidated(tx.id) && !contains(tx.id) &&
       (size < settings.nodeSettings.mempoolCapacity ||
         weight > updateFamily(tx, weight).orderedTransactions.firstKey.weight)
->>>>>>> 1b03df6a
   }
 
   def contains(id: ModifierId): Boolean = transactionsRegistry.contains(id)
