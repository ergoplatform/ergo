--- conflicted
+++ resolved
@@ -42,14 +42,9 @@
   override protected implicit val addressEncoder: ErgoAddressEncoder = initSettings.chainSettings.addressEncoder
 
   val nodeSettings: NodeConfigurationSettings = NodeConfigurationSettings(StateType.Utxo, verifyTransactions = true,
-<<<<<<< HEAD
-    -1, UtxoSettings(false, 0, 2), NipopowSettings(false, 1), mining = false, ChainGenerator.txCostLimit, ChainGenerator.txSizeLimit, useExternalMiner = false,
-    internalMinersCount = 1, internalMinerPollingInterval = 1.second, miningPubKeyHex = None, offlineGeneration = false,
-=======
     -1, UtxoSettings(utxoBootstrap = false, 0, 2), NipopowSettings(nipopowBootstrap = false, 1), mining = false,
     ChainGenerator.txCostLimit, ChainGenerator.txSizeLimit, useExternalMiner = false, internalMinersCount = 1,
     internalMinerPollingInterval = 1.second, miningPubKeyHex = None, offlineGeneration = false,
->>>>>>> 2315cf51
     200, 5.minutes, 100000, 1.minute, mempoolSorting = SortingOption.FeePerByte, rebroadcastCount = 20,
     1000000, 100, adProofsSuffixLength = 112 * 1024, extraIndex = false)
 
