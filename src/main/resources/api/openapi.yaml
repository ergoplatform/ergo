--- conflicted
+++ resolved
@@ -315,53 +315,6 @@
           description: Sigma source to be compiled
           type: string
 
-<<<<<<< HEAD
-    ScanningPredicate:
-      type: object
-      required:
-        - predicate
-      properties:
-        predicate:
-          type: string
-
-    ContainsPredicate:
-      allOf:
-        - $ref: '#/components/schemas/ScanningPredicate'
-        - type: object
-        - required:
-          - bytes
-        - properties:
-            register:
-              type: string
-            bytes:
-              type: string
-
-    EqualsPredicate:
-      allOf:
-        - $ref: '#/components/schemas/ScanningPredicate'
-        - type: object
-        - required:
-            - bytes
-        - properties:
-            register:
-              type: string
-            bytes:
-              type: string
-
-    ContainsAssetPredicate:
-      allOf:
-        - $ref: '#/components/schemas/ScanningPredicate'
-        - type: object
-        - required:
-            - assetId
-        - properties:
-            assetId:
-              type: string
-
-    AndPredicate:
-      allOf:
-        - $ref: '#/components/schemas/ScanningPredicate'
-=======
     ErgoLikeTransaction:
       type: object
       required:
@@ -626,7 +579,6 @@
     SigmaBooleanOrPredicate:
       allOf:
         - $ref: '#/components/schemas/SigmaBoolean'
->>>>>>> 2e9cc536
         - type: object
         - required:
             - args
@@ -634,19 +586,11 @@
             args:
               type: array
               items:
-<<<<<<< HEAD
-                $ref: '#/components/schemas/ScanningPredicate'
-
-    OrPredicate:
-      allOf:
-        - $ref: '#/components/schemas/ScanningPredicate'
-=======
                 $ref: '#/components/schemas/SigmaBoolean'
 
     SigmaBooleanThresholdPredicate:
       allOf:
         - $ref: '#/components/schemas/SigmaBoolean'
->>>>>>> 2e9cc536
         - type: object
         - required:
             - args
@@ -654,7 +598,92 @@
             args:
               type: array
               items:
-<<<<<<< HEAD
+                $ref: '#/components/schemas/SigmaBoolean'
+
+    CryptoResult:
+      description: Result of executeWithContext request (reduceToCrypto)
+      type: object
+      required:
+      - value
+      - cost
+      properties:
+        value:
+          description: value of SigmaProp type which represents a statement verifiable via sigma protocol
+          $ref: '#/components/schemas/SigmaBoolean'
+        cost:
+          description: Estimated cost of contract execution
+          type: integer
+          format: int64
+      example:
+        value:
+          op: -45
+          condition: true
+        cost: 10
+
+    ScanningPredicate:
+      type: object
+      required:
+        - predicate
+      properties:
+        predicate:
+          type: string
+
+    ContainsPredicate:
+      allOf:
+        - $ref: '#/components/schemas/ScanningPredicate'
+        - type: object
+        - required:
+          - bytes
+        - properties:
+            register:
+              type: string
+            bytes:
+              type: string
+
+    EqualsPredicate:
+      allOf:
+        - $ref: '#/components/schemas/ScanningPredicate'
+        - type: object
+        - required:
+            - bytes
+        - properties:
+            register:
+              type: string
+            bytes:
+              type: string
+
+    ContainsAssetPredicate:
+      allOf:
+        - $ref: '#/components/schemas/ScanningPredicate'
+        - type: object
+        - required:
+            - assetId
+        - properties:
+            assetId:
+              type: string
+
+    AndPredicate:
+      allOf:
+        - $ref: '#/components/schemas/ScanningPredicate'
+        - type: object
+        - required:
+            - args
+        - properties:
+            args:
+              type: array
+              items:
+                $ref: '#/components/schemas/ScanningPredicate'
+
+    OrPredicate:
+      allOf:
+        - $ref: '#/components/schemas/ScanningPredicate'
+        - type: object
+        - required:
+            - args
+        - properties:
+            args:
+              type: array
+              items:
                 $ref: '#/components/schemas/ScanningPredicate'
 
     ExternalApplicationRequest:
@@ -692,29 +721,6 @@
       properties:
         appId:
           type: integer
-=======
-                $ref: '#/components/schemas/SigmaBoolean'
-
-    CryptoResult:
-      description: Result of executeWithContext request (reduceToCrypto)
-      type: object
-      required:
-      - value
-      - cost
-      properties:
-        value:
-          description: value of SigmaProp type which represents a statement verifiable via sigma protocol
-          $ref: '#/components/schemas/SigmaBoolean'
-        cost:
-          description: Estimated cost of contract execution
-          type: integer
-          format: int64
-      example:
-        value:
-          op: -45
-          condition: true
-        cost: 10
->>>>>>> 2e9cc536
 
     PaymentRequest:
       description: Request for generation of payment transaction to a given address
@@ -2981,7 +2987,42 @@
               schema:
                 $ref: '#/components/schemas/ApiError'
 
-<<<<<<< HEAD
+  /script/executeWithContext:
+    post:
+      security:
+        - ApiKeyAuth: [api_key]
+      summary: Execute script with context
+      operationId: executeWithContext
+      tags:
+        - script
+      requestBody:
+        required: true
+        content:
+          application/json:
+            schema:
+              $ref: '#/components/schemas/ExecuteScript'
+      responses:
+        '200':
+          description: Result of reduceToCrypto
+          content:
+            application/json:
+              schema:
+                $ref: '#/components/schemas/CryptoResult'
+        '400':
+          description: Compiler error
+          content:
+            application/json:
+              schema:
+                $ref: '#/components/schemas/ApiError'
+        default:
+          description: Error
+          content:
+            application/json:
+              schema:
+                $ref: '#/components/schemas/ApiError'
+
+
+
 
   /application/register:
     post:
@@ -2991,22 +3032,11 @@
       operationId: registerApplication
       tags:
         - application
-=======
-  /script/executeWithContext:
-    post:
-      security:
-        - ApiKeyAuth: [api_key]
-      summary: Execute script with context
-      operationId: executeWithContext
-      tags:
-        - script
->>>>>>> 2e9cc536
       requestBody:
         required: true
         content:
           application/json:
             schema:
-<<<<<<< HEAD
               $ref: '#/components/schemas/ExternalApplicationRequest'
       responses:
         '200':
@@ -3052,30 +3082,17 @@
                 $ref: '#/components/schemas/ApplicationIdResponse'
         '400':
           description: No application found
-=======
-              $ref: '#/components/schemas/ExecuteScript'
-      responses:
-        '200':
-          description: Result of reduceToCrypto
-          content:
-            application/json:
-              schema:
-                $ref: '#/components/schemas/CryptoResult'
-        '400':
-          description: Compiler error
->>>>>>> 2e9cc536
-          content:
-            application/json:
-              schema:
-                $ref: '#/components/schemas/ApiError'
-        default:
-          description: Error
-          content:
-            application/json:
-              schema:
-                $ref: '#/components/schemas/ApiError'
-
-<<<<<<< HEAD
+          content:
+            application/json:
+              schema:
+                $ref: '#/components/schemas/ApiError'
+        default:
+          description: Error
+          content:
+            application/json:
+              schema:
+                $ref: '#/components/schemas/ApiError'
+
   /application/listAll:
     get:
       security:
@@ -3098,6 +3115,4 @@
           content:
             application/json:
               schema:
-                $ref: '#/components/schemas/ApiError'
-=======
->>>>>>> 2e9cc536
+                $ref: '#/components/schemas/ApiError'