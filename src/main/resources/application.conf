ergo {
  # Directory to keep data
  directory = ${user.dir}"/.ergo"
  directory = ${?DATADIR}

  networkType = "testnet"

  # Settings for node view holder regime. See papers.yellow.ModifiersProcessing.md
  node {
    # State type.  Possible options are:
    # "utxo" - keep full utxo set, that allows to validate arbitrary block and generate ADProofs
    # "digest" - keep state root hash only and validate transactions via ADProofs
    stateType = "utxo"

    # Download block transactions and verify them (requires BlocksToKeep == 0 if disabled)
    verifyTransactions = true

    # Number of last blocks to keep with transactions and ADproofs, for all other blocks only header will be stored.
    # Keep all blocks from genesis if negative
    # Please do not set it more than 114,688 (default adProofsSuffixLength),
    # otherwise, it could be hard to find proofs around the peers
    blocksToKeep = -1

    utxo {
        # Download and apply UTXO set snapshot and full-blocks after that
        utxoBootstrap = false

        # how many utxo set snapshots to store, 0 means that they are not stored at all
        storingUtxoSnapshots = 0

        # how many utxo set snapshots for a height with same id we need to find in p2p network
        # in order to start downloading it
        p2pUtxoSnapshots = 2
    }

    # settings related to headers-chain bootstrapping via NiPoPoWs
    nipopow {
        # Download PoPoW proof on node bootstrap
        nipopowBootstrap = false

        # how many different proofs we are downloading from other peers
        # and comparing with each other, before choosing best one
        p2pNipopows = 1
    }

    # Is the node is doing mining
    mining = false

    # maximum cost of transaction for it to be propagated
    maxTransactionCost = 1000000

    # Maximum size of transaction to be accepted into mempool
    maxTransactionSize = 98304 // 96 kb

    # Use external miner, native miner is used if set to `false`
    useExternalMiner = true

    # Block candidate is regenerated periodically to include new transactions
    blockCandidateGenerationInterval = 60s

    # How many internal miner threads to spawn (used mainly for testing)
    internalMinersCount = 1

    # How frequently to ask for new block candidate
    internalMinerPollingInterval = 500ms

    # Public key mining rewards will be dedicated to (P2PK address is also accepted)
    miningPubKeyHex = null

    # If true, a node generates blocks being offline. The only really useful case for it probably is to start a new
    # blockchain
    offlineGeneration = false

    # Number of state snapshot diffs to keep. Defines maximum rollback depth
    keepVersions = 200

    # Acceptable difference between NOW and timestamp of the latest chain update or best block. This helps to discover syncing issues.
    acceptableChainUpdateDelay = 30m

    # Maximum number of unconfirmed transactions node can accept
    mempoolCapacity = 1000

    # Interval for mempool transaction re-check. We check transaction when it is entering the mempool, and then
    # re-check it every interval value (but only on new block arrival)
    mempoolCleanupDuration = 30s

    # Mempool transaction sorting scheme ("random", "bySize", or "byExecutionCost")
    mempoolSorting = "random"

    # Number of transactions from mempool to be re-broadcasted at each epoch
    rebroadcastCount = 3

    # Minimal fee amount of transactions mempool accepts
    minimalFeeAmount = 1000000

    # If true, the node will store all transactions, boxes and addresses in an index.
    extraIndex = false

    # List with hex-encoded identifiers of transactions banned from getting into memory pool
    blacklistedTransactions = []

    # The node is downloading headers first and only then full blocks. Depending on settings, the node is downloading
    # whether a suffix of the blockchain (if stateType = "digest" and "blocksToKeep" >= 0) or all the
    # full blocks (otherwise).

    # The node is considering that the headers-chain is synced if it sees a header of a block generated closely
    # to the current moment. The node considers that a header is close if its timestamp is no more
    # than "headerChainDiff" blocks on average than node's clocks.
    #
    # default value is 100 blocks ~= 200 minutes
    headerChainDiff = 100

    # Optional and individual checkpoint. If you going to provide it , set height and
    # corresponding block header id like
    #
    # checkpoint = {
    #    height = 703848
    #    blockId = "ed64513030a0396f492385410ba643bb24ca69f0a72b83c9bae8f04d1fa9c5cd"
    # }
    #
    # Before the height given (including it) validation of scripts is missed.
    # This improving performance and memory usage during initial bootstrapping.
    # The node still applying transactions to UTXO set and so checks UTXO set digests for each block.
    # Block at checkpoint height is to be checked against expected one.
    checkpoint = null

    # Dump ADProofs only for the suffix given during bootstrapping
    adProofsSuffixLength = 114688 // 112k
  }

  cache {
    history {
      # Number of recently used block sections that will be kept in memory
      blockSectionsCacheSize = 12

      # Number of recently used extra indexes that will be kept in memory (has no effect if extraIndex is disabled)
      extraCacheSize = 1000

      # Number of recently used headers that will be kept in memory
      headersCacheSize = 1000

      # Number of recently used indexes that will be kept in memory
      indexesCacheSize = 10000
    }
    network {
      # Maximum number of invalid modifiers to keep in cache, following modifiers are kept in bloom filters
      invalidModifiersCacheSize = 10000

      # For how long to keep invalid modifiers in cache
      invalidModifiersCacheExpiration = 4h
    }
    mempool {
      # Maximum number of invalid transaction id modifiers to keep in cache,
      # following modifiers are kept in bloom filters, filter size is the same,
      # and we store FIFO queue of 4 Bloom filters
      invalidModifiersCacheSize = 10000

      # For how long to keep invalid transaction id modifiers in cache
      invalidModifiersCacheExpiration = 4h
    }
  }

  # Chain-specific settings. Change only if you are going to launch a new chain (except of protocol version)!
  chain {

    # Blockchain protocol version supported by the client.
    # Please do not increase this value manually, this should be done by client developers.
    protocolVersion = 4

    # Network address prefix, currently reserved values are 0 (Ergo mainnet) and 16 (Ergo testnet)
    addressPrefix = 16

    # Monetary config for chain
    monetary {
      # number of blocks reward won't change (2 years)
      fixedRatePeriod = 525600
      # number of coins issued every block during fixedRatePeriod (75 Ergo)
      fixedRate = 75000000000
      # Part of coins issued, that is going to the foundation during fixedRatePeriod (7.5 Ergo)
      foundersInitialReward = 7500000000
      # number of blocks between reward reduction (90 days)
      epochLength = 64800
      # number of coins reward decrease every epochs (3 Ergo)
      oneEpochReduction = 3000000000
      # delay between the block mined and a time, when the reward can be spend. ~ 1 day.
      minerRewardDelay = 720
    }

    reemission {
      checkReemissionRules = false
      emissionNftId = ""
      reemissionTokenId = ""
      reemissionNftId = ""
      activationHeight = 777217
      reemissionStartHeight = 2080800
      injectionBoxBytesEncoded = ""
    }

    # Latest news from media (the Guardian, Xinhua, Vedomosti), existing cryptocurrency block ids (Bitcoin, Ethereum)
    noPremineProof = [
      "'Chaos reigns': what the papers say about the no-deal Brexit vote", # https://www.theguardian.com/politics/2019/mar/14/chaos-reigns-what-the-papers-say-about-the-no-deal-brexit-vote
      "习近平的两会时间|这里有份习近平两会日历，请查收！", # http://www.xinhuanet.com/politics/2019lh/2019-03/13/c_1124232018.htm
      "ТАСС сообщил об обнаружении нескольких майнинговых ферм на столичных рынках", # https://www.vedomosti.ru/politics/news/2019/03/14/796376-mainingovih-ferm
      "000000000000000000139a3e61bd5721827b51a5309a8bfeca0b8c4b5c060931", # https://www.blockchain.com/btc/block/000000000000000000139a3e61bd5721827b51a5309a8bfeca0b8c4b5c060931
      "0xef1d584d77e74e3c509de625dc17893b22b73d040b5d5302bbf832065f928d03" # https://etherscan.io/block/0xef1d584d77e74e3c509de625dc17893b22b73d040b5d5302bbf832065f928d03
    ]

    # Public keys of founders, represented as just group elements
    foundersPubkeys = [
      "039bb5fe52359a64c99a60fd944fc5e388cbdc4d37ff091cc841c3ee79060b8647",
      "031fb52cf6e805f80d97cde289f4f757d49accf0c83fb864b27d2cf982c37f9a8b",
      "0352ac2a471339b0d23b3d2c5ce0db0e81c969f77891b9edf0bda7fd39a78184e7"
    ]

    # Base16 representation of genesis state roothash
    genesisStateDigestHex = "cb63aa99a3060f341781d8662b58bf18b9ad258db4fe88d09f8f71cb668cad4502"

    # Desired time interval between blocks
    blockInterval = 2m

    # Length of an epoch in difficulty recalculation. 1 means difficulty recalculation every block
    epochLength = 1024

    # Number of last epochs that will be used for difficulty recalculation
    useLastEpochs = 8

    # Difficulty network start with
    initialDifficultyHex = "01"

    # Proof-of-Work algorithm and its parameters. Possible options are "fake" and "autolykos".
    powScheme {
      powType = "autolykos"
      k = 32
      n = 26
    }

    voting {
      # Length of a voting epoch.
      votingLength = 1024

      # Voting epochs to vote for soft-fork
      softForkEpochs = 32

      # Voting epochs to activate a soft-fork after acceptance
      activationEpochs = 32

      # Activation height for protocol version 2 (client version 4.0.0 hard-fork)
      version2ActivationHeight = 417792

      # Difficulty for Autolykos version 2 activation (corresponding to ~ 1 TH/s hashrate)
      version2ActivationDifficultyHex = "6f98d5000000"
    }

    # UTXO set snapshot to be taken every this number of blocks.
    # The value MUST be divisible by voting epoch length (chainSettings.voting.votingLength),
    # so after snapshot the state is corresponding to a moment before applying first block of a voting epoch,
    # and then the first block sets current validation parameters.
    #
    # So for the Ergo mainnet the value should be divisible by 1024 (for testnet, 128, any number divisible by
    # 1024 is divisible by 128 also.
    #
    # Not consensus-critical setting, but located here, in chain settings section, as all the nodes in the network
    # should have the same value.
    makeSnapshotEvery = 52224

    # Defines an id of the genesis block. Other genesis blocks will be considered invalid.
    # genesisId = "ab19bb59871e86507defb9a7769841b1130aad4d8c1ea8b0e01e0dee9e97a27e"
  }

  wallet {

    secretStorage {

      secretDir = ${ergo.directory}"/wallet/keystore"

      encryption {

        # Pseudo-random function with output of length `dkLen` (PBKDF2 param)
        prf = "HmacSHA256"

        # Number of PBKDF2 iterations (PBKDF2 param)
        c = 128000

        # Desired bit-length of the derived key (PBKDF2 param)
        dkLen = 256
      }

    }

    # Generating seed length in bits
    # Options: 128, 160, 192, 224, 256
    seedStrengthBits = 160

    # Language to be used in mnemonic seed
    # Options: "chinese_simplified", "chinese_traditional", "english", "french", "italian", "japanese", "korean", "spanish"
    mnemonicPhraseLanguage = "english"

    # Save used boxes (may consume additional disk space) or delete them immediately
    keepSpentBoxes = false

    # Default fee wallet is using when the fee is not specified
    defaultTransactionFee = 1000000

    # Use pre-EIP3 key derivation scheme
    usePreEip3Derivation = false

    # Boxes with value smaller than dustLimit are disregarded in wallet scan logic
    dustLimit = null

    # Maximum number of inputs per transaction generated by the wallet
    maxInputs = 100

    # If transaction generated has less than optimal inputs, and new inputs can be added to eliminate dust in the
    # wallet, the wallet will add inputs (up to optimal number) to the transaction
    optimalInputs = 3

    # Mnemonic seed used in wallet for tests. If set the wallet operates in test mode.
    # testMnemonic = "ozone drill grab fiber curtain grace pudding thank cruise elder eight picnic"

    # Number of keys to be generated for tests
    # testKeysQty = 5

    # Whitelisted tokens, if non-null, the wallet will automatically burn non-whitelisted tokens from
    # inputs when doing transactions.
    # If tokensWhitelist = [], all the tokens will be burnt,
    # tokensWhitelist = ["example"] means that all the tokens except of "example" will be burnt
    # tokensWhitelist = null means no tokens burnt automatically
    tokensWhitelist = null

    # Enable this setting to handle re-emission tokens in the wallet properly,
    # e.g. doing transfers correctly in the presence of re-emission tokens
    checkEIP27 = false

    # Wallet profile allows to say wallet what kind of load it should expect,
    # and so spend memory on caches and Bloom filters accordingly.
    # There are three options: user, exchange, appServer
    # User profile is about ordinary planned usage.
    # Exchange consumes ~20 MB of RAM for high-load ready Bloom filters
    # AppServer is in between
    profile = "user"
  }


  # To vote for parameter change, in the following section put target value for a parameter.
  # For that, find parameters table in the Yellow paper, find "id" of a parameter of interest, and put target value
  # for the parameter below. A node will automatically vote, if actual parameter value is different from the target one.

  voting {
    # Example: storage fee factor id = 1, target value = 1000000
    # 1 = 1000000

    # A vote for soft-fork. protocolVersion (in the chain{} settings) must be one announced in a block header
    # increased by one also, and then the node will automatically propose a soft-fork (in the beginning of an epoch),
    # or vote for it.
    # Put any non-zero value here to vote for soft-fork, or zero to vote against.
    # 120 = 0
    # Put an array of rules to deactivate with the soft-fork
<<<<<<< HEAD
=======

    # Following rules are disabled in 6.0 protocol update:
    # 215 - this rule prevented from starting voting for unknown parameter. Off since 6.0, so newer client
    #       now may vote for changing parameters old clients do not recognize
    # 409 - this rule enforced that all the parameters in the first block (extension section of it) of an epoch should
    #       contain parameter values for known parameters, and no more. Replaced with new rule #414 which allows for
    #       values for unknown to the current client parameters to be put as well (presumably, newer clients' parameters)
>>>>>>> d4ed8b49
    "rulesToDisable" = [215, 409]
  }
}

bounded-mailbox {
  mailbox-type = "akka.dispatch.NonBlockingBoundedMailbox"
  mailbox-capacity = 5000
}

akka {
  log-dead-letters = 0
  loggers = ["akka.event.slf4j.Slf4jLogger"]
  loglevel = "DEBUG"
  logging-filter = "akka.event.slf4j.Slf4jLoggingFilter"

  actor.mailbox.requirements {
    "akka.dispatch.BoundedMessageQueueSemantics" = bounded-mailbox
  }
  http {
    server {
      request-timeout = 1 minute
      max-connections = 128
    }
    parsing {
      max-uri-length = 8192
    }
  }
}

scorex {

  # Execution context used in tests
  executionContext {
    type = Dispatcher
    executor = "thread-pool-executor"
    thread-pool-executor {
      fixed-pool-size = 16
    }
    throughput = 1
  }

  # Node data directory
  dataDir = ${user.home}"/scorex"
  # Node logs directory
  logDir = ${scorex.dataDir}"/log"

  logging {
    level = "INFO"
  }

  # Node's REST API settings
  restApi {
    # Network address to bind to
    bindAddress = "0.0.0.0:9052"

    # Hex-encoded Blake2b256 hash of an API key. Should be 64-chars long Base16 string.
    # Below is the hash of "hello" string.
    # Change it!
    apiKeyHash = "324dcf027dd4a30a932c441f365a25e86b173defa4b8e58948253471b81b72cf"

    # Enable/disable CORS support.
    # This is an optional param. It would allow cors in case if this setting is set.
    # If this setting will be omitted cors will be prohibited.
    corsAllowedOrigin = "*"

    # request processing timeout
    timeout = 5s

    # node which exposes restApi in firewall should define publicly accessible URL of it
    # publicUrl = "https://example.com:80"
  }

  # P2P Network settings
  network {

    #####################################################
    # Node information to be declared during handshake  #
    #####################################################

    # Node name to send during handshake
    nodeName = "ergo-node"

    # Network protocol version to be sent in handshakes
<<<<<<< HEAD
    appVersion = 6.5.0
=======
    appVersion = 6.0.0
>>>>>>> d4ed8b49

    # Network agent name. May contain information about client code
    # stack, starting from core code-base up to the end graphical interface.
    # Basic format is `/Name:Version(comments)/Name:Version/.../`,
    # e.g. `/Ergo-Scala-client:2.0.0(iPad; U; CPU OS 3_2_1)/AndroidBuild:0.8/`
    agentName = "ergoref"

    # Network address
    bindAddress = "0.0.0.0:9020"

    ########################
    # Connection settings  #
    ########################

    # Magic bytes, that will be added to every p2p message to allow
    # distinguish different networks (e.g. testnet/mainnet).
    magicBytes = [2, 2, 2, 2]

    # String with IP address and port to send as external address during handshake.
    # Could be set automatically if UPnP is enabled.
    #
    # If `declared-address` is set, which is the common scenario for nodes running in the cloud,
    # the node will just listen to incoming connections on `bindAddress:port` and
    # broadcast its `declaredAddress` to its peers.
    # UPnP is supposed to be disabled in this scenario.
    #
    # If declared address is not set and UPnP is not enabled, the node will not listen to incoming connections at all.
    #
    # If declared address is not set and UPnP is enabled, the node will attempt to connect to an IGD, retrieve its
    # external IP address and configure the gateway to allow traffic through. If the node succeeds, the IGD's external
    # IP address becomes the node's declared address.
    #
    # In some cases, you may both set `decalredAddress` and enable UPnP (e.g. when IGD can't reliably determine its
    # external IP address). In such cases the node will attempt to configure an IGD to pass traffic from external port
    # to `bind-address:port`. Please note, however, that this setup is not recommended.
    # declaredAddress = ""

    # Enable UPnP tunnel creation only if you router/gateway supports it. Useful if your node is running in home
    # network. Completely useless if you node is in cloud.
    upnpEnabled = no

    # Accept only local connections
    localOnly = false

    # UPnP timeouts
    # upnp-gateway-timeout = 7s
    # upnp-discover-timeout = 3s

    # Add delay for sending message
    # addedMaxDelay = 0ms

    ##################
    # Peers settings #
    ##################

    # Network handshake timeout
    handshakeTimeout = 30s

    # A list of `IP:port` pairs of well known nodes.
    knownPeers = []

    # A list of `IP:port` pairs peers that will be permanently banned
    bannedPeers = []

    # Interval between GetPeers messages to be send by our node to a random one
    getPeersInterval = 2m

    # Number of network connections
    maxConnections = 30

    # Network connection timeout
    connectionTimeout = 1s

    # interval of evicting random peer to avoid eclipsing
    peerEvictionInterval = 1h

    ############################
    # Delivery settings limits #
    ############################

    # Network delivery timeout
    deliveryTimeout = 10s

    # Max number of delivery checks. Stop expecting modifier if it was not delivered after that
    # number of delivery attempts. The node tries to ask different peers on different attempts, and
    # not increasing the delivery counter if global loss of connectivity is possible
    maxDeliveryChecks = 100

    ############
    # Timeouts #
    ############

    # Timeout for dropping dead connections
    inactiveConnectionDeadline = 10m

    # Interval between `SyncInfo` messages when our node is not synchronized yet
    syncInterval = 5s

    # Interval between `SyncInfo` messages when our node is already synchronized
    syncIntervalStable = 15s

    # Synchronization timeout
    syncTimeout = 10s

    # Synchronization status update interval
    syncStatusRefresh = 60s

    syncStatusRefreshStable = 90s

    # Synchronization status update interval for stable regime
    syncIntervalStable = 30s

    # Network controller timeout
    controllerTimeout = 5s

    ###############
    # Size limits #
    ###############

    # Desired number of inv objects. Our requests will have this size.
    desiredInvObjects = 400

    # How many persistent modifiers to store in the cache.
    # The cache stores modifiers that are waiting to be applied.
    maxModifiersCacheSize = 1024

    # Maximum number of PeerSpec objects in one Peers message
    maxPeerSpecObjects = 64

    # Default ban duration, unless permanent penalty is applied
    temporalBanDuration = 60m

    # Misbehaving peer penalty score will not be increased withing this time interval,
    # unless permanent penalty is applied
    penaltySafeInterval = 2m

    # Max penalty score peer can accumulate before being banned
    penaltyScoreThreshold = 500

    # If set (and it is set by default), the node will try to discover peers in the network.
    # If set to false, the node will use only peers from database
    # (with fallback to knownPeers config section if no peers there)
    peerDiscovery = true
  }

}


# dispatcher which is used for block candidate generator and NodeViewHolder actors only
critical-dispatcher {
  type = Dispatcher
  executor = "thread-pool-executor"
  thread-pool-executor {
    fixed-pool-size = 2
  }
  throughput = 1
}

# dispatcher for some API-related actors
api-dispatcher {
  # Dispatcher is the name of the event-based dispatcher
  type = Dispatcher
  # What kind of ExecutionService to use
  executor = "fork-join-executor"
  # Configuration for the fork join pool
  fork-join-executor {
    # Min number of threads to cap factor-based parallelism number to
    parallelism-min = 1
    # Parallelism (threads) ... ceil(available processors * factor)
    parallelism-factor = 2.0
    # Max number of threads to cap factor-based parallelism number to
    parallelism-max = 2
  }
  # Throughput defines the maximum number of messages to be
  # processed per actor before the thread jumps to the next actor.
  # Set to 1 for as fair as possible.
  throughput = 4
}

indexer-dispatcher {
  # Dispatcher is the name of the event-based dispatcher
  type = Dispatcher
  # What kind of ExecutionService to use
  executor = "fork-join-executor"
  # Configuration for the fork join pool
  fork-join-executor {
    # Min number of threads to cap factor-based parallelism number to
    parallelism-min = 1
    # Parallelism (threads) ... ceil(available processors * factor)
    parallelism-factor = 1.0
    # Max number of threads to cap factor-based parallelism number to
    parallelism-max = 4
  }
}<|MERGE_RESOLUTION|>--- conflicted
+++ resolved
@@ -355,8 +355,6 @@
     # Put any non-zero value here to vote for soft-fork, or zero to vote against.
     # 120 = 0
     # Put an array of rules to deactivate with the soft-fork
-<<<<<<< HEAD
-=======
 
     # Following rules are disabled in 6.0 protocol update:
     # 215 - this rule prevented from starting voting for unknown parameter. Off since 6.0, so newer client
@@ -364,7 +362,6 @@
     # 409 - this rule enforced that all the parameters in the first block (extension section of it) of an epoch should
     #       contain parameter values for known parameters, and no more. Replaced with new rule #414 which allows for
     #       values for unknown to the current client parameters to be put as well (presumably, newer clients' parameters)
->>>>>>> d4ed8b49
     "rulesToDisable" = [215, 409]
   }
 }
@@ -448,11 +445,7 @@
     nodeName = "ergo-node"
 
     # Network protocol version to be sent in handshakes
-<<<<<<< HEAD
     appVersion = 6.5.0
-=======
-    appVersion = 6.0.0
->>>>>>> d4ed8b49
 
     # Network agent name. May contain information about client code
     # stack, starting from core code-base up to the end graphical interface.
