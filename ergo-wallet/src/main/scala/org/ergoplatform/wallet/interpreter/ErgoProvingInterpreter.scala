package org.ergoplatform.wallet.interpreter

import java.math.BigInteger
import java.util

import org.ergoplatform._
import org.ergoplatform.utils.ArithUtils.{addExact, multiplyExact}
<<<<<<< HEAD
import org.ergoplatform.validation.{SigmaValidationSettings, ValidationRules}
import org.ergoplatform.wallet.protocol.context.{ErgoLikeParameters, ErgoLikeStateContext}
import org.ergoplatform.wallet.secrets.{ExtendedSecretKey, SecretKey}
import sigmastate.AvlTreeData
import sigmastate.Values.SigmaBoolean
import sigmastate.basics.DLogProtocol.{DLogInteractiveProver, ProveDlog}
import sigmastate.basics.{DiffieHellmanTupleInteractiveProver, FirstProverMessage, ProveDHTuple, SigmaProtocolPrivateInput}
import sigmastate.eval.{IRContext, RuntimeIRContext}
import sigmastate.interpreter.{ContextExtension, HintsBag, ProverInterpreter}
=======
import org.ergoplatform.validation.ValidationRules
import org.ergoplatform.wallet.protocol.context.{ErgoLikeParameters, ErgoLikeStateContext, TransactionContext}
import org.ergoplatform.wallet.secrets.SecretKey
import sigmastate.basics.SigmaProtocolPrivateInput
import org.ergoplatform.wallet.secrets.{ExtendedPublicKey, ExtendedSecretKey}
import scorex.util.encode.Base16
import sigmastate.eval.{RuntimeIRContext, IRContext}
import sigmastate.interpreter.ProverInterpreter
>>>>>>> c05a1747
import sigmastate.utxo.CostTable
import special.collection.Coll
import special.sigma.{Header, PreHeader}

import scala.util.{Failure, Success, Try}

/**
  * A class which is holding secrets and signing transactions.
  * Signing a transaction means producing spending proofs for all of the input boxes of the transaction.
  *
  * This interpreter also acts as a wallet, in the sense that it is a vault holding user's secrets.
  *
  * There are two basic types of secrets, hierarchical deterministic keys corresponding to BIP-32
  * implementation, and also "primitive" keys, such as just secret exponent for a Schnorr signature
  * scheme done in Ergo.
  *
  * It is considered that there could be very many hierarchical deterministic keys (for example, if
  * we are talking about an exchange there could be thousands of them), and not so many primitive keys.
  * Optimizations are centered around this assumption.
  *
  *
  * @param secretKeys - secrets used by the prover
  * @param params     - ergo network parameters at the moment of proving
<<<<<<< HEAD
  * @param hintsBag   - hints provided to the prover
  */
class ErgoProvingInterpreter(val secretKeys: IndexedSeq[SecretKey],
                             params: ErgoLikeParameters,
                             hintsBag: HintsBag = HintsBag.empty)
=======
  * @param cachedHdPubKeysOpt - optionally, public keys corresponding to the BIP32-related secrets
  *                           (to not to recompute them)
  */
class ErgoProvingInterpreter(val secretKeys: IndexedSeq[SecretKey],
                             params: ErgoLikeParameters,
                             val cachedHdPubKeysOpt: Option[IndexedSeq[ExtendedPublicKey]] = None)
>>>>>>> c05a1747
                            (implicit IR: IRContext)
  extends ErgoInterpreter(params) with ProverInterpreter {

  /**
    * Interpreter's secrets, in form of sigma protocols private inputs
    */
  val secrets: IndexedSeq[SigmaProtocolPrivateInput[_, _]] = secretKeys.map(_.privateInput)

  private val pubKeys = secrets.map(_.publicImage.asInstanceOf[SigmaBoolean])

  /**
    * Only secrets corresponding to hierarchical deterministic scheme (BIP-32 impl)
    */
  val hdKeys: IndexedSeq[ExtendedSecretKey] = secretKeys.collect { case ek: ExtendedSecretKey => ek }

  /**
    * Only public keys corresponding to hierarchical deterministic scheme (BIP-32 impl)
    */
  val hdPubKeys: IndexedSeq[ExtendedPublicKey] = cachedHdPubKeysOpt match {
    case Some(cachedPubKeys) =>
      if (cachedPubKeys.length != hdKeys.length) {
        log.error(
          s"ErgoProverInterpreter: pubkeys and secrets of different sizes: ${cachedPubKeys.length} and ${secrets.length}"
        )
      }
      cachedPubKeys
    case None =>
      hdKeys.map(_.publicKey) // costly operation if there are many secret keys
  }

  /**
    * Produces updated instance of ErgoProvingInterpreter with a new secret included
    * @param secret - new secret to add
    * @return modified prover
    */
  def withNewExtendedSecret(secret: ExtendedSecretKey): (ErgoProvingInterpreter, ExtendedPublicKey) = {
    val newPk = secret.publicKey
    val sks   = secretKeys :+ secret
    val pks   = hdPubKeys :+ newPk
    log.info(s"New secret created, public image: ${Base16.encode(newPk.key.pkBytes)}")
    new ErgoProvingInterpreter(sks, params, Some(pks)) -> newPk
  }

  /**
    * Produces updated instance of ErgoProvingInterpreter with updated parameters
    * @param newParams - updated parameters
    * @return modified prover
    */
  def withNewParameters(newParams: ErgoLikeParameters): ErgoProvingInterpreter = {
    new ErgoProvingInterpreter(secretKeys, newParams, cachedHdPubKeysOpt)
  }

  /**
    * Create new prover instance with additional hints added
    *
    * @param additionalHints - hints to add to the prover
    * @return updated prover
    */
  def addHints(additionalHints: HintsBag): ErgoProvingInterpreter =
    new ErgoProvingInterpreter(secretKeys, params, hintsBag ++ additionalHints)

  /**
    * Create new prover instance with hints provided
    *
    * @param  hints - hints to add to the prover
    * @return updated prover
    */
  def withHints(hints: HintsBag): ErgoProvingInterpreter =
    new ErgoProvingInterpreter(secretKeys, params, hints)

  def signInputs(unsignedTx: UnsignedErgoLikeTransaction,
                 boxesToSpend: IndexedSeq[ErgoBox],
                 dataBoxes: IndexedSeq[ErgoBox],
                 stateContext: ErgoLikeStateContext): Try[(IndexedSeq[Input], Long)] = {
    if (unsignedTx.inputs.length != boxesToSpend.length) {
      Failure(new Exception("Not enough boxes to spend"))
    } else if (unsignedTx.dataInputs.length != dataBoxes.length) {
      Failure(new Exception("Not enough data boxes"))
    } else {

      // Cost of transaction initialization: we should read and parse all inputs and data inputs,
      // and also iterate through all outputs to check rules, also we add some constant for interpreter initialization
      val initialCost: Long = addExact(
        CostTable.interpreterInitCost,
        multiplyExact(boxesToSpend.size, params.inputCost),
        multiplyExact(dataBoxes.size, params.dataInputCost),
        multiplyExact(unsignedTx.outputCandidates.size, params.outputCost)
      )

      boxesToSpend
        .zipWithIndex
        .foldLeft(Try(IndexedSeq[Input]() -> initialCost)) { case (inputsCostTry, (inputBox, boxIdx)) =>
          val unsignedInput = unsignedTx.inputs(boxIdx)
          require(util.Arrays.equals(unsignedInput.boxId, inputBox.id))

          inputsCostTry.flatMap { case (ins, totalCost) =>
            val context = new ErgoLikeContext(
              ErgoInterpreter.avlTreeFromDigest(stateContext.previousStateDigest),
              stateContext.sigmaLastHeaders,
              stateContext.sigmaPreHeader,
              dataBoxes,
              boxesToSpend,
              unsignedTx,
              boxIdx.toShort,
              unsignedInput.extension,
              ValidationRules.currentSettings,
              params.maxBlockCost,
              totalCost
            )

            prove(inputBox.ergoTree, context, unsignedTx.messageToSign, hintsBag).flatMap { proverResult =>
              //prove is accumulating cost under the hood, so proverResult.cost = totalCost + input check cost
              val newTC = proverResult.cost
              if (newTC > context.costLimit) {
                Failure(new Exception(s"Cost of transaction $unsignedTx exceeds limit ${context.costLimit}"))
              } else {
                Success((ins :+ Input(unsignedInput.boxId, proverResult)) -> newTC)
              }
            }
          }
        }
    }
  }

  /**
    * @note requires `unsignedTx` and `boxesToSpend` have the same boxIds in the same order.
    */
  def sign(unsignedTx: UnsignedErgoLikeTransaction,
           boxesToSpend: IndexedSeq[ErgoBox],
           dataBoxes: IndexedSeq[ErgoBox],
           stateContext: ErgoLikeStateContext): Try[ErgoLikeTransaction] = {

    val signedInputs: Try[(IndexedSeq[Input], Long)] = signInputs(unsignedTx, boxesToSpend, dataBoxes, stateContext)
    signedInputs.map { case (inputs, _) =>
      new ErgoLikeTransaction(inputs, unsignedTx.dataInputs, unsignedTx.outputCandidates)
    }
  }

  def bagForTransaction(tx: ErgoLikeTransaction,
                        boxesToSpend: IndexedSeq[ErgoBox],
                        dataBoxes: IndexedSeq[ErgoBox],
                        stateContext: ErgoLikeStateContext,
                        realSecretsToExtract: Seq[SigmaBoolean],
                        simulatedSecretsToExtract: Seq[SigmaBoolean]): HintsBag = {
    val augmentedInputs = tx.inputs.zipWithIndex.zip(boxesToSpend)
    require(augmentedInputs.forall { case ((input, _), box) => input.boxId.sameElements(box.id) }, "Wrong boxes")

    augmentedInputs.foldLeft(HintsBag.empty) { case (bag, ((input, idx), box)) =>
      val exp = box.ergoTree
      val proof = input.spendingProof.proof

      val lastBlockUtxoRoot: AvlTreeData = ErgoInterpreter.avlTreeFromDigest(stateContext.previousStateDigest)
      val headers: Coll[Header] = stateContext.sigmaLastHeaders
      val preHeader: PreHeader = stateContext.sigmaPreHeader
      val spendingTransaction = tx
      val selfIndex: Int = idx
      val extension: ContextExtension = input.spendingProof.extension
      val validationSettings: SigmaValidationSettings = ValidationRules.currentSettings
      val costLimit: Long = params.maxBlockCost
      val initCost: Long = 0

      val ctx: ErgoLikeContext = new ErgoLikeContext(lastBlockUtxoRoot, headers, preHeader, dataBoxes, boxesToSpend,
        spendingTransaction, selfIndex, extension, validationSettings, costLimit, initCost)

      bag ++ bagForMultisig(ctx, exp, proof, realSecretsToExtract, simulatedSecretsToExtract)
    }
  }

}

object ErgoProvingInterpreter {

<<<<<<< HEAD
  def apply(secrets: IndexedSeq[SecretKey],
            params: ErgoLikeParameters,
            hints: HintsBag): ErgoProvingInterpreter =
    new ErgoProvingInterpreter(secrets, params, hints)(new RuntimeIRContext)

  def apply(secrets: IndexedSeq[SecretKey],
            params: ErgoLikeParameters): ErgoProvingInterpreter =
    new ErgoProvingInterpreter(secrets, params, HintsBag.empty)(new RuntimeIRContext)

  def apply(rootSecret: ExtendedSecretKey,
            params: ErgoLikeParameters): ErgoProvingInterpreter =
    new ErgoProvingInterpreter(IndexedSeq(rootSecret), params, HintsBag.empty)(new RuntimeIRContext)

=======
  def apply(secrets: IndexedSeq[SecretKey], params: ErgoLikeParameters): ErgoProvingInterpreter =
    new ErgoProvingInterpreter(secrets, params)(new RuntimeIRContext)

  def apply(rootSecret: ExtendedSecretKey, params: ErgoLikeParameters): ErgoProvingInterpreter =
    new ErgoProvingInterpreter(IndexedSeq(rootSecret), params)(new RuntimeIRContext)
>>>>>>> c05a1747

  /**
    * A method which is generating a commitment to randomness, which is a first step to prove
    * knowledge of a secret. Method checks whether secret is known to the prover, and returns
    * None if the secret is not known.
    *
    * @param pubkey - public image of a secret
    * @return (r, cmt), a commitment to (secret) randomness "cmt" along with the randomness "r"
    */
  def generateCommitmentFor(pubkey: SigmaBoolean): (BigInteger, FirstProverMessage) = {
    pubkey match {
      case _: ProveDlog =>
        DLogInteractiveProver.firstMessage()
      case dh: ProveDHTuple =>
        DiffieHellmanTupleInteractiveProver.firstMessage(dh)
      case _ =>
        // other options not supported yet but possible,
        // e.g. a sub-tree like ("pk_A || pkC")
        // corresponding to the complex statement ("(pk_A || pkC) && (pk_D || pkE)")
        ???
    }
  }
}<|MERGE_RESOLUTION|>--- conflicted
+++ resolved
@@ -5,26 +5,20 @@
 
 import org.ergoplatform._
 import org.ergoplatform.utils.ArithUtils.{addExact, multiplyExact}
-<<<<<<< HEAD
-import org.ergoplatform.validation.{SigmaValidationSettings, ValidationRules}
-import org.ergoplatform.wallet.protocol.context.{ErgoLikeParameters, ErgoLikeStateContext}
-import org.ergoplatform.wallet.secrets.{ExtendedSecretKey, SecretKey}
+import org.ergoplatform.validation.SigmaValidationSettings
 import sigmastate.AvlTreeData
 import sigmastate.Values.SigmaBoolean
 import sigmastate.basics.DLogProtocol.{DLogInteractiveProver, ProveDlog}
-import sigmastate.basics.{DiffieHellmanTupleInteractiveProver, FirstProverMessage, ProveDHTuple, SigmaProtocolPrivateInput}
-import sigmastate.eval.{IRContext, RuntimeIRContext}
-import sigmastate.interpreter.{ContextExtension, HintsBag, ProverInterpreter}
-=======
+import sigmastate.basics.{DiffieHellmanTupleInteractiveProver, FirstProverMessage, ProveDHTuple}
+import sigmastate.interpreter.{ContextExtension, HintsBag}
 import org.ergoplatform.validation.ValidationRules
-import org.ergoplatform.wallet.protocol.context.{ErgoLikeParameters, ErgoLikeStateContext, TransactionContext}
+import org.ergoplatform.wallet.protocol.context.{ErgoLikeParameters, ErgoLikeStateContext}
 import org.ergoplatform.wallet.secrets.SecretKey
 import sigmastate.basics.SigmaProtocolPrivateInput
 import org.ergoplatform.wallet.secrets.{ExtendedPublicKey, ExtendedSecretKey}
 import scorex.util.encode.Base16
 import sigmastate.eval.{RuntimeIRContext, IRContext}
 import sigmastate.interpreter.ProverInterpreter
->>>>>>> c05a1747
 import sigmastate.utxo.CostTable
 import special.collection.Coll
 import special.sigma.{Header, PreHeader}
@@ -48,20 +42,14 @@
   *
   * @param secretKeys - secrets used by the prover
   * @param params     - ergo network parameters at the moment of proving
-<<<<<<< HEAD
   * @param hintsBag   - hints provided to the prover
-  */
-class ErgoProvingInterpreter(val secretKeys: IndexedSeq[SecretKey],
-                             params: ErgoLikeParameters,
-                             hintsBag: HintsBag = HintsBag.empty)
-=======
   * @param cachedHdPubKeysOpt - optionally, public keys corresponding to the BIP32-related secrets
   *                           (to not to recompute them)
   */
 class ErgoProvingInterpreter(val secretKeys: IndexedSeq[SecretKey],
                              params: ErgoLikeParameters,
+                             hintsBag: HintsBag = HintsBag.empty,
                              val cachedHdPubKeysOpt: Option[IndexedSeq[ExtendedPublicKey]] = None)
->>>>>>> c05a1747
                             (implicit IR: IRContext)
   extends ErgoInterpreter(params) with ProverInterpreter {
 
@@ -69,8 +57,6 @@
     * Interpreter's secrets, in form of sigma protocols private inputs
     */
   val secrets: IndexedSeq[SigmaProtocolPrivateInput[_, _]] = secretKeys.map(_.privateInput)
-
-  private val pubKeys = secrets.map(_.publicImage.asInstanceOf[SigmaBoolean])
 
   /**
     * Only secrets corresponding to hierarchical deterministic scheme (BIP-32 impl)
@@ -102,7 +88,7 @@
     val sks   = secretKeys :+ secret
     val pks   = hdPubKeys :+ newPk
     log.info(s"New secret created, public image: ${Base16.encode(newPk.key.pkBytes)}")
-    new ErgoProvingInterpreter(sks, params, Some(pks)) -> newPk
+    new ErgoProvingInterpreter(sks, params, this.hintsBag, Some(pks)) -> newPk
   }
 
   /**
@@ -111,7 +97,7 @@
     * @return modified prover
     */
   def withNewParameters(newParams: ErgoLikeParameters): ErgoProvingInterpreter = {
-    new ErgoProvingInterpreter(secretKeys, newParams, cachedHdPubKeysOpt)
+    new ErgoProvingInterpreter(secretKeys, newParams, this.hintsBag, this.cachedHdPubKeysOpt)
   }
 
   /**
@@ -121,16 +107,16 @@
     * @return updated prover
     */
   def addHints(additionalHints: HintsBag): ErgoProvingInterpreter =
-    new ErgoProvingInterpreter(secretKeys, params, hintsBag ++ additionalHints)
+    new ErgoProvingInterpreter(secretKeys, params, hintsBag ++ additionalHints, this.cachedHdPubKeysOpt)
 
   /**
     * Create new prover instance with hints provided
     *
-    * @param  hints - hints to add to the prover
+    * @param  hints - hints the prover will be created with
     * @return updated prover
     */
   def withHints(hints: HintsBag): ErgoProvingInterpreter =
-    new ErgoProvingInterpreter(secretKeys, params, hints)
+    new ErgoProvingInterpreter(secretKeys, params, hints, this.cachedHdPubKeysOpt)
 
   def signInputs(unsignedTx: UnsignedErgoLikeTransaction,
                  boxesToSpend: IndexedSeq[ErgoBox],
@@ -234,7 +220,6 @@
 
 object ErgoProvingInterpreter {
 
-<<<<<<< HEAD
   def apply(secrets: IndexedSeq[SecretKey],
             params: ErgoLikeParameters,
             hints: HintsBag): ErgoProvingInterpreter =
@@ -248,13 +233,6 @@
             params: ErgoLikeParameters): ErgoProvingInterpreter =
     new ErgoProvingInterpreter(IndexedSeq(rootSecret), params, HintsBag.empty)(new RuntimeIRContext)
 
-=======
-  def apply(secrets: IndexedSeq[SecretKey], params: ErgoLikeParameters): ErgoProvingInterpreter =
-    new ErgoProvingInterpreter(secrets, params)(new RuntimeIRContext)
-
-  def apply(rootSecret: ExtendedSecretKey, params: ErgoLikeParameters): ErgoProvingInterpreter =
-    new ErgoProvingInterpreter(IndexedSeq(rootSecret), params)(new RuntimeIRContext)
->>>>>>> c05a1747
 
   /**
     * A method which is generating a commitment to randomness, which is a first step to prove
@@ -277,4 +255,5 @@
         ???
     }
   }
+
 }