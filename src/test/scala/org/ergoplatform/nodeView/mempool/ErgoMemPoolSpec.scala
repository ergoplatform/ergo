--- conflicted
+++ resolved
@@ -1,13 +1,9 @@
 package org.ergoplatform.nodeView.mempool
 
 import org.ergoplatform.{ErgoBoxCandidate, Input}
-<<<<<<< HEAD
+import org.ergoplatform.nodeView.mempool.ErgoMemPool.SortingOption
 import org.ergoplatform.modifiers.mempool.{ErgoTransaction, UnconfirmedTransaction}
 import org.ergoplatform.nodeView.mempool.ErgoMemPool.ProcessingOutcome
-=======
-import org.ergoplatform.modifiers.mempool.ErgoTransaction
-import org.ergoplatform.nodeView.mempool.ErgoMemPool.{ProcessingOutcome, SortingOption}
->>>>>>> eb1c3f56
 import org.ergoplatform.nodeView.state.wrapped.WrappedUtxoState
 import org.ergoplatform.utils.ErgoTestHelpers
 import org.ergoplatform.utils.generators.ErgoGenerators
@@ -56,12 +52,12 @@
     )
 
     var poolSize = ErgoMemPool.empty(settings, SortingOption.FeePerByte)
-    poolSize = poolSize.process(tx, wus)._1
+    poolSize = poolSize.process(UnconfirmedTransaction(tx), wus)._1
     val size = tx.size
     poolSize.pool.orderedTransactions.firstKey.weight shouldBe OrderedTxPool.weighted(tx, size).weight
 
     var poolCost = ErgoMemPool.empty(settings, SortingOption.FeePerCycle)
-    poolCost = poolCost.process(tx, wus)._1
+    poolCost = poolCost.process(UnconfirmedTransaction(tx), wus)._1
     val cost = wus.validateWithCost(tx, Int.MaxValue).get
     poolCost.pool.orderedTransactions.firstKey.weight shouldBe OrderedTxPool.weighted(tx, cost).weight
   }
@@ -147,7 +143,7 @@
     val wus = WrappedUtxoState(us, bh, stateConstants, parameters).applyModifier(genesis)(_ => ()).get
     val txs = validTransactionsFromUtxoState(wus)
     val unconfirmedTxs = txs.map(UnconfirmedTransaction.apply)
-    
+
     val maxSettings = settings.copy(nodeSettings = settings.nodeSettings.copy(minimalFeeAmount = Long.MaxValue))
     val pool = ErgoMemPool.empty(maxSettings)
     unconfirmedTxs.foreach { tx =>
@@ -246,24 +242,15 @@
       })
     }
     pool.size shouldBe (family_depth + 1) * txs.size
-    txs.foreach { tx =>
-<<<<<<< HEAD
-      val sb = tx.transaction.outputs.head
-      val unconfirmedTransaction = UnconfirmedTransaction(tx.transaction.copy(
-        inputs = IndexedSeq(new Input(sb.id, emptyProverResult)),
-        outputCandidates = IndexedSeq(new ErgoBoxCandidate(
-          sb.value+1, sb.ergoTree, sb.creationHeight, sb.additionalTokens, sb.additionalRegisters))
-      ))
-      pool.process(unconfirmedTransaction, us)._2.isInstanceOf[ProcessingOutcome.Declined] shouldBe true
-=======
+    txs.foreach { utx =>
+      val tx = utx.transaction
       val sb = tx.outputs.head
       val txToDecline = tx.copy(inputs = IndexedSeq(new Input(sb.id, emptyProverResult)),
         outputCandidates = IndexedSeq(new ErgoBoxCandidate(sb.value, sb.ergoTree, sb.creationHeight, sb.additionalTokens, sb.additionalRegisters)))
-      val res = pool.process(txToDecline, us)._2
+      val res = pool.process(UnconfirmedTransaction(txToDecline), us)._2
       res.isInstanceOf[ProcessingOutcome.Declined] shouldBe true
       res.asInstanceOf[ProcessingOutcome.Declined].e.getMessage.contains("pays less") shouldBe true
       pool.size shouldBe (family_depth + 1) * txs.size
->>>>>>> eb1c3f56
     }
   }
 
