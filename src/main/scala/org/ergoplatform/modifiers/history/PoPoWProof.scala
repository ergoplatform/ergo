--- conflicted
+++ resolved
@@ -17,11 +17,7 @@
                       i: Byte,
                       innerchain: Seq[Header],
                       suffix: Seq[Header],
-<<<<<<< HEAD
-                      sizeOpt: Option[Int] = None)(implicit powScheme: PowScheme) extends Comparable[PoPoWProof] with Ordered[PoPoWProof]
-=======
                       override val sizeOpt: Option[Int] = None)(implicit powScheme: PowScheme) extends Comparable[PoPoWProof] with Ordered[PoPoWProof]
->>>>>>> 54a3bbb9
   with ErgoPersistentModifier {
 
   override val modifierTypeId: ModifierTypeId = PoPoWProof.modifierTypeId
@@ -217,10 +213,6 @@
         chain
       }
     }
-<<<<<<< HEAD
-
-=======
->>>>>>> 54a3bbb9
     PoPoWProof(m, k, i, createInnerChain(index + 2), suffix, Some(bytes.length))(powScheme)
   }
 }