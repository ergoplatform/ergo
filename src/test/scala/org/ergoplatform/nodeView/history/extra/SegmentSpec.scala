--- conflicted
+++ resolved
@@ -26,11 +26,10 @@
     boxes.append(i)
   }
 
-<<<<<<< HEAD
-    val segment0 = IndexedErgoAddress(hash, new ArrayBuffer[Long](), boxes.take(segmentTreshold))
-    val segment1 = IndexedErgoAddress(hash, new ArrayBuffer[Long](), boxes.slice(segmentTreshold, segmentTreshold * 2))
-    val segment2 = IndexedErgoAddress(hash, new ArrayBuffer[Long](), boxes.slice(segmentTreshold * 2, segmentTreshold * 3))
-    val ia = IndexedErgoAddress(hash, new ArrayBuffer[Long](), boxes.slice(segmentTreshold * 3, boxes.size).reverse)
+  val segment0: IndexedErgoAddress = IndexedErgoAddress(hash, new ArrayBuffer[Long](), boxes.take(segmentTreshold))
+  val segment1: IndexedErgoAddress = IndexedErgoAddress(hash, new ArrayBuffer[Long](), boxes.slice(segmentTreshold, segmentTreshold * 2))
+  val segment2: IndexedErgoAddress = IndexedErgoAddress(hash, new ArrayBuffer[Long](), boxes.slice(segmentTreshold * 2, segmentTreshold * 3))
+  val ia: IndexedErgoAddress = IndexedErgoAddress(hash, new ArrayBuffer[Long](), boxes.slice(segmentTreshold * 3, boxes.size))
 
     val hr = new ErgoHistoryReader {
       override def typedExtraIndexById[T <: ExtraIndex : ClassTag](id: ModifierId): Option[T] = {
@@ -41,43 +40,17 @@
           Some(segment1.asInstanceOf[T])
         } else if(b == 2) {
           Some(segment2.asInstanceOf[T])
-=======
-  val segment0: IndexedErgoAddress = IndexedErgoAddress(hash, new ArrayBuffer[Long](), boxes.take(segmentTreshold))
-  val segment1: IndexedErgoAddress = IndexedErgoAddress(hash, new ArrayBuffer[Long](), boxes.slice(segmentTreshold, segmentTreshold * 2))
-  val segment2: IndexedErgoAddress = IndexedErgoAddress(hash, new ArrayBuffer[Long](), boxes.slice(segmentTreshold * 2, segmentTreshold * 3))
-  val ia: IndexedErgoAddress = IndexedErgoAddress(hash, new ArrayBuffer[Long](), boxes.slice(segmentTreshold * 3, boxes.size))
-
-  val hr: ErgoHistoryReader = new ErgoHistoryReader {
-    override protected[history] val historyStorage: HistoryStorage = new HistoryStorage(null, null, null ,null) {
-      override def getExtraIndex(id: ModifierId): Option[ExtraIndex] = {
-        val b = Base16.decode(id).get.head
-        if(b == 0) {
-          Some(segment0)
-        } else if(b == 1) {
-          Some(segment1)
-        } else if(b == 2) {
-          Some(segment2)
->>>>>>> a74d8f46
         } else {
           None
         }
       }
-<<<<<<< HEAD
       override protected[history] val historyStorage: HistoryStorage = null
       override protected val settings: ErgoSettings = null
       override protected def requireProofs: Boolean = ???
       override protected def process(m: NonHeaderBlockSection): Try[ProgressInfo[BlockSection]] = ???
       override protected def validate(m: NonHeaderBlockSection): Try[Unit] = ???
       override val powScheme: AutolykosPowScheme = null
-=======
->>>>>>> a74d8f46
     }
-    override protected val settings: ErgoSettings = null
-    override protected def requireProofs: Boolean = ???
-    override protected def process(m: NonHeaderBlockSection): Try[ProgressInfo[BlockSection]] = ???
-    override protected def validate(m: NonHeaderBlockSection): Try[Unit] = ???
-    override val powScheme: AutolykosPowScheme = null
-  }
 
   def getFromSegments(offset: Int, limit: Int): Array[Long] = {
     ia.getFromSegments(
