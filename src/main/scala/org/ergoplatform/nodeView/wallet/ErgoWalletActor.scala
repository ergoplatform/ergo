--- conflicted
+++ resolved
@@ -29,18 +29,6 @@
 import scorex.core.network.NodeViewSynchronizer.ReceivableMessages.{ChangedMempool, ChangedState}
 import scorex.core.utils.ScorexEncoding
 import scorex.crypto.hash.Digest32
-<<<<<<< HEAD
-import scorex.util.{ModifierId, ScorexLogging, bytesToId, idToBytes}
-import sigmastate.Values.{ByteArrayConstant, IntConstant}
-import sigmastate.basics.DLogProtocol.{DLogProverInput, ProveDlog}
-import sigmastate.eval.Extensions._
-import sigmastate.eval._
-import sigmastate.interpreter.ContextExtension
-import sigmastate.utxo.CostTable
-import sigmastate.interpreter.{ContextExtension, HintsBag}
-
-import scala.util.{Failure, Random, Success, Try}
-=======
 import scorex.util.encode.Base16
 import scorex.util.{ModifierId, ScorexLogging, idToBytes}
 import sigmastate.Values.SigmaBoolean
@@ -48,7 +36,6 @@
 import sigmastate.Values.ByteArrayConstant
 import sigmastate.eval.Extensions._
 import sigmastate.eval._
->>>>>>> 0b5f196e
 
 import scala.concurrent.{ExecutionContextExecutor, Future}
 import scala.util.{Failure, Success, Try}
@@ -123,13 +110,8 @@
         val seed = Mnemonic.toSeed(testMnemonic)
         val rootSk = ExtendedSecretKey.deriveMasterKey(seed)
         val childSks = walletSettings.testKeysQty.toIndexedSeq.flatMap(x => (0 until x).map(rootSk.child))
-<<<<<<< HEAD
-        proverOpt = Some(ErgoProvingInterpreter(rootSk +: childSks, parameters, HintsBag.empty))
-        storage.addTrackedAddresses(proverOpt.toSeq.flatMap(_.pubKeyDlogs.map(pk => P2PKAddress(pk))))
-=======
         val prover = ErgoProvingInterpreter(rootSk +: childSks, parameters)
         walletVars = walletVars.withProver(prover)
->>>>>>> 0b5f196e
       case None =>
         log.info("Trying to read wallet in secure mode ..")
         JsonSecretStorage.readFile(settings.walletSettings.secretStorage).fold(
@@ -221,13 +203,8 @@
       sender() ! walletVars.publicKeyAddresses.slice(from, until)
 
     case GetFirstSecret =>
-<<<<<<< HEAD
-      if (proverOpt.nonEmpty) {
-        proverOpt.foreach(_.secretDlogs.headOption.foreach(s => sender() ! Success(s)))
-=======
       if (walletVars.proverOpt.nonEmpty) {
         walletVars.proverOpt.foreach(_.hdKeys.headOption.foreach(s => sender() ! Success(s.privateInput)))
->>>>>>> 0b5f196e
       } else {
         sender() ! Failure(new Exception("Wallet is locked"))
       }
@@ -548,15 +525,7 @@
         callbackActor ! Failure(new Exception("Wallet is not initialized"))
     }
 
-<<<<<<< HEAD
-  private def publicKeys: Seq[P2PKAddress] = proverOpt.toSeq.flatMap(_.pubKeyDlogs.map(P2PKAddress.apply))
-
-  private def trackedAddresses: Seq[ErgoAddress] = storage.readTrackedAddresses
-
-  private def onChainFilter(trackedBox: TrackedBox): Boolean = trackedBox.chainStatus.onChain
-=======
   private type FilterFn = TrackedBox => Boolean
->>>>>>> 0b5f196e
 
   /**
     * This filter is selecting boxes which are onchain and not spent offchain yet or created offchain
@@ -766,29 +735,6 @@
     )
   }
 
-<<<<<<< HEAD
-  /**
-    * Updates indexes according to a given wallet-critical data.
-    */
-  private def processBlock(id: ModifierId,
-                           height: Int,
-                           inputs: Seq[(ModifierId, EncodedBoxId)],
-                           outputs: Seq[(ModifierId, ErgoBox)],
-                           txs: Seq[ErgoTransaction]): Unit = {
-    // re-create interpreter in order to avoid IR context bloating.
-    proverOpt = proverOpt.map(oldInterpreter =>
-      oldInterpreter.withParameters(parameters)
-    )
-    val prevUncertainBoxes = registry.readUncertainBoxes
-    val (resolved, unresolved) = (outputs ++ prevUncertainBoxes.map(b => b.creationTxId -> b.box))
-      .filterNot { case (_, o) => inputs.map(_._2).contains(encodedBoxId(o.id)) }
-      .partition { case (_, o) => resolve(o) }
-    val resolvedTrackedBoxes = resolved.map { case (txId, bx) =>
-      TrackedBox(txId, bx.index, Some(height), None, None, bx, BoxCertainty.Certain)
-    }
-    val unresolvedTrackedBoxes = unresolved.map { case (txId, bx) =>
-      TrackedBox(txId, bx.index, Some(height), None, None, bx, BoxCertainty.Uncertain)
-=======
   private def processSecretAddition(secret: ExtendedSecretKey): Try[Unit] = {
     walletVars.withExtendedKey(secret) match {
       case Success(newWalletVars) =>
@@ -796,7 +742,6 @@
         val pubKey = secret.publicKey
         Success(storage.addKey(pubKey))
       case Failure(t) => Failure(t)
->>>>>>> 0b5f196e
     }
   }
 
@@ -819,31 +764,6 @@
           storage.removePaths()
         }
 
-<<<<<<< HEAD
-  private def processSecretAddition(secret: ExtendedSecretKey): Unit =
-    proverOpt.foreach { prover =>
-      proverOpt = Some(prover.addSecret(secret))
-      storage.addTrackedAddress(P2PKAddress(secret.publicKey.key))
-      storage.addPath(secret.path)
-    }
-
-  private def processUnlock(secretStorage: JsonSecretStorage): Unit = {
-    val secrets = secretStorage.secret.toIndexedSeq ++ storage.readPaths.flatMap { path =>
-      secretStorage.secret.toSeq.map(_.derive(path).asInstanceOf[ExtendedSecretKey])
-    }
-    //todo: persistence for hints
-    proverOpt = Some(ErgoProvingInterpreter(secrets, parameters, HintsBag.empty))
-    storage.addTrackedAddresses(proverOpt.toSeq.flatMap(_.pubKeyDlogs.map(pk => P2PKAddress(pk))))
-    // process postponed blocks when prover is available.
-    val lastProcessedHeight = registry.readIndex.height
-    storage.readLatestPostponedBlockHeight.foreach { lastPostponedHeight =>
-      val blocks = storage.readBlocks(lastProcessedHeight, lastPostponedHeight)
-      blocks.sortBy(_.height).foreach { case PostponedBlock(id, height, txs) =>
-        processBlock(id, height, txs)
-      }
-      // remove processed blocks from the storage.
-      storage.removeBlocks(lastProcessedHeight, lastPostponedHeight)
-=======
         // now we read previously stored, or just stored during the conversion procedure above, public keys
         var pubKeys = storage.readAllKeys().toIndexedSeq
 
@@ -882,7 +802,6 @@
         }
         val prover = ErgoProvingInterpreter(secrets, parameters)
         walletVars = walletVars.withProver(prover)
->>>>>>> 0b5f196e
     }
   } match {
     case Success(_) =>
