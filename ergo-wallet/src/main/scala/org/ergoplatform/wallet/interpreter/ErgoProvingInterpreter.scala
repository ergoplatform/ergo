--- conflicted
+++ resolved
@@ -4,10 +4,17 @@
 import java.util
 
 import org.ergoplatform._
-<<<<<<< HEAD
+import org.ergoplatform.utils.ArithUtils.{addExact, multiplyExact}
+import org.ergoplatform.validation.ValidationRules
+import org.ergoplatform.wallet.protocol.context.{ErgoLikeParameters, ErgoLikeStateContext, TransactionContext}
 import org.ergoplatform.validation.{SigmaValidationSettings, ValidationRules}
 import org.ergoplatform.wallet.protocol.context.{ErgoLikeParameters, ErgoLikeStateContext}
 import org.ergoplatform.wallet.secrets.{ExtendedSecretKey, SecretKey}
+import sigmastate.basics.DLogProtocol.ProveDlog
+import sigmastate.basics.SigmaProtocolPrivateInput
+import sigmastate.eval.{CompiletimeIRContext, IRContext}
+import sigmastate.interpreter.ProverInterpreter
+import sigmastate.utxo.CostTable
 import sigmastate.AvlTreeData
 import sigmastate.Values.SigmaBoolean
 import sigmastate.basics.DLogProtocol.{DLogInteractiveProver, ProveDlog}
@@ -17,17 +24,6 @@
 import sigmastate.utxo.CostTable
 import special.collection.Coll
 import special.sigma.{Header, PreHeader}
-=======
-import org.ergoplatform.utils.ArithUtils.{addExact, multiplyExact}
-import org.ergoplatform.validation.ValidationRules
-import org.ergoplatform.wallet.protocol.context.{ErgoLikeParameters, ErgoLikeStateContext, TransactionContext}
-import org.ergoplatform.wallet.secrets.{ExtendedSecretKey, SecretKey}
-import sigmastate.basics.DLogProtocol.ProveDlog
-import sigmastate.basics.SigmaProtocolPrivateInput
-import sigmastate.eval.{CompiletimeIRContext, IRContext}
-import sigmastate.interpreter.ProverInterpreter
-import sigmastate.utxo.CostTable
->>>>>>> e7cf4f98
 
 import scala.util.{Failure, Success, Try}
 
@@ -92,10 +88,12 @@
 
       // Cost of transaction initialization: we should read and parse all inputs and data inputs,
       // and also iterate through all outputs to check rules, also we add some constant for interpreter initialization
-      val initialCost: Long = CostTable.interpreterInitCost +
-        boxesToSpend.size * params.inputCost +
-        dataBoxes.size * params.dataInputCost +
-        unsignedTx.outputCandidates.size * params.outputCost
+      val initialCost: Long = addExact(
+        CostTable.interpreterInitCost,
+        multiplyExact(boxesToSpend.size, params.inputCost),
+        multiplyExact(dataBoxes.size, params.dataInputCost),
+        multiplyExact(unsignedTx.outputCandidates.size, params.outputCost)
+      )
 
       boxesToSpend
         .zipWithIndex
@@ -139,7 +137,6 @@
            boxesToSpend: IndexedSeq[ErgoBox],
            dataBoxes: IndexedSeq[ErgoBox],
            stateContext: ErgoLikeStateContext): Try[ErgoLikeTransaction] = {
-<<<<<<< HEAD
 
     val signedInputs: Try[(IndexedSeq[Input], Long)] = signInputs(unsignedTx, boxesToSpend, dataBoxes, stateContext)
     signedInputs.map { case (inputs, _) =>
@@ -175,61 +172,6 @@
 
       bag ++ bagForMultisig(ctx, exp, proof, realSecretsToExtract, simulatedSecretsToExtract)
     }
-=======
-    if (unsignedTx.inputs.length != boxesToSpend.length) {
-      Failure(new Exception("Not enough boxes to spend"))
-    } else if (unsignedTx.dataInputs.length != dataBoxes.length) {
-      Failure(new Exception("Not enough data boxes"))
-    } else {
-      // Cost of transaction initialization: we should read and parse all inputs and data inputs,
-      // and also iterate through all outputs to check rules, also we add some constant for interpreter initialization
-      val initialCost: Long = addExact(
-        CostTable.interpreterInitCost,
-        multiplyExact(boxesToSpend.size, params.inputCost),
-        multiplyExact(dataBoxes.size, params.dataInputCost),
-        multiplyExact(unsignedTx.outputCandidates.size, params.outputCost)
-      )
-
-      boxesToSpend
-        .zipWithIndex
-        .foldLeft(Try(IndexedSeq[Input]() -> initialCost)) { case (inputsCostTry, (inputBox, boxIdx)) =>
-          val unsignedInput = unsignedTx.inputs(boxIdx)
-          require(util.Arrays.equals(unsignedInput.boxId, inputBox.id))
-
-          val transactionContext = TransactionContext(boxesToSpend, dataBoxes, unsignedTx, boxIdx.toShort)
-
-          inputsCostTry.flatMap { case (ins, totalCost) =>
-
-            val context = new ErgoLikeContext(ErgoInterpreter.avlTreeFromDigest(stateContext.previousStateDigest),
-              stateContext.sigmaLastHeaders,
-              stateContext.sigmaPreHeader,
-              transactionContext.dataBoxes,
-              transactionContext.boxesToSpend,
-              transactionContext.spendingTransaction,
-              transactionContext.selfIndex,
-              unsignedInput.extension,
-              ValidationRules.currentSettings,
-              params.maxBlockCost,
-              totalCost
-            )
-
-            prove(inputBox.ergoTree, context, unsignedTx.messageToSign).flatMap { proverResult =>
-              //prove() is accumulating cost under the hood, so proverResult.cost = totalCost + input check cost
-              val newTC = proverResult.cost
-              if (newTC > context.costLimit) {
-                Failure(new Exception(s"Cost of transaction $unsignedTx exceeds limit ${context.costLimit}"))
-              } else {
-                Success((ins :+ Input(unsignedInput.boxId, proverResult)) -> newTC)
-              }
-            }
-          }
-        }
-        .map { case (inputs, _) =>
-          new ErgoLikeTransaction(inputs, unsignedTx.dataInputs, unsignedTx.outputCandidates)
-        }
-    }
-
->>>>>>> e7cf4f98
   }
 
 }
