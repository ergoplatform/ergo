--- conflicted
+++ resolved
@@ -725,14 +725,7 @@
                     val boxesToSpend = feeTx.inputs.flatMap(i =>
                       newBoxes.find(b => java.util.Arrays.equals(b.id, i.boxId))
                     )
-<<<<<<< HEAD
                     feeTx.statefulValidity(boxesToSpend, IndexedSeq(), upcomingContext)(verifier) match {
-=======
-                    implicit val verifier: ErgoInterpreter = ErgoInterpreter(
-                      us.stateContext.currentParameters
-                    )
-                    feeTx.statefulValidity(boxesToSpend, IndexedSeq(), upcomingContext) match {
->>>>>>> d358405f
                       case Success(cost) =>
                         val blockTxs: Seq[CostedTransaction] = (feeTx -> cost) +: newTxs
                         if (correctLimits(blockTxs, maxBlockCost, maxBlockSize)) {
